--- conflicted
+++ resolved
@@ -46,7 +46,6 @@
   return _prot_page(address, PROT_READ | PROT_WRITE);
 }
 
-<<<<<<< HEAD
 // Center the guard page.
 static guard_result
 _focus_guard()
@@ -57,18 +56,6 @@
   uintptr_t new_guard_p;
   guard_result   err = 0;
 
-=======
-/**
- * Center the guard page.
- */
-static int32_t
-_focus_guard(GuardState *gs) {
-  uintptr_t  *guard_pp = &(gs->guard_p);
-  uintptr_t   stack_p = *(gs->stack_pp);
-  uintptr_t   alloc_p = *(gs->alloc_pp);
-
-  // Check anomalous arguments
->>>>>>> 2659c5bd
   if (stack_p == 0 || alloc_p == 0) {
     fprintf(stderr, "guard: focus: stack or alloc pointer is null\r\n");
     return guard_null;
@@ -76,16 +63,7 @@
     return guard_oom;
   }
 
-<<<<<<< HEAD
   // Compute new guard page.
-=======
-  uintptr_t old_guard_p = *guard_pp;
-  uintptr_t new_guard_p;
-  int32_t   err = 0;
-
-  // Compute new guard page
-  // XX:  Should we also check for new_guard_p < min(stack_p, alloc_p)?
->>>>>>> 2659c5bd
   new_guard_p = GD_PAGE_ROUND_DOWN((stack_p + alloc_p) / 2);
   if (new_guard_p == old_guard_p) {
     return guard_oom;
@@ -93,11 +71,10 @@
 
   // Mark new guard page.
   if ((err = _mark_page((void *)new_guard_p))) {
-    fprintf(stderr, "guard: focus: mark error %p\r\n", (void *)new_guard_p);
+    fprintf(stderr, "guard: focus: mark error\r\n");
     return err;
   }
 
-<<<<<<< HEAD
   // Update guard page tracker.
   guard_p = new_guard_p;
 
@@ -110,20 +87,6 @@
   }
 
   return guard_success;
-=======
-  // Update guard page tracker
-  *guard_pp = new_guard_p;
-
-  // Unmark the old guard page (if there is one)
-  if (old_guard_p) {
-    if ((err = _unmark_page((void *)old_guard_p))) {
-      fprintf(stderr, "guard: focus: unmark error, %p\r\n", (void *)old_guard_p);
-      return err;
-    }
-  }
-  
-  return 0;
->>>>>>> 2659c5bd
 }
 
 static void
@@ -132,7 +95,6 @@
   uintptr_t sig_addr;
   guard_result   err = 0;
 
-<<<<<<< HEAD
   assert(guard_p);
 
   if (sig != SIGSEGV && sig != SIGBUS) {
@@ -178,53 +140,12 @@
 // Registers the same handler function for SIGSEGV and SIGBUS.
 static guard_result
 _register_handlers()
-=======
-  assert(sig == SIGSEGV);
-
-  sig_addr = (uintptr_t)si->si_addr;
-  if (
-    sig_addr >= _guard_state->guard_p && 
-    sig_addr <  (_guard_state->guard_p + GD_PAGE_SIZE))
-  {
-    err = _focus_guard(_guard_state);
-    if (err) {
-      siglongjmp(_guard_state->env_buffer, err);
-    }
-  } else {
-    struct sigaction prev_sa = _guard_state->prev_sa;
-
-    if (prev_sa.sa_sigaction != NULL) {
-      prev_sa.sa_sigaction(sig, si, unused);
-    } else if (prev_sa.sa_handler != NULL) {
-      prev_sa.sa_handler(sig);
-    } else {
-      // There should always be a default SIGSEGV handler
-      assert(0);
-    }
-  }
-}
-
-int32_t
-_register_handler(GuardState *gs)
->>>>>>> 2659c5bd
 {
   struct sigaction sa;
   sa.sa_flags = SA_SIGINFO;
   sa.sa_sigaction = _signal_handler;
-<<<<<<< HEAD
 
   if (sigaction(SIGSEGV, &sa, &prev_sigsegv_sa)) {
-=======
-  // Set mask of signals to ignore while running signal handler
-  // XX:  By default the signal that triggered the signal handler is automatically added to the
-  //      mask while it's being handled, so unless we plan to add more signals to this then I don't
-  //      think it's necessary.
-  // sigemptyset(&sa.sa_mask);
-  // sigaddset(&(sa.sa_mask), SIGSEGV);
-
-  // Set the new SIGSEGV handler, and save the old SIGSEGV handler (if any)
-  if (sigaction(SIGSEGV, &sa, &(gs->prev_sa))) {
->>>>>>> 2659c5bd
     fprintf(stderr, "guard: register: sigaction error\r\n");
     fprintf(stderr, "%s\r\n", strerror(errno));
     return guard_sigaction | errno;
@@ -239,7 +160,6 @@
   return guard_success;
 }
 
-<<<<<<< HEAD
 guard_result
 guard(
   void *(*f)(void *),
@@ -280,49 +200,10 @@
     fprintf(stderr, "%s\r\n", strerror(errno));
     err = guard_malloc | errno;
     goto skip;
-=======
-int32_t
-guard(
-  callback f,
-  void *closure,
-  const uintptr_t *const stack_pp,
-  const uintptr_t *const alloc_pp,
-  void ** ret
-) {
-  int32_t err = 0;
-  int32_t err_c = 0;
-
-  //
-  // Setup guard page state
-  //
-
-  // guard() presumes that it is only ever called once at a time
-  assert(_guard_state == NULL);
-
-  _guard_state = (GuardState *)malloc(sizeof(GuardState));
-  if (_guard_state == NULL) {
-    fprintf(stderr, "guard: malloc error\r\n");
-    fprintf(stderr, "%s\r\n", strerror(errno));
-    return guard_malloc | errno;
-  }
-  _guard_state->guard_p = 0;
-  _guard_state->stack_pp = stack_pp;
-  _guard_state->alloc_pp = alloc_pp;
-
-  // Initialize the guard page
-  if ((err = _focus_guard(_guard_state))) {
-    goto clear;
-  }
-
-  // Register guard page signal handler
-  if ((err = _register_handler(_guard_state))) {
-    goto unmark;
->>>>>>> 2659c5bd
   }
   new_buffer->next = buffer_list;
   buffer_list = new_buffer;
 
-<<<<<<< HEAD
   // Run given closure.
   if (!(err = sigsetjmp(buffer_list->buffer, 1))) {
     *ret = f(closure);
@@ -369,32 +250,4 @@
 
 exit:
   return err;
-=======
-  //
-  // Run closure
-  //
-
-  if (!(err = sigsetjmp(_guard_state->env_buffer, 1))) {
-    *ret = f(closure);
-  }
-
-  //
-  // Clean up guard page state
-  //
-
-  if (sigaction(SIGSEGV, &(_guard_state->prev_sa), NULL)) {
-    fprintf(stderr, "guard: sigaction error\r\n");
-    fprintf(stderr, "%s\r\n", strerror(errno));
-    err_c = guard_sigaction | errno;
-  }
-
-unmark:
-  err_c = _unmark_page((void *)_guard_state->guard_p);
-
-clear:
-  free(_guard_state);
-  _guard_state = NULL;
-
-  return err ? err : err_c;
->>>>>>> 2659c5bd
 }