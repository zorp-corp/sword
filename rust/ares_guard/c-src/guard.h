#ifndef __GUARD_H__
#define __GUARD_H__

#include <setjmp.h>
#include <stdint.h>

/**
 * Linked list stack of jump buffers.
 */
typedef struct GD_buflistnode GD_buflistnode;
struct GD_buflistnode {
  jmp_buf               buffer;
  GD_buflistnode *next;
};

/**
 * Return codes and flags.
 *
 * The flags are bitwise added to the errno of their respective errors.
 */
typedef enum {
  guard_null      = 1,          // null stack or alloc pointer
  guard_signal    = 2,          // invalid signal
  guard_oom       = 3,          // out of memory
  guard_malloc    = 0x10000000, // malloc error flag
  guard_mprotect  = 0x20000000, // mprotect error flag
  guard_sigaction = 0x40000000, // sigaction error flag
} guard_err;

/**
 * @brief Executes the given callback function `f` within the memory arena 
 * between the stack and allocation pointers pointed to by `s_pp` and `a_pp`,
 * with guard page protection. If `f`'s execution succeeds, its result is 
 * written to the return pointer `*ret`. If `f`'s execution triggers an
 * out of memory error or any other `guard_err`, the `guard_err` is
 * returned and `*ret` is left empty. In either case, cleanup is performed
 * before returning.
 * 
 * Definitions:
 * - A guard page is marked `PROT_NONE`.
 *
 * Assumptions:
 * - `NockStack` pages are marked `PROT_READ|PROT_WRITE` by default.
 * - All memory access patterns are outside-in.
 * - Callback functions are compatible with the C ABI.
 * - `NockStack` stack and allocation pointer locations are fixed.
 * - The caller is responsible for return value memory allocation.
 * - The caller is responsible for managing any external state the callback
 *   function may mutate.
 * - The callback function may be interrupted in the case of memory exhaustion
 *   or other `guard_err` error (failure to `mprotect`, `malloc`, etc.).
 * - `SIGSEGV` signals are expected to be raised only on guard page accesses.
 *
 * Invariants:
 * - A single guard page is installed and maintained in the approximate center
 *   until `crate::guard::call_with_guard` returns.
 * - A return value is only written to `*ret` on successful callback execution.
 * - A `guard_err` is returned, excepting panics or negative assertions.
 *
 * Enhancements:
 * - Use only a single, static jump buffer variable instead of a linked list.
 *   We currently use a linked list of jump buffers because we don't have a
 *   function for preserving stack traces across `crate::interpreter::interpret`
 *   calls.
 *
 * @param f The callback function to execute.
 * @param closure A pointer to the closure data for the callback function.
 * @param s_pp A pointer to the stack pointer location.
 * @param a_pp A pointer to the allocation pointer location.
 * @param ret A pointer to a location where the callback's result can be stored.
 * 
 * @return A `guard_err` error code.
 */
<<<<<<< HEAD
guard_err
=======
uint32_t
>>>>>>> 7586c9e6
guard(
  void *(*f)(void *),
  void *closure,
  const uintptr_t *const s_pp,
  const uintptr_t *const a_pp,
  void **ret
);

#endif  // __GUARD_H__<|MERGE_RESOLUTION|>--- conflicted
+++ resolved
@@ -9,7 +9,7 @@
  */
 typedef struct GD_buflistnode GD_buflistnode;
 struct GD_buflistnode {
-  jmp_buf               buffer;
+  jmp_buf buffer;
   GD_buflistnode *next;
 };
 
@@ -22,9 +22,9 @@
   guard_null      = 1,          // null stack or alloc pointer
   guard_signal    = 2,          // invalid signal
   guard_oom       = 3,          // out of memory
-  guard_malloc    = 0x10000000, // malloc error flag
-  guard_mprotect  = 0x20000000, // mprotect error flag
-  guard_sigaction = 0x40000000, // sigaction error flag
+  guard_malloc    = 4, // malloc error flag
+  guard_mprotect  = 5, // mprotect error flag
+  guard_sigaction = 6, // sigaction error flag
 } guard_err;
 
 /**
@@ -71,11 +71,7 @@
  * 
  * @return A `guard_err` error code.
  */
-<<<<<<< HEAD
 guard_err
-=======
-uint32_t
->>>>>>> 7586c9e6
 guard(
   void *(*f)(void *),
   void *closure,
