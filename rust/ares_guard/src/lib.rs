#![allow(non_upper_case_globals)]
#![allow(non_camel_case_types)]
#![allow(non_snake_case)]

include!(concat!(env!("OUT_DIR"), "/bindings.rs"));

<<<<<<< HEAD
pub const GUARD_NULL:       u32 = guard_result_guard_null;
pub const GUARD_SIGNAL:     u32 = guard_result_guard_signal;
pub const GUARD_OOM:        u32 = guard_result_guard_oom;
pub const GUARD_MALLOC:     u32 = guard_result_guard_malloc;
pub const GUARD_MPROTECT:   u32 = guard_result_guard_mprotect;
pub const GUARD_SIGACTION:  u32 = guard_result_guard_sigaction;
=======
pub const GUARD_NULL:       u32 = guard_err_guard_null; 
pub const GUARD_OOM:        u32 = guard_err_guard_oom;
pub const GUARD_MALLOC:     u32 = guard_err_guard_malloc;
pub const GUARD_MPROTECT:   u32 = guard_err_guard_mprotect;
pub const GUARD_SIGACTION:  u32 = guard_err_guard_sigaction;
>>>>>>> 2659c5bd
<|MERGE_RESOLUTION|>--- conflicted
+++ resolved
@@ -4,17 +4,10 @@
 
 include!(concat!(env!("OUT_DIR"), "/bindings.rs"));
 
-<<<<<<< HEAD
-pub const GUARD_NULL:       u32 = guard_result_guard_null;
-pub const GUARD_SIGNAL:     u32 = guard_result_guard_signal;
-pub const GUARD_OOM:        u32 = guard_result_guard_oom;
-pub const GUARD_MALLOC:     u32 = guard_result_guard_malloc;
-pub const GUARD_MPROTECT:   u32 = guard_result_guard_mprotect;
-pub const GUARD_SIGACTION:  u32 = guard_result_guard_sigaction;
-=======
-pub const GUARD_NULL:       u32 = guard_err_guard_null; 
-pub const GUARD_OOM:        u32 = guard_err_guard_oom;
-pub const GUARD_MALLOC:     u32 = guard_err_guard_malloc;
-pub const GUARD_MPROTECT:   u32 = guard_err_guard_mprotect;
-pub const GUARD_SIGACTION:  u32 = guard_err_guard_sigaction;
->>>>>>> 2659c5bd
+pub const GUARD_SUCCESS:   u32 = guard_result_guard_success;
+pub const GUARD_NULL:      u32 = guard_result_guard_null;
+pub const GUARD_SIGNAL:    u32 = guard_result_guard_signal;
+pub const GUARD_OOM:       u32 = guard_result_guard_oom;
+pub const GUARD_MALLOC:    u32 = guard_result_guard_malloc;
+pub const GUARD_MPROTECT:  u32 = guard_result_guard_mprotect;
+pub const GUARD_SIGACTION: u32 = guard_result_guard_sigaction;