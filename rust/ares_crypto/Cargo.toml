[package]
name = "ares_crypto"
version = "0.1.0"
edition = "2021"

# See more keys and their definitions at https://doc.rust-lang.org/cargo/reference/manifest.html

[dependencies]
<<<<<<< HEAD
assert_no_alloc = { path = "../rust-assert-no-alloc" }
# use this when debugging requires allocation (e.g. eprintln)
# assert_no_alloc = { path = "../rust-assert-no-alloc", features=["warn_debug"] }
=======
# use this when debugging requires allocation (e.g. eprintln)
# assert_no_alloc = { path = "../rust-assert-no-alloc", features=["warn_debug"] }
assert_no_alloc = { path = "../rust-assert-no-alloc" }
>>>>>>> 1df75a2c
ibig = "0.3.6"

# ed25519
curve25519-dalek = {version = "4.1.1", default-features = false, optional = true }
ed25519-dalek = { version = "2.1.0", default-features = false, optional = true }
x25519-dalek = { version = "2.0.0", features = ["static_secrets"], default-features = false, optional = true}

# aes_siv
aes = { version = "0.8.3", default-features = false, optional = true }
aes-siv = { version = "0.7.0", default-features = false, optional = true }

# sha
sha1 = { version = "0.10.6", default-features = false, optional = true }
sha2 = { version = "0.10.8", default-features = false, optional = true }

# test_vs_urcrypt
# XX: can be removed once stable
rand = { version = "0.8.4", default-features = false, features = ["getrandom"], optional = true }
urcrypt-sys = { version = "0.1.1", optional = true }

[features]
default = ["aes_siv", "ed25519", "sha"]
aes_siv = ["aes", "aes-siv"]
ed25519 = ["curve25519-dalek", "ed25519-dalek", "x25519-dalek"]
sha = ["sha1", "sha2"]
# XX: can be removed once stable
test_vs_urcrypt = ["urcrypt-sys", "rand"]<|MERGE_RESOLUTION|>--- conflicted
+++ resolved
@@ -6,15 +6,9 @@
 # See more keys and their definitions at https://doc.rust-lang.org/cargo/reference/manifest.html
 
 [dependencies]
-<<<<<<< HEAD
-assert_no_alloc = { path = "../rust-assert-no-alloc" }
-# use this when debugging requires allocation (e.g. eprintln)
-# assert_no_alloc = { path = "../rust-assert-no-alloc", features=["warn_debug"] }
-=======
 # use this when debugging requires allocation (e.g. eprintln)
 # assert_no_alloc = { path = "../rust-assert-no-alloc", features=["warn_debug"] }
 assert_no_alloc = { path = "../rust-assert-no-alloc" }
->>>>>>> 1df75a2c
 ibig = "0.3.6"
 
 # ed25519
