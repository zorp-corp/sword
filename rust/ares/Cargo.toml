--- conflicted
+++ resolved
@@ -44,12 +44,8 @@
 
 # run with e.g. 'cargo build --features check_forwarding,check_acyclic'
 [features]
-<<<<<<< HEAD
-check_acyclic=[]
-sham_hints=[]
-=======
 check_all = [ "check_acyclic", "check_forwarding", "check_junior" ]
 check_acyclic = []
 check_forwarding = []
 check_junior = []
->>>>>>> 1f4113da
+sham_hints = []