use crate::assert_acyclic;
use crate::assert_no_forwarding_pointers;
use crate::assert_no_junior_pointers;
use crate::noun::{Atom, Cell, CellMemory, IndirectAtom, Noun, NounAllocator};
use assert_no_alloc::permit_alloc;
use either::Either::{self, Left, Right};
use ibig::Stack;
use memmap::MmapMut;
use std::alloc::Layout;
use std::mem;
use std::ptr;
use std::ptr::copy_nonoverlapping;

crate::gdb!();

/** Number of reserved slots for alloc_pointer and frame_pointer in each frame */
pub const RESERVED: usize = 3;

/** Word offsets for alloc and frame pointers  */
pub const FRAME: usize = 0;
pub const STACK: usize = 1;
pub const ALLOC: usize = 2;

/**  Utility function to get size in words */
pub const fn word_size_of<T>() -> usize {
    (mem::size_of::<T>() + 7) >> 3
}

/** Utility function to compute the raw memory usage of an IndirectAtom */
fn indirect_raw_size(atom: IndirectAtom) -> usize {
    debug_assert!(atom.size() > 0);
    atom.size() + 2
}

/** A stack for Nock computation, which supports stack allocation and delimited copying collection
 * for returned nouns
 */
#[allow(dead_code)] // We need the memory field to keep our memory from being unmapped
pub struct NockStack {
    /** The base pointer */
    start: *const u64,
    /** The size of the memory region */
    size: usize,
    /** Base pointer for the current stack frame. Accesses to slots are computed from this base. */
    frame_pointer: *mut u64,
    /** Stack pointer for the current stack frame. */
    stack_pointer: *mut u64,
    /** Alloc pointer for the current stack frame. */
    alloc_pointer: *mut u64,
    /** MMap which must be kept alive as long as this NockStack is */
    memory: MmapMut,
    /** PMA from which we will copy into the NockStack */
    /** Whether or not pre_copy() has been called on the current stack frame. */
    pc: bool,
}

impl NockStack {
    /**  Initialization
     * The initial frame is a west frame. When the stack is initialized, a number of slots is given.
     * We add three extra slots to store the “previous” frame, stack, and allocation pointer. For the
     * initial frame, the previous allocation pointer is set to the beginning (low boundary) of the
     * arena, the previous frame pointer is set to NULL, and the previous stack pointer is set to NULL */

    /** size is in 64-bit (i.e. 8-byte) words.
     * top_slots is how many slots to allocate to the top stack frame.
     */
    pub fn new(size: usize, top_slots: usize) -> NockStack {
        let memory = MmapMut::map_anon(size << 3).expect("Mapping memory for nockstack failed");
        let start = memory.as_ptr() as *const u64;
        // Here, frame_pointer < alloc_pointer, so the initial frame is West
        let frame_pointer = unsafe { start.add(RESERVED + top_slots) } as *mut u64;
        let stack_pointer = frame_pointer;
        let alloc_pointer = unsafe { start.add(size) } as *mut u64;
        unsafe {
            *frame_pointer.sub(FRAME + 1) = ptr::null::<u64>() as u64; // "frame pointer" from "previous" frame
            *frame_pointer.sub(STACK + 1) = ptr::null::<u64>() as u64; // "stack pointer" from "previous" frame
            *frame_pointer.sub(ALLOC + 1) = start as u64; // "alloc pointer" from "previous" frame
        };
        NockStack {
            start,
            size,
            frame_pointer,
            stack_pointer,
            alloc_pointer,
            memory,
            pc: false,
        }
    }

    /** Resets the NockStack but flipping the top-frame polarity and unsetting PC. Sets the alloc
     * pointer to the "previous" alloc pointer stored in the top frame to keep things "preserved"
     * from the top frame. This allows us to do a copying GC on the top frame without erroneously
     * "popping" the top frame.
     */
    pub unsafe fn flip_top_frame(&mut self, top_slots: usize) {
        // Assert that we are at the top
        assert!((*self.prev_frame_pointer_pointer()).is_null());
        assert!((*self.prev_stack_pointer_pointer()).is_null());
        let new_alloc_pointer = *(self.prev_alloc_pointer_pointer());

        if self.is_west() {
            // new top frame will be east
            let new_frame_pointer = self.start.add(self.size).sub(RESERVED + top_slots) as *mut u64;
            *new_frame_pointer.add(FRAME) = ptr::null::<u64>() as u64;
            *new_frame_pointer.add(STACK) = ptr::null::<u64>() as u64;
            *new_frame_pointer.add(ALLOC) = self.start.add(self.size) as u64;
            self.frame_pointer = new_frame_pointer;
            self.stack_pointer = new_frame_pointer;
            self.alloc_pointer = new_alloc_pointer;
            self.pc = false;
            assert!(!self.is_west());
        } else {
            // new top frame will be west
            let new_frame_pointer = self.start.add(RESERVED + top_slots) as *mut u64;
            *new_frame_pointer.sub(FRAME + 1) = ptr::null::<u64>() as u64;
            *new_frame_pointer.sub(STACK + 1) = ptr::null::<u64>() as u64;
            *new_frame_pointer.sub(ALLOC + 1) = self.start as u64;
            self.frame_pointer = new_frame_pointer;
            self.stack_pointer = new_frame_pointer;
            self.alloc_pointer = new_alloc_pointer;
            self.pc = false;
            assert!(self.is_west());
        }
    }

    /** Resets the NockStack. The top frame is west as in the initial creation of the NockStack. */
    pub fn reset(&mut self, top_slots: usize) {
        self.frame_pointer = unsafe { self.start.add(RESERVED + top_slots) } as *mut u64;
        self.stack_pointer = self.frame_pointer;
        self.alloc_pointer = unsafe { self.start.add(self.size) } as *mut u64;
        self.pc = false;
        unsafe {
            *self.frame_pointer.sub(FRAME + 1) = ptr::null::<u64>() as u64; // "frame pointer" from "previous" frame
            *self.frame_pointer.sub(STACK + 1) = ptr::null::<u64>() as u64; // "stack pointer" from "previous" frame
            *self.frame_pointer.sub(ALLOC + 1) = self.start as u64; // "alloc pointer" from "previous" frame
            assert!(self.is_west());
        };
    }

    /** Current frame pointer of this NockStack */
    pub fn get_frame_pointer(&self) -> *const u64 {
        self.frame_pointer
    }

    /** Current stack pointer of this NockStack */
    pub fn get_stack_pointer(&self) -> *const u64 {
        self.stack_pointer
    }

    /** Current stack pointer's address */
    pub fn get_stack_pointer_pointer(&self) -> *const *mut u64 {
        &self.stack_pointer as *const *mut u64
    }

    /** Current alloc pointer of this NockStack */
    pub fn get_alloc_pointer(&self) -> *const u64 {
        self.alloc_pointer
    }

<<<<<<< HEAD
    /** Current alloc pointer's address */
    pub fn get_alloc_pointer_pointer(&self) -> *const *mut u64 {
        &self.alloc_pointer as *const *mut u64
=======
    /** Current stack pointer of this NockStack */
    pub fn get_stack_pointer_pointer(&self) -> *const *mut u64 {
        &self.stack_pointer
    }

    /** Current alloc pointer of this NockStack */
    pub fn get_alloc_pointer_pointer(&self) -> *const *mut u64 {
        &self.alloc_pointer
>>>>>>> 1df75a2c
    }

    /** Start of the memory range for this NockStack */
    pub fn get_start(&self) -> *const u64 {
        self.start
    }

    /** End of the memory range for this NockStack */
    pub fn get_size(&self) -> usize {
        self.size
    }

    /** Checks if the current stack frame has West polarity */
    #[inline]
    pub fn is_west(&self) -> bool {
        self.stack_pointer < self.alloc_pointer
    }

    /** Size **in 64-bit words** of this NockStack */
    pub fn size(&self) -> usize {
        self.size
    }

    /** Check to see if an allocation is in frame */
    #[inline]
    pub unsafe fn is_in_frame<T>(&self, ptr: *const T) -> bool {
        let ptr_u64 = ptr as *const u64;
        let prev = *self.prev_stack_pointer_pointer();
        if self.is_west() {
            // If we are in a top/west frame, the stack pointer will be null, so our allocation
            // arena was the alloc pointer to the top of the NockStack arena
            if prev.is_null() {
                ptr_u64 >= self.alloc_pointer && ptr_u64 < self.start.add(self.size)
            } else {
                ptr_u64 >= self.alloc_pointer && ptr_u64 < prev
            }
        // If we are in a top/east frame, the stack pointer will be null, so our allocation arena
        // was the alloc pointer to the bottom of the NockStack arena
        } else if prev.is_null() {
            ptr_u64 >= self.start && ptr_u64 < self.alloc_pointer
        } else {
            ptr_u64 >= prev && ptr_u64 < self.alloc_pointer
        }
    }

    /** Mutable pointer to a slot in a stack frame: east stack */
    unsafe fn slot_pointer_east(&self, slot: usize) -> *mut u64 {
        self.frame_pointer.add(slot)
    }

    /** Mutable pointer to a slot in a stack frame: west stack */
    unsafe fn slot_pointer_west(&self, slot: usize) -> *mut u64 {
        self.frame_pointer.sub(slot + 1)
    }

    /** Mutable pointer to a slot in a stack frame */
    unsafe fn slot_pointer(&self, slot: usize) -> *mut u64 {
        if self.is_west() {
            self.slot_pointer_west(slot)
        } else {
            self.slot_pointer_east(slot)
        }
    }

    /** Mutable pointer into a slot in free space east of allocation pointer */
    unsafe fn free_slot_east(&self, slot: usize) -> *mut u64 {
        self.alloc_pointer.add(slot)
    }

    /** Mutable pointer into a slot in free space west of allocation pointer */
    unsafe fn free_slot_west(&self, slot: usize) -> *mut u64 {
        self.alloc_pointer.sub(slot + 1)
    }

    unsafe fn free_slot(&self, slot: usize) -> *mut u64 {
        if self.is_west() {
            self.free_slot_west(slot)
        } else {
            self.free_slot_east(slot)
        }
    }

    /** Pointer to a local slot typed as Noun */
    pub unsafe fn local_noun_pointer(&mut self, local: usize) -> *mut Noun {
        self.slot_pointer(local + RESERVED) as *mut Noun
    }

    /** Pointer to where the previous frame pointer is saved in a frame */
    unsafe fn prev_frame_pointer_pointer(&self) -> *mut *mut u64 {
        if !self.pc {
            self.slot_pointer(FRAME) as *mut *mut u64
        } else {
            self.free_slot(FRAME) as *mut *mut u64
        }
    }

    /** Pointer to where the previous stack pointer is saved in a frame */
    pub unsafe fn prev_stack_pointer_pointer(&self) -> *mut *mut u64 {
        if !self.pc {
            self.slot_pointer(STACK) as *mut *mut u64
        } else {
            self.free_slot(STACK) as *mut *mut u64
        }
    }

    /** Pointer to where the previous alloc pointer is saved in a frame */
    unsafe fn prev_alloc_pointer_pointer(&self) -> *mut *mut u64 {
        if !self.pc {
            self.slot_pointer(ALLOC) as *mut *mut u64
        } else {
            self.free_slot(ALLOC) as *mut *mut u64
        }
    }

    /**  Allocation
     * In a west frame, the allocation pointer is higher than the frame pointer, and so the allocation
     * size is subtracted from the allocation pointer, and then the allocation pointer is returned as
     * the pointer to the newly allocated memory.
     *
     * In an east frame, the allocation pointer is lower than the frame pointer, and so the allocation
     * pointer is saved in a temporary, then the allocation size added to it, and finally the original
     * allocation pointer is returned as the pointer to the newly allocated memory. */

    /** Bump the alloc pointer for a west frame to make space for an allocation */
    unsafe fn raw_alloc_west(&mut self, words: usize) -> *mut u64 {
        if self.pc {
            panic!("Allocation during cleanup phase is prohibited.");
        }
        self.alloc_pointer = self.alloc_pointer.sub(words);
        self.alloc_pointer
    }

    /** Bump the alloc pointer for an east frame to make space for an allocation */
    unsafe fn raw_alloc_east(&mut self, words: usize) -> *mut u64 {
        if self.pc {
            panic!("Allocation during cleanup phase is prohibited.");
        }
        let alloc = self.alloc_pointer;
        self.alloc_pointer = self.alloc_pointer.add(words);
        alloc
    }

    /** Allocate space for an indirect pointer in a west frame */
    unsafe fn indirect_alloc_west(&mut self, words: usize) -> *mut u64 {
        self.raw_alloc_west(words + 2)
    }

    /** Allocate space for an indirect pointer in an east frame */
    unsafe fn indirect_alloc_east(&mut self, words: usize) -> *mut u64 {
        self.raw_alloc_east(words + 2)
    }

    /** Allocate space for an indirect pointer in a stack frame */
    unsafe fn indirect_alloc(&mut self, words: usize) -> *mut u64 {
        if self.is_west() {
            self.indirect_alloc_west(words)
        } else {
            self.indirect_alloc_east(words)
        }
    }

    /** Allocate space for a struct in a west frame */
    unsafe fn struct_alloc_west<T>(&mut self, count: usize) -> *mut T {
        self.raw_alloc_west(word_size_of::<T>() * count) as *mut T
    }

    /** Allocate space for a struct in an east frame */
    unsafe fn struct_alloc_east<T>(&mut self, count: usize) -> *mut T {
        self.raw_alloc_east(word_size_of::<T>() * count) as *mut T
    }

    /** Allocate space for a struct in a stack frame */
    pub unsafe fn struct_alloc<T>(&mut self, count: usize) -> *mut T {
        if self.is_west() {
            self.struct_alloc_west::<T>(count)
        } else {
            self.struct_alloc_east::<T>(count)
        }
    }

    unsafe fn raw_alloc_in_previous_frame_west(&mut self, words: usize) -> *mut u64 {
        // note that the allocation is on the east frame, and thus resembles raw_alloc_east
        let alloc = *self.prev_alloc_pointer_pointer();
        *(self.prev_alloc_pointer_pointer()) = (*(self.prev_alloc_pointer_pointer())).add(words);
        alloc
    }

    unsafe fn raw_alloc_in_previous_frame_east(&mut self, words: usize) -> *mut u64 {
        // note that the allocation is on the west frame, and thus resembles raw_alloc_west
        *(self.prev_alloc_pointer_pointer()) = (*(self.prev_alloc_pointer_pointer())).sub(words);
        *(self.prev_alloc_pointer_pointer())
    }

    /** Allocate space in the previous stack frame. This calls pre_copy() first to ensure that the
     * stack frame is in cleanup phase, which is the only time we should be allocating in a previous
     * frame. */
    unsafe fn raw_alloc_in_previous_frame(&mut self, words: usize) -> *mut u64 {
        self.pre_copy();
        if self.is_west() {
            self.raw_alloc_in_previous_frame_west(words)
        } else {
            self.raw_alloc_in_previous_frame_east(words)
        }
    }

    /** Allocates space in the previous frame for some number of T's. */
    pub unsafe fn struct_alloc_in_previous_frame<T>(&mut self, count: usize) -> *mut T {
        self.raw_alloc_in_previous_frame(word_size_of::<T>() * count) as *mut T
    }

    /** Allocate space for an indirect atom in the previous stack frame. */
    unsafe fn indirect_alloc_in_previous_frame(&mut self, words: usize) -> *mut u64 {
        self.raw_alloc_in_previous_frame(words + 2)
    }

    /** Allocate space for an alloc::Layout in a stack frame */
    unsafe fn layout_alloc(&mut self, layout: Layout) -> *mut u64 {
        assert!(layout.align() <= 64, "layout alignment must be <= 64");
        if self.is_west() {
            self.raw_alloc_west((layout.size() + 7) >> 3)
        } else {
            self.raw_alloc_east((layout.size() + 7) >> 3)
        }
    }

    /**  Copying and Popping
     * Prior to any copying step, the saved frame, stack, and allocation pointers must
     * be moved out of the frame. A three-word allocation is made to hold the saved
     * frame, stack, and allocation pointers. After this they will be accessed by reference
     * to the allocation pointer, so no more allocations must be made between now
     * and restoration.
     *
     * Copying can then proceed by updating the saved allocation pointer for each
     * copied object. This will almost immediately clobber the frame, so return by
     * writing to a slot in the previous frame or in a register is necessary.
     *
     * Finally, the frame, stack, and allocation pointers are restored from the saved
     * location.
     */

    /** Copies reserved pointers to free space adjacent to the allocation arena, and
     * moves the lightweight stack to the free space adjacent to that.
     *
     * Once this function is called a on stack frame, we say that it is now in the "cleanup
     * phase". At this point, no more allocations can be made, and all that is left to
     * do is figure out what data in this frame needs to be preserved and thus copied to
     * the parent frame.
     *
     * This might be the most confusing part of the split stack system. But we've tried
     * to make it so that the programmer doesn't need to think about it at all. The
     * interface for using the reserved pointers (prev_xyz_pointer_pointer()) and
     * lightweight stack (push(), pop(), top()) are the same regardless of whether
     * or not pre_copy() has been called.*/
    unsafe fn pre_copy(&mut self) {
        if !self.pc {
            *(self.free_slot(FRAME)) = *(self.slot_pointer(FRAME));
            *(self.free_slot(STACK)) = *(self.slot_pointer(STACK));
            *(self.free_slot(ALLOC)) = *(self.slot_pointer(ALLOC));
            self.pc = true;
            // Change polarity of lightweight stack.
            if self.is_west() {
                self.stack_pointer = self.alloc_pointer.sub(RESERVED + 1);
            } else {
                self.stack_pointer = self.alloc_pointer.add(RESERVED);
            }
        }
    }

    unsafe fn copy(&mut self, noun: &mut Noun) {
        assert_acyclic!(*noun);
        assert_no_forwarding_pointers!(*noun);
        assert_no_junior_pointers!(self, *noun);

        self.pre_copy();
        assert!(self.stack_is_empty());
        let noun_ptr = noun as *mut Noun;
        // Add two slots to the lightweight stack
        // Set the first new slot to the noun to be copied
        *(self.push::<Noun>()) = *noun;
        // Set the second new slot to a pointer to the noun being copied. this is the destination pointer, which will change
        *(self.push::<*mut Noun>()) = noun_ptr;
        loop {
            if self.stack_is_empty() {
                break;
            }

            // Pop a noun to copy from the stack
            let next_dest = *(self.top::<*mut Noun>());
            self.pop::<*mut Noun>();
            let next_noun = *(self.top::<Noun>());
            self.pop::<Noun>();

            // If it's a direct atom, just write it to the destination.
            // Otherwise, we have allocations to make.
            match next_noun.as_either_direct_allocated() {
                Either::Left(_direct) => {
                    *next_dest = next_noun;
                }
                Either::Right(allocated) => {
                    // If it's an allocated noun with a forwarding pointer, just write the
                    // noun resulting from the forwarding pointer to the destination
                    //
                    // Otherwise, we have to allocate space for and copy the allocated noun
                    match allocated.forwarding_pointer() {
                        Option::Some(new_allocated) => {
                            *next_dest = new_allocated.as_noun();
                        }
                        Option::None => {
                            // Check to see if its allocated within this frame
                            if self.is_in_frame(allocated.to_raw_pointer()) {
                                match allocated.as_either() {
                                    Either::Left(mut indirect) => {
                                        // Make space for the atom
                                        let alloc =
                                            self.indirect_alloc_in_previous_frame(indirect.size());

                                        // Indirect atoms can be copied directly
                                        copy_nonoverlapping(
                                            indirect.to_raw_pointer(),
                                            alloc,
                                            indirect_raw_size(indirect),
                                        );

                                        // Set a forwarding pointer so we don't create duplicates from other
                                        // references
                                        indirect.set_forwarding_pointer(alloc);

                                        *next_dest =
                                            IndirectAtom::from_raw_pointer(alloc).as_noun();
                                    }
                                    Either::Right(mut cell) => {
                                        // Make space for the cell
                                        let alloc =
                                            self.struct_alloc_in_previous_frame::<CellMemory>(1);

                                        // Copy the cell metadata
                                        (*alloc).metadata = (*cell.to_raw_pointer()).metadata;

                                        // Push the tail and the head to the work stack
                                        *(self.push::<Noun>()) = cell.tail();
                                        *(self.push::<*mut Noun>()) = &mut (*alloc).tail;
                                        *(self.push::<Noun>()) = cell.head();
                                        *(self.push::<*mut Noun>()) = &mut (*alloc).head;

                                        // Set the forwarding pointer
                                        cell.set_forwarding_pointer(alloc);

                                        *next_dest = Cell::from_raw_pointer(alloc).as_noun();
                                    }
                                }
                            } else {
                                // Don't copy references outside the current frame
                                *next_dest = allocated.as_noun();
                            }
                        }
                    }
                }
            }
        }
        // Set saved previous allocation pointer its new value after this allocation

        assert_acyclic!(*noun);
        assert_no_forwarding_pointers!(*noun);
        assert_no_junior_pointers!(self, *noun);
    }

    pub unsafe fn assert_struct_is_in<T>(&self, ptr: *const T, count: usize) {
        let ap = (if self.pc {
            *(self.prev_alloc_pointer_pointer())
        } else {
            self.alloc_pointer
        }) as usize;
        let sp = (if self.pc {
            *(self.prev_stack_pointer_pointer())
        } else {
            self.stack_pointer
        }) as usize;
        let (low, hi) = if ap > sp { (sp, ap) } else { (ap, sp) };
        if ((ptr as usize) < low && (ptr.add(count) as usize) <= low)
            || ((ptr as usize) >= hi && (ptr.add(count) as usize) > hi)
        {
            return;
        }
        panic!(
            "Use after free: allocation from {:#x} to {:#x}, free space from {:#x} to {:#x}",
            ptr as usize,
            ptr.add(count) as usize,
            low,
            hi
        );
    }

    unsafe fn assert_noun_in(&self, noun: Noun) {
        let mut dbg_stack = Vec::new();
        dbg_stack.push(noun);
        let ap = (if self.pc {
            *(self.prev_alloc_pointer_pointer())
        } else {
            self.alloc_pointer
        }) as usize;
        let sp = (if self.pc {
            *(self.prev_stack_pointer_pointer())
        } else {
            self.stack_pointer
        }) as usize;
        let (low, hi) = if ap > sp { (sp, ap) } else { (ap, sp) };
        loop {
            if let Some(subnoun) = dbg_stack.pop() {
                if let Ok(a) = subnoun.as_allocated() {
                    let np = a.to_raw_pointer() as usize;
                    if np >= low && np < hi {
                        panic!("noun not in {:?}: {:?}", (low, hi), subnoun);
                    }
                    if let Right(c) = a.as_either() {
                        dbg_stack.push(c.tail());
                        dbg_stack.push(c.head());
                    }
                }
            } else {
                return;
            }
        }
    }

    pub unsafe fn frame_pop(&mut self) {
        let prev_frame_ptr = *self.prev_frame_pointer_pointer();
        let prev_stack_ptr = *self.prev_stack_pointer_pointer();
        let prev_alloc_ptr = *self.prev_alloc_pointer_pointer();

        self.frame_pointer = prev_frame_ptr;
        self.stack_pointer = prev_stack_ptr;
        self.alloc_pointer = prev_alloc_ptr;

        if self.frame_pointer.is_null()
            || self.stack_pointer.is_null()
            || self.alloc_pointer.is_null()
        {
            permit_alloc(|| {
                panic!(
                    "serf: frame_pop: null NockStack pointer f={:p} s={:p} a={:p}",
                    self.frame_pointer, self.stack_pointer, self.alloc_pointer
                );
            });
        }

        self.pc = false;
    }

    pub unsafe fn preserve<T: Preserve>(&mut self, x: &mut T) {
        x.preserve(self)
    }

    /**  Pushing
     *  When pushing, we swap the stack and alloc pointers, set the frame pointer to be the stack
     *  pointer, move both frame and stack pointer by number of locals (eastward for west frames,
     *  westward for east frame), and then save the old stack/frame/alloc pointers in slots
     *  adjacent to the frame pointer.
     */

    /** Push a frame onto the stack with 0 or more local variable slots. */
    pub fn frame_push(&mut self, num_locals: usize) {
        if self.pc {
            panic!("frame_push during cleanup phase is prohibited.");
        }

        let current_frame_pointer = self.frame_pointer;
        let current_stack_pointer = self.stack_pointer;
        let current_alloc_pointer = self.alloc_pointer;
        unsafe {
            self.frame_pointer = if self.is_west() {
                current_alloc_pointer.sub(num_locals + RESERVED)
            } else {
                current_alloc_pointer.add(num_locals + RESERVED)
            };
            self.alloc_pointer = current_stack_pointer;
            self.stack_pointer = self.frame_pointer;
            *(self.slot_pointer(FRAME)) = current_frame_pointer as u64;
            *(self.slot_pointer(STACK)) = current_stack_pointer as u64;
            *(self.slot_pointer(ALLOC)) = current_alloc_pointer as u64;
        }
    }

    /** Run a closure inside a frame, popping regardless of the value returned by the closure.
     * This is useful for writing fallible computations with the `?` operator.
     *
     * Note that results allocated on the stack *must* be `preserve()`d by the closure.
     */
    pub unsafe fn with_frame<F, O>(&mut self, num_locals: usize, f: F) -> O
    where
        F: FnOnce(&mut NockStack) -> O,
        O: Preserve,
    {
        self.frame_push(num_locals);
        let mut ret = f(self);
        ret.preserve(self);
        self.frame_pop();
        ret
    }

    /** Lightweight stack.
     * The lightweight stack is a stack data structure present in each stack
     * frame, often used for noun traversal. During normal operation (self.pc
     * == false),a west frame has a "west-oriented" lightweight stack, which
     * means that it sits immediately eastward of the frame pointer, pushing
     * moves the stack pointer eastward, and popping moves the frame pointer
     * westward. The stack is empty when stack_pointer == frame_pointer. The
     * east frame situation is the same, swapping west for east.
     *
     * Once a stack frame is preparing to be popped, pre_copy() is called (pc == true)
     * and this reverses the orientation of the lightweight stack. For a west frame,
     * that means it starts at the eastward most free byte west of the allocation
     * arena (which is now more words west than the allocation pointer, to account
     * for slots containing the previous frame's pointers), pushing moves the
     * stack pointer westward, and popping moves it eastward. Again, the east
     * frame situation is the same, swapping west for east.
     *
     * When pc == true, the lightweight stack is used for copying from the current
     * frame's allocation arena to the previous frames. */

    /** Push onto the lightweight stack, moving the stack_pointer. Note that
     * this violates the _east/_west naming convention somewhat, since e.g.
     * a west frame when pc == false has a west-oriented lightweight stack,
     * but when pc == true it becomes east-oriented.*/
    pub unsafe fn push<T>(&mut self) -> *mut T {
        if self.is_west() && !self.pc || !self.is_west() && self.pc {
            self.push_west::<T>()
        } else {
            self.push_east::<T>()
        }
    }

    /** Push onto a west-oriented lightweight stack, moving the stack_pointer. */
    unsafe fn push_west<T>(&mut self) -> *mut T {
        let ap = if self.pc {
            *(self.prev_alloc_pointer_pointer())
        } else {
            self.alloc_pointer
        };
        let alloc = self.stack_pointer;
        let new_sp = self.stack_pointer.add(word_size_of::<T>());
        if new_sp > ap {
            ptr::null_mut()
        } else {
            self.stack_pointer = new_sp;
            alloc as *mut T
        }
    }

    /** Push onto an east-oriented ligthweight stack, moving the stack_pointer */
    unsafe fn push_east<T>(&mut self) -> *mut T {
        let ap = if self.pc {
            *(self.prev_alloc_pointer_pointer())
        } else {
            self.alloc_pointer
        };
        let alloc = self.stack_pointer.sub(word_size_of::<T>());
        if alloc < ap {
            ptr::null_mut()
        } else {
            self.stack_pointer = alloc;
            alloc as *mut T
        }
    }

    /** Pop a west-oriented lightweight stack, moving the stack pointer. */
    unsafe fn pop_west<T>(&mut self) {
        self.stack_pointer = self.stack_pointer.sub(word_size_of::<T>());
    }

    /** Pop an east-oriented lightweight stack, moving the stack pointer. */
    unsafe fn pop_east<T>(&mut self) {
        self.stack_pointer = self.stack_pointer.add(word_size_of::<T>());
    }

    /** Pop the lightweight stack, moving the stack_pointer. Note that
     * this violates the _east/_west naming convention somewhat, since e.g.
     * a west frame when pc == false has a west-oriented lightweight stack,
     * but when pc == true it becomes east-oriented.*/
    pub unsafe fn pop<T>(&mut self) {
        if self.is_west() && !self.pc || !self.is_west() && self.pc {
            self.pop_west::<T>();
        } else {
            self.pop_east::<T>();
        };
    }

    /** Peek the top of the lightweight stack. Note that
     * this violates the _east/_west naming convention somewhat, since e.g.
     * a west frame when pc == false has a west-oriented lightweight stack,
     * but when pc == true it becomes east-oriented.*/
    pub unsafe fn top<T>(&mut self) -> *mut T {
        if self.is_west() && !self.pc || !self.is_west() && self.pc {
            self.top_west()
        } else {
            self.top_east()
        }
    }

    /** Peek the top of a west-oriented lightweight stack. */
    unsafe fn top_west<T>(&mut self) -> *mut T {
        self.stack_pointer.sub(word_size_of::<T>()) as *mut T
    }

    /** Peek the top of an east-oriented lightweight stack. */
    unsafe fn top_east<T>(&mut self) -> *mut T {
        self.stack_pointer as *mut T
    }

    /** Checks to see if the lightweight stack is empty. Note that this doesn't work
     * when the stack pointer has been moved to be close to the allocation arena, such
     * as in copy_west(). */
    pub fn stack_is_empty(&self) -> bool {
        if !self.pc {
            self.stack_pointer == self.frame_pointer
        } else if self.is_west() {
            unsafe { self.stack_pointer == self.alloc_pointer.sub(RESERVED + 1) }
        } else {
            unsafe { self.stack_pointer == self.alloc_pointer.add(RESERVED) }
        }
    }

    pub fn no_junior_pointers(&self, noun: Noun) -> bool {
        unsafe {
            if let Ok(c) = noun.as_cell() {
                let mut fp: *mut u64;
                let mut sp = self.stack_pointer;
                let mut ap = self.alloc_pointer;
                let mut pfp = *(self.prev_frame_pointer_pointer());
                let mut psp = *(self.prev_stack_pointer_pointer());
                let mut pap = *(self.prev_alloc_pointer_pointer());

                let mut dbg_stack = Vec::new();

                // Detemine range
                let (rlo, rhi) = loop {
                    if psp.is_null() {
                        psp = ((self.start as u64) + ((self.size << 3) as u64)) as *mut u64;
                    }
                    let (lo, hi) = if sp < ap { (ap, psp) } else { (psp, ap) };
                    let ptr = c.to_raw_pointer() as *mut u64;
                    if ptr >= lo && ptr < hi {
                        break if sp < ap { (sp, ap) } else { (ap, sp) };
                    } else {
                        fp = pfp;
                        sp = psp;
                        ap = pap;
                        if sp < ap {
                            pfp = *(fp.sub(FRAME + 1)) as *mut u64;
                            psp = *(fp.sub(STACK + 1)) as *mut u64;
                            pap = *(fp.sub(ALLOC + 1)) as *mut u64;
                        } else {
                            pfp = *(fp.add(FRAME)) as *mut u64;
                            psp = *(fp.add(STACK)) as *mut u64;
                            pap = *(fp.add(ALLOC)) as *mut u64;
                        }
                    }
                };

                dbg_stack.push(c.head());
                dbg_stack.push(c.tail());
                while let Some(n) = dbg_stack.pop() {
                    if let Ok(a) = n.as_allocated() {
                        let ptr = a.to_raw_pointer();
                        if ptr >= rlo && ptr < rhi {
                            eprintln!(
                                "\rserf: Noun {:x} has Noun {:x} in junior of range {:p}-{:p}",
                                (noun.raw << 3),
                                (n.raw << 3),
                                rlo,
                                rhi
                            );
                            return false;
                        }
                        if let Some(c) = a.cell() {
                            dbg_stack.push(c.tail());
                            dbg_stack.push(c.head());
                        }
                    }
                }

                true
            } else {
                true
            }
        }
    }

    /**
     * Debugging
     *
     * The below functions are useful for debugging NockStack issues. */

    /**
     * Walk down the NockStack, printing frames. Absolutely no safety checks are peformed, as the
     * purpose is to discover garbage data; just print pointers until the bottom of the NockStack
     * (i.e. a null frame pointer) is encountered. Possible to crash, if a frame pointer gets
     * written over.
     */
    pub fn print_frames(&mut self) {
        let mut fp = self.frame_pointer;
        let mut sp = self.stack_pointer;
        let mut ap = self.alloc_pointer;
        let mut c = 0u64;

        eprintln!("\r start = {:p}", self.start);

        loop {
            c += 1;

            eprintln!("\r {}:", c);
            eprintln!("\r frame_pointer = {:p}", fp);
            eprintln!("\r stack_pointer = {:p}", sp);
            eprintln!("\r alloc_pointer = {:p}", ap);

            if fp.is_null() {
                break;
            }

            unsafe {
                if fp < ap {
                    sp = *(fp.sub(STACK + 1) as *mut *mut u64);
                    ap = *(fp.sub(ALLOC + 1) as *mut *mut u64);
                    fp = *(fp.sub(FRAME + 1) as *mut *mut u64);
                } else {
                    sp = *(fp.add(STACK) as *mut *mut u64);
                    ap = *(fp.add(ALLOC) as *mut *mut u64);
                    fp = *(fp.add(FRAME) as *mut *mut u64);
                }
            }
        }
    }

    /**
     * Sanity check every frame of the NockStack. Most useful paired with a gdb session set to
     * catch rust_panic.
     */
    pub fn assert_sane(&mut self) {
        let start = self.start;
        let limit = unsafe { self.start.add(self.size) };
        let mut fp = self.frame_pointer;
        let mut sp = self.stack_pointer;
        let mut ap = self.alloc_pointer;
        let mut ought_west: bool = fp < ap;

        loop {
            // fp is null iff sp is null
            assert!(!(fp.is_null() ^ sp.is_null()));

            // ap should never be null
            assert!(!ap.is_null());

            if fp.is_null() {
                break;
            }

            // all pointers must be between start and size
            assert!(fp as *const u64 >= start);
            assert!(fp as *const u64 <= limit);
            assert!(sp as *const u64 >= start);
            assert!(sp as *const u64 <= limit);
            assert!(ap as *const u64 >= start);
            assert!(ap as *const u64 <= limit);

            // frames should flip between east-west correctly
            assert!((fp < ap) == ought_west);

            // sp should be between fp and ap
            if ought_west {
                assert!(sp >= fp);
                assert!(sp < ap);
            } else {
                assert!(sp <= fp);
                assert!(sp > ap);
            }

            unsafe {
                if ought_west {
                    sp = *(fp.sub(STACK + 1) as *mut *mut u64);
                    ap = *(fp.sub(ALLOC + 1) as *mut *mut u64);
                    fp = *(fp.sub(FRAME + 1) as *mut *mut u64);
                } else {
                    sp = *(fp.add(STACK) as *mut *mut u64);
                    ap = *(fp.add(ALLOC) as *mut *mut u64);
                    fp = *(fp.add(FRAME) as *mut *mut u64);
                }
            }
            ought_west = !ought_west;
        }
    }
}

impl NounAllocator for NockStack {
    unsafe fn alloc_indirect(&mut self, words: usize) -> *mut u64 {
        self.indirect_alloc(words)
    }

    unsafe fn alloc_cell(&mut self) -> *mut CellMemory {
        self.struct_alloc::<CellMemory>(1)
    }
}

/// Immutable, acyclic objects which may be copied up the stack
pub trait Preserve {
    /// Ensure an object will not be invalidated by popping the NockStack
    unsafe fn preserve(&mut self, stack: &mut NockStack);
    unsafe fn assert_in_stack(&self, stack: &NockStack);
}

impl Preserve for IndirectAtom {
    unsafe fn preserve(&mut self, stack: &mut NockStack) {
        let size = indirect_raw_size(*self);
        let buf = stack.struct_alloc_in_previous_frame::<u64>(size);
        copy_nonoverlapping(self.to_raw_pointer(), buf, size);
        *self = IndirectAtom::from_raw_pointer(buf);
    }
    unsafe fn assert_in_stack(&self, stack: &NockStack) {
        stack.assert_noun_in(self.as_atom().as_noun());
    }
}

impl Preserve for Atom {
    unsafe fn preserve(&mut self, stack: &mut NockStack) {
        match self.as_either() {
            Left(_direct) => {}
            Right(mut indirect) => {
                indirect.preserve(stack);
                *self = indirect.as_atom();
            }
        }
    }
    unsafe fn assert_in_stack(&self, stack: &NockStack) {
        stack.assert_noun_in(self.as_noun());
    }
}

impl Preserve for Noun {
    unsafe fn preserve(&mut self, stack: &mut NockStack) {
        stack.copy(self);
    }
    unsafe fn assert_in_stack(&self, stack: &NockStack) {
        stack.assert_noun_in(*self);
    }
}

impl Stack for NockStack {
    unsafe fn alloc_layout(&mut self, layout: Layout) -> *mut u64 {
        self.layout_alloc(layout)
    }
}

impl<T: Preserve, E: Preserve> Preserve for Result<T, E> {
    unsafe fn preserve(&mut self, stack: &mut NockStack) {
        match self.as_mut() {
            Ok(t_ref) => t_ref.preserve(stack),
            Err(e_ref) => e_ref.preserve(stack),
        }
    }

    unsafe fn assert_in_stack(&self, stack: &NockStack) {
        match self.as_ref() {
            Ok(t_ref) => t_ref.assert_in_stack(stack),
            Err(e_ref) => e_ref.assert_in_stack(stack),
        }
    }
}<|MERGE_RESOLUTION|>--- conflicted
+++ resolved
@@ -147,21 +147,11 @@
         self.stack_pointer
     }
 
-    /** Current stack pointer's address */
-    pub fn get_stack_pointer_pointer(&self) -> *const *mut u64 {
-        &self.stack_pointer as *const *mut u64
-    }
-
     /** Current alloc pointer of this NockStack */
     pub fn get_alloc_pointer(&self) -> *const u64 {
         self.alloc_pointer
     }
 
-<<<<<<< HEAD
-    /** Current alloc pointer's address */
-    pub fn get_alloc_pointer_pointer(&self) -> *const *mut u64 {
-        &self.alloc_pointer as *const *mut u64
-=======
     /** Current stack pointer of this NockStack */
     pub fn get_stack_pointer_pointer(&self) -> *const *mut u64 {
         &self.stack_pointer
@@ -170,7 +160,6 @@
     /** Current alloc pointer of this NockStack */
     pub fn get_alloc_pointer_pointer(&self) -> *const *mut u64 {
         &self.alloc_pointer
->>>>>>> 1df75a2c
     }
 
     /** Start of the memory range for this NockStack */
