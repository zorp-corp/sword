use crate::assert_acyclic;
use crate::assert_no_forwarding_pointers;
use crate::assert_no_junior_pointers;
use crate::noun::{Atom, Cell, CellMemory, IndirectAtom, Noun, NounAllocator};
use assert_no_alloc::permit_alloc;
use either::Either::{self, Left, Right};
use ibig::Stack;
use memmap::MmapMut;
use std::alloc::Layout;
use std::mem;
use std::ptr;
use std::ptr::copy_nonoverlapping;

crate::gdb!();

/** Number of reserved slots for alloc_pointer and frame_pointer in each frame */
pub const RESERVED: usize = 3;

/** Word offsets for alloc and frame pointers  */
pub const FRAME: usize = 0;
pub const STACK: usize = 1;
pub const ALLOC: usize = 2;

/**  Utility function to get size in words */
pub const fn word_size_of<T>() -> usize {
    (mem::size_of::<T>() + 7) >> 3
}

/** Utility function to compute the raw memory usage of an IndirectAtom */
fn indirect_raw_size(atom: IndirectAtom) -> usize {
    debug_assert!(atom.size() > 0);
    atom.size() + 2
}

/** A stack for Nock computation, which supports stack allocation and delimited copying collection
 * for returned nouns
 */
#[allow(dead_code)] // We need the memory field to keep our memory from being unmapped
pub struct NockStack {
    /** The base pointer */
    start: *const u64,
    /** The size of the memory region */
    size: usize,
    /** Base pointer for the current stack frame. Accesses to slots are computed from this base. */
    frame_pointer: *mut u64,
    /** Stack pointer for the current stack frame. */
    stack_pointer: *mut u64,
    /** Alloc pointer for the current stack frame. */
    alloc_pointer: *mut u64,
    /** MMap which must be kept alive as long as this NockStack is */
    memory: MmapMut,
    /** PMA from which we will copy into the NockStack */
    /** Whether or not pre_copy() has been called on the current stack frame. */
    pc: bool,
}

impl NockStack {
    /**  Initialization
     * The initial frame is a west frame. When the stack is initialized, a number of slots is given.
     * We add three extra slots to store the “previous” frame, stack, and allocation pointer. For the
     * initial frame, the previous allocation pointer is set to the beginning (low boundary) of the
     * arena, the previous frame pointer is set to NULL, and the previous stack pointer is set to NULL */

    /** size is in 64-bit (i.e. 8-byte) words.
     * top_slots is how many slots to allocate to the top stack frame.
     */
    pub fn new(size: usize, top_slots: usize) -> NockStack {
        let memory = MmapMut::map_anon(size << 3).expect("Mapping memory for nockstack failed");
        let start = memory.as_ptr() as *const u64;
        // Here, frame_pointer < alloc_pointer, so the initial frame is West
        let frame_pointer = unsafe { start.add(RESERVED + top_slots) } as *mut u64;
        let stack_pointer = frame_pointer;
        let alloc_pointer = unsafe { start.add(size) } as *mut u64;
        unsafe {
            *frame_pointer.sub(FRAME + 1) = ptr::null::<u64>() as u64; // "frame pointer" from "previous" frame
            *frame_pointer.sub(STACK + 1) = ptr::null::<u64>() as u64; // "stack pointer" from "previous" frame
            *frame_pointer.sub(ALLOC + 1) = start as u64; // "alloc pointer" from "previous" frame
        };
        NockStack {
            start,
            size,
            frame_pointer,
            stack_pointer,
            alloc_pointer,
            memory,
            pc: false,
        }
    }

    /** Resets the NockStack but flipping the top-frame polarity and unsetting PC. Sets the alloc
     * pointer to the "previous" alloc pointer stored in the top frame to keep things "preserved"
     * from the top frame. This allows us to do a copying GC on the top frame without erroneously
     * "popping" the top frame.
     */
    pub unsafe fn flip_top_frame(&mut self, top_slots: usize) {
        // Assert that we are at the top
        assert!((*self.prev_frame_pointer_pointer()).is_null());
        assert!((*self.prev_stack_pointer_pointer()).is_null());
        let new_alloc_pointer = *(self.prev_alloc_pointer_pointer());

        if self.is_west() {
            // new top frame will be east
            let new_frame_pointer = self.start.add(self.size).sub(RESERVED + top_slots) as *mut u64;
            *new_frame_pointer.add(FRAME) = ptr::null::<u64>() as u64;
            *new_frame_pointer.add(STACK) = ptr::null::<u64>() as u64;
            *new_frame_pointer.add(ALLOC) = self.start.add(self.size) as u64;
            self.frame_pointer = new_frame_pointer;
            self.stack_pointer = new_frame_pointer;
            self.alloc_pointer = new_alloc_pointer;
            self.pc = false;
            assert!(!self.is_west());
        } else {
            // new top frame will be west
            let new_frame_pointer = self.start.add(RESERVED + top_slots) as *mut u64;
            *new_frame_pointer.sub(FRAME + 1) = ptr::null::<u64>() as u64;
            *new_frame_pointer.sub(STACK + 1) = ptr::null::<u64>() as u64;
            *new_frame_pointer.sub(ALLOC + 1) = self.start as u64;
            self.frame_pointer = new_frame_pointer;
            self.stack_pointer = new_frame_pointer;
            self.alloc_pointer = new_alloc_pointer;
            self.pc = false;
            assert!(self.is_west());
        }
    }

    /** Resets the NockStack. The top frame is west as in the initial creation of the NockStack. */
    pub fn reset(&mut self, top_slots: usize) {
        self.frame_pointer = unsafe { self.start.add(RESERVED + top_slots) } as *mut u64;
        self.stack_pointer = self.frame_pointer;
        self.alloc_pointer = unsafe { self.start.add(self.size) } as *mut u64;
        self.pc = false;
        unsafe {
            *self.frame_pointer.sub(FRAME + 1) = ptr::null::<u64>() as u64; // "frame pointer" from "previous" frame
            *self.frame_pointer.sub(STACK + 1) = ptr::null::<u64>() as u64; // "stack pointer" from "previous" frame
            *self.frame_pointer.sub(ALLOC + 1) = self.start as u64; // "alloc pointer" from "previous" frame
            assert!(self.is_west());
        };
    }

    /** Current frame pointer of this NockStack */
    pub fn get_frame_pointer(&self) -> *const u64 {
        self.frame_pointer
    }

    /** Current stack pointer of this NockStack */
    pub fn get_stack_pointer(&self) -> *const u64 {
        self.stack_pointer
    }

    /** Current stack pointer's address */
    pub fn get_stack_pointer_pointer(&self) -> *const *mut u64 {
        &self.stack_pointer as *const *mut u64
    }

    /** Current alloc pointer of this NockStack */
    pub fn get_alloc_pointer(&self) -> *const u64 {
        self.alloc_pointer
    }

    /** Current alloc pointer's address */
    pub fn get_alloc_pointer_pointer(&self) -> *const *mut u64 {
        &self.alloc_pointer as *const *mut u64
    }

    /** Start of the memory range for this NockStack */
    pub fn get_start(&self) -> *const u64 {
        self.start
    }

    /** End of the memory range for this NockStack */
    pub fn get_size(&self) -> usize {
        self.size
    }

    /** Checks if the current stack frame has West polarity */
    #[inline]
    pub fn is_west(&self) -> bool {
        self.stack_pointer < self.alloc_pointer
    }

    /** Size **in 64-bit words** of this NockStack */
    pub fn size(&self) -> usize {
        self.size
    }

    /** Check to see if an allocation is in frame */
    #[inline]
    pub unsafe fn is_in_frame<T>(&self, ptr: *const T) -> bool {
        let ptr_u64 = ptr as *const u64;
        let prev = *self.prev_stack_pointer_pointer();
        if self.is_west() {
            // If we are in a top/west frame, the stack pointer will be null, so our allocation
            // arena was the alloc pointer to the top of the NockStack arena
            if prev.is_null() {
                ptr_u64 >= self.alloc_pointer && ptr_u64 < self.start.add(self.size)
            } else {
                ptr_u64 >= self.alloc_pointer && ptr_u64 < prev
            }
        // If we are in a top/east frame, the stack pointer will be null, so our allocation arena
        // was the alloc pointer to the bottom of the NockStack arena
        } else if prev.is_null() {
            ptr_u64 >= self.start && ptr_u64 < self.alloc_pointer
        } else {
            ptr_u64 >= prev && ptr_u64 < self.alloc_pointer
        }
    }

    /** Mutable pointer to a slot in a stack frame: east stack */
    unsafe fn slot_pointer_east(&self, slot: usize) -> *mut u64 {
        self.frame_pointer.add(slot)
    }

    /** Mutable pointer to a slot in a stack frame: west stack */
    unsafe fn slot_pointer_west(&self, slot: usize) -> *mut u64 {
        self.frame_pointer.sub(slot + 1)
    }

    /** Mutable pointer to a slot in a stack frame */
    unsafe fn slot_pointer(&self, slot: usize) -> *mut u64 {
        if self.is_west() {
            self.slot_pointer_west(slot)
        } else {
            self.slot_pointer_east(slot)
        }
    }

    /** Mutable pointer into a slot in free space east of allocation pointer */
    unsafe fn free_slot_east(&self, slot: usize) -> *mut u64 {
        self.alloc_pointer.add(slot)
    }

    /** Mutable pointer into a slot in free space west of allocation pointer */
    unsafe fn free_slot_west(&self, slot: usize) -> *mut u64 {
        self.alloc_pointer.sub(slot + 1)
    }

    unsafe fn free_slot(&self, slot: usize) -> *mut u64 {
        if self.is_west() {
            self.free_slot_west(slot)
        } else {
            self.free_slot_east(slot)
        }
    }

    /** Pointer to a local slot typed as Noun */
    pub unsafe fn local_noun_pointer(&mut self, local: usize) -> *mut Noun {
        self.slot_pointer(local + RESERVED) as *mut Noun
    }

    /** Pointer to where the previous frame pointer is saved in a frame */
    unsafe fn prev_frame_pointer_pointer(&self) -> *mut *mut u64 {
        if !self.pc {
            self.slot_pointer(FRAME) as *mut *mut u64
        } else {
            self.free_slot(FRAME) as *mut *mut u64
        }
    }

    /** Pointer to where the previous stack pointer is saved in a frame */
    pub unsafe fn prev_stack_pointer_pointer(&self) -> *mut *mut u64 {
        if !self.pc {
            self.slot_pointer(STACK) as *mut *mut u64
        } else {
            self.free_slot(STACK) as *mut *mut u64
        }
    }

    /** Pointer to where the previous alloc pointer is saved in a frame */
    unsafe fn prev_alloc_pointer_pointer(&self) -> *mut *mut u64 {
        if !self.pc {
            self.slot_pointer(ALLOC) as *mut *mut u64
        } else {
            self.free_slot(ALLOC) as *mut *mut u64
        }
    }

    /**  Allocation
     * In a west frame, the allocation pointer is higher than the frame pointer, and so the allocation
     * size is subtracted from the allocation pointer, and then the allocation pointer is returned as
     * the pointer to the newly allocated memory.
     *
     * In an east frame, the allocation pointer is lower than the frame pointer, and so the allocation
     * pointer is saved in a temporary, then the allocation size added to it, and finally the original
     * allocation pointer is returned as the pointer to the newly allocated memory. */

    /** Bump the alloc pointer for a west frame to make space for an allocation */
    unsafe fn raw_alloc_west(&mut self, words: usize) -> *mut u64 {
        if self.pc {
            panic!("Allocation during cleanup phase is prohibited.");
        }

        let alloc = self.alloc_pointer.sub(words);
        if alloc < self.stack_pointer {
            ptr::null_mut()
        } else {
            self.alloc_pointer = alloc;
            alloc
        }
    }

    /** Bump the alloc pointer for an east frame to make space for an allocation */
    unsafe fn raw_alloc_east(&mut self, words: usize) -> *mut u64 {
        if self.pc {
            panic!("Allocation during cleanup phase is prohibited.");
        }

        let alloc = self.alloc_pointer;
        let new_ap = self.alloc_pointer.add(words);
        if new_ap > self.stack_pointer {
            ptr::null_mut()
        } else {
            self.alloc_pointer = new_ap;
            alloc
        }
    }

    /** Allocate space for an indirect pointer in a west frame */
    unsafe fn indirect_alloc_west(&mut self, words: usize) -> *mut u64 {
        self.raw_alloc_west(words + 2)
    }

    /** Allocate space for an indirect pointer in an east frame */
    unsafe fn indirect_alloc_east(&mut self, words: usize) -> *mut u64 {
        self.raw_alloc_east(words + 2)
    }

    /** Allocate space for an indirect pointer in a stack frame */
    unsafe fn indirect_alloc(&mut self, words: usize) -> *mut u64 {
        if self.is_west() {
            self.indirect_alloc_west(words)
        } else {
            self.indirect_alloc_east(words)
        }
    }

    /** Allocate space for a struct in a west frame */
    unsafe fn struct_alloc_west<T>(&mut self, count: usize) -> *mut T {
        self.raw_alloc_west(word_size_of::<T>() * count) as *mut T
    }

    /** Allocate space for a struct in an east frame */
    unsafe fn struct_alloc_east<T>(&mut self, count: usize) -> *mut T {
        self.raw_alloc_east(word_size_of::<T>() * count) as *mut T
    }

    /** Allocate space for a struct in a stack frame */
    pub unsafe fn struct_alloc<T>(&mut self, count: usize) -> *mut T {
        if self.is_west() {
            self.struct_alloc_west::<T>(count)
        } else {
            self.struct_alloc_east::<T>(count)
        }
    }

    unsafe fn raw_alloc_in_previous_frame_west(&mut self, words: usize) -> *mut u64 {
        // note that the allocation is on the east frame, and thus resembles raw_alloc_east
        let alloc = *self.prev_alloc_pointer_pointer();
<<<<<<< HEAD
        *(self.prev_alloc_pointer_pointer()) = (*(self.prev_alloc_pointer_pointer())).add(words);
        alloc
=======
        let new_prev_ap = (*(self.prev_alloc_pointer_pointer())).add(words);
        if new_prev_ap > self.stack_pointer {
            ptr::null_mut()
        } else {
            *(self.prev_alloc_pointer_pointer()) = new_prev_ap;
            alloc
        }
>>>>>>> 73720958
    }

    unsafe fn raw_alloc_in_previous_frame_east(&mut self, words: usize) -> *mut u64 {
        // note that the allocation is on the west frame, and thus resembles raw_alloc_west
<<<<<<< HEAD
        *(self.prev_alloc_pointer_pointer()) = (*(self.prev_alloc_pointer_pointer())).sub(words);
        *(self.prev_alloc_pointer_pointer())
=======
        let alloc = (*(self.prev_alloc_pointer_pointer())).sub(words);
        if alloc < self.stack_pointer {
            ptr::null_mut()
        } else {
            *(self.prev_alloc_pointer_pointer()) = alloc;
            alloc
        }
>>>>>>> 73720958
    }

    /** Allocate space in the previous stack frame. This calls pre_copy() first to ensure that the
     * stack frame is in cleanup phase, which is the only time we should be allocating in a previous
     * frame. */
    unsafe fn raw_alloc_in_previous_frame(&mut self, words: usize) -> *mut u64 {
        self.pre_copy();
        if self.is_west() {
            self.raw_alloc_in_previous_frame_west(words)
        } else {
            self.raw_alloc_in_previous_frame_east(words)
        }
    }

    /** Allocates space in the previous frame for some number of T's. */
    pub unsafe fn struct_alloc_in_previous_frame<T>(&mut self, count: usize) -> *mut T {
        self.raw_alloc_in_previous_frame(word_size_of::<T>() * count) as *mut T
    }

    /** Allocate space for an indirect atom in the previous stack frame. */
    unsafe fn indirect_alloc_in_previous_frame(&mut self, words: usize) -> *mut u64 {
        self.raw_alloc_in_previous_frame(words + 2)
    }

    /** Allocate space for an alloc::Layout in a stack frame */
    unsafe fn layout_alloc(&mut self, layout: Layout) -> *mut u64 {
        assert!(layout.align() <= 64, "layout alignment must be <= 64");
        if self.is_west() {
            self.raw_alloc_west((layout.size() + 7) >> 3)
        } else {
            self.raw_alloc_east((layout.size() + 7) >> 3)
        }
    }

    /**  Copying and Popping
     * Prior to any copying step, the saved frame, stack, and allocation pointers must
     * be moved out of the frame. A three-word allocation is made to hold the saved
     * frame, stack, and allocation pointers. After this they will be accessed by reference
     * to the allocation pointer, so no more allocations must be made between now
     * and restoration.
     *
     * Copying can then proceed by updating the saved allocation pointer for each
     * copied object. This will almost immediately clobber the frame, so return by
     * writing to a slot in the previous frame or in a register is necessary.
     *
     * Finally, the frame, stack, and allocation pointers are restored from the saved
     * location.
     */

    /** Copies reserved pointers to free space adjacent to the allocation arena, and
     * moves the lightweight stack to the free space adjacent to that.
     *
     * Once this function is called a on stack frame, we say that it is now in the "cleanup
     * phase". At this point, no more allocations can be made, and all that is left to
     * do is figure out what data in this frame needs to be preserved and thus copied to
     * the parent frame.
     *
     * This might be the most confusing part of the split stack system. But we've tried
     * to make it so that the programmer doesn't need to think about it at all. The
     * interface for using the reserved pointers (prev_xyz_pointer_pointer()) and
     * lightweight stack (push(), pop(), top()) are the same regardless of whether
     * or not pre_copy() has been called.*/
    unsafe fn pre_copy(&mut self) {
        if !self.pc {
            let old_stack_pointer = self.stack_pointer;

            // Change polarity of lightweight stack.
            if self.is_west() {
                self.stack_pointer = self.alloc_pointer.sub(RESERVED + 1);
                if self.stack_pointer < old_stack_pointer {
                    // OOM
                    std::ptr::null::<usize>().read_volatile();
                }
            } else {
                self.stack_pointer = self.alloc_pointer.add(RESERVED);
                if self.stack_pointer > old_stack_pointer {
                    // OOM
                    std::ptr::null::<usize>().read_volatile();
                }
            }
            self.pc = true;

            *(self.free_slot(FRAME)) = *(self.slot_pointer(FRAME));
            *(self.free_slot(STACK)) = *(self.slot_pointer(STACK));
            *(self.free_slot(ALLOC)) = *(self.slot_pointer(ALLOC));
        }
    }

    unsafe fn copy(&mut self, noun: &mut Noun) {
        assert_acyclic!(*noun);
        assert_no_forwarding_pointers!(*noun);
        assert_no_junior_pointers!(self, *noun);

        self.pre_copy();
        assert!(self.stack_is_empty());
        let noun_ptr = noun as *mut Noun;
        // Add two slots to the lightweight stack
        // Set the first new slot to the noun to be copied
        *(self.push::<Noun>()) = *noun;
        // Set the second new slot to a pointer to the noun being copied. this is the destination pointer, which will change
        *(self.push::<*mut Noun>()) = noun_ptr;
        loop {
            if self.stack_is_empty() {
                break;
            }

            // Pop a noun to copy from the stack
            let next_dest = *(self.top::<*mut Noun>());
            self.pop::<*mut Noun>();
            let next_noun = *(self.top::<Noun>());
            self.pop::<Noun>();

            // If it's a direct atom, just write it to the destination.
            // Otherwise, we have allocations to make.
            match next_noun.as_either_direct_allocated() {
                Either::Left(_direct) => {
                    *next_dest = next_noun;
                }
                Either::Right(allocated) => {
                    // If it's an allocated noun with a forwarding pointer, just write the
                    // noun resulting from the forwarding pointer to the destination
                    //
                    // Otherwise, we have to allocate space for and copy the allocated noun
                    match allocated.forwarding_pointer() {
                        Option::Some(new_allocated) => {
                            *next_dest = new_allocated.as_noun();
                        }
                        Option::None => {
                            // Check to see if its allocated within this frame
                            if self.is_in_frame(allocated.to_raw_pointer()) {
                                match allocated.as_either() {
                                    Either::Left(mut indirect) => {
                                        // Make space for the atom
                                        let alloc =
                                            self.indirect_alloc_in_previous_frame(indirect.size());

                                        // Indirect atoms can be copied directly
                                        copy_nonoverlapping(
                                            indirect.to_raw_pointer(),
                                            alloc,
                                            indirect_raw_size(indirect),
                                        );

                                        // Set a forwarding pointer so we don't create duplicates from other
                                        // references
                                        indirect.set_forwarding_pointer(alloc);

                                        *next_dest =
                                            IndirectAtom::from_raw_pointer(alloc).as_noun();
                                    }
                                    Either::Right(mut cell) => {
                                        // Make space for the cell
                                        let alloc =
                                            self.struct_alloc_in_previous_frame::<CellMemory>(1);

                                        // Copy the cell metadata
                                        (*alloc).metadata = (*cell.to_raw_pointer()).metadata;

                                        // Push the tail and the head to the work stack
                                        *(self.push::<Noun>()) = cell.tail();
                                        *(self.push::<*mut Noun>()) = &mut (*alloc).tail;
                                        *(self.push::<Noun>()) = cell.head();
                                        *(self.push::<*mut Noun>()) = &mut (*alloc).head;

                                        // Set the forwarding pointer
                                        cell.set_forwarding_pointer(alloc);

                                        *next_dest = Cell::from_raw_pointer(alloc).as_noun();
                                    }
                                }
                            } else {
                                // Don't copy references outside the current frame
                                *next_dest = allocated.as_noun();
                            }
                        }
                    }
                }
            }
        }
        // Set saved previous allocation pointer its new value after this allocation

        assert_acyclic!(*noun);
        assert_no_forwarding_pointers!(*noun);
        assert_no_junior_pointers!(self, *noun);
    }

    pub unsafe fn assert_struct_is_in<T>(&self, ptr: *const T, count: usize) {
        let ap = (if self.pc {
            *(self.prev_alloc_pointer_pointer())
        } else {
            self.alloc_pointer
        }) as usize;
        let sp = (if self.pc {
            *(self.prev_stack_pointer_pointer())
        } else {
            self.stack_pointer
        }) as usize;
        let (low, hi) = if ap > sp { (sp, ap) } else { (ap, sp) };
        if ((ptr as usize) < low && (ptr.add(count) as usize) <= low)
            || ((ptr as usize) >= hi && (ptr.add(count) as usize) > hi)
        {
            return;
        }
        panic!(
            "Use after free: allocation from {:#x} to {:#x}, free space from {:#x} to {:#x}",
            ptr as usize,
            ptr.add(count) as usize,
            low,
            hi
        );
    }

    unsafe fn assert_noun_in(&self, noun: Noun) {
        let mut dbg_stack = Vec::new();
        dbg_stack.push(noun);
        let ap = (if self.pc {
            *(self.prev_alloc_pointer_pointer())
        } else {
            self.alloc_pointer
        }) as usize;
        let sp = (if self.pc {
            *(self.prev_stack_pointer_pointer())
        } else {
            self.stack_pointer
        }) as usize;
        let (low, hi) = if ap > sp { (sp, ap) } else { (ap, sp) };
        loop {
            if let Some(subnoun) = dbg_stack.pop() {
                if let Ok(a) = subnoun.as_allocated() {
                    let np = a.to_raw_pointer() as usize;
                    if np >= low && np < hi {
                        panic!("noun not in {:?}: {:?}", (low, hi), subnoun);
                    }
                    if let Right(c) = a.as_either() {
                        dbg_stack.push(c.tail());
                        dbg_stack.push(c.head());
                    }
                }
            } else {
                return;
            }
        }
    }

    pub unsafe fn frame_pop(&mut self) {
        let prev_frame_ptr = *self.prev_frame_pointer_pointer();
        let prev_stack_ptr = *self.prev_stack_pointer_pointer();
        let prev_alloc_ptr = *self.prev_alloc_pointer_pointer();

        self.frame_pointer = prev_frame_ptr;
        self.stack_pointer = prev_stack_ptr;
        self.alloc_pointer = prev_alloc_ptr;

        if self.frame_pointer.is_null()
            || self.stack_pointer.is_null()
            || self.alloc_pointer.is_null()
        {
            permit_alloc(|| {
                panic!(
                    "serf: frame_pop: null NockStack pointer f={:p} s={:p} a={:p}",
                    self.frame_pointer, self.stack_pointer, self.alloc_pointer
                );
            });
        }

        self.pc = false;
    }

    pub unsafe fn preserve<T: Preserve>(&mut self, x: &mut T) {
        x.preserve(self)
    }

    /**  Pushing
     *  When pushing, we swap the stack and alloc pointers, set the frame pointer to be the stack
     *  pointer, move both frame and stack pointer by number of locals (eastward for west frames,
     *  westward for east frame), and then save the old stack/frame/alloc pointers in slots
     *  adjacent to the frame pointer.
     */

    /** Push a frame onto the stack with 0 or more local variable slots. */
    pub fn frame_push(&mut self, num_locals: usize) {
        if self.pc {
            panic!("frame_push during cleanup phase is prohibited.");
        }

        let current_frame_pointer = self.frame_pointer;
        let current_stack_pointer = self.stack_pointer;
        let current_alloc_pointer = self.alloc_pointer;
        unsafe {
            if self.is_west() {
                self.frame_pointer = current_alloc_pointer.sub(num_locals + RESERVED);
                if self.frame_pointer <= current_stack_pointer {
                    // OOM
                    std::ptr::null::<usize>().read_volatile();
                }
            } else {
                self.frame_pointer = current_alloc_pointer.add(num_locals + RESERVED);
                if self.frame_pointer >= current_stack_pointer {
                    // OOM
                    std::ptr::null::<usize>().read_volatile();
                }
            }
            self.alloc_pointer = current_stack_pointer;
            self.stack_pointer = self.frame_pointer;

            *(self.slot_pointer(FRAME)) = current_frame_pointer as u64;
            *(self.slot_pointer(STACK)) = current_stack_pointer as u64;
            *(self.slot_pointer(ALLOC)) = current_alloc_pointer as u64;
        }
    }

    /** Run a closure inside a frame, popping regardless of the value returned by the closure.
     * This is useful for writing fallible computations with the `?` operator.
     *
     * Note that results allocated on the stack *must* be `preserve()`d by the closure.
     */
    pub unsafe fn with_frame<F, O>(&mut self, num_locals: usize, f: F) -> O
    where
        F: FnOnce(&mut NockStack) -> O,
        O: Preserve,
    {
        self.frame_push(num_locals);
        let mut ret = f(self);
        ret.preserve(self);
        self.frame_pop();
        ret
    }

    /** Lightweight stack.
     * The lightweight stack is a stack data structure present in each stack
     * frame, often used for noun traversal. During normal operation (self.pc
     * == false),a west frame has a "west-oriented" lightweight stack, which
     * means that it sits immediately eastward of the frame pointer, pushing
     * moves the stack pointer eastward, and popping moves the frame pointer
     * westward. The stack is empty when stack_pointer == frame_pointer. The
     * east frame situation is the same, swapping west for east.
     *
     * Once a stack frame is preparing to be popped, pre_copy() is called (pc == true)
     * and this reverses the orientation of the lightweight stack. For a west frame,
     * that means it starts at the eastward most free byte west of the allocation
     * arena (which is now more words west than the allocation pointer, to account
     * for slots containing the previous frame's pointers), pushing moves the
     * stack pointer westward, and popping moves it eastward. Again, the east
     * frame situation is the same, swapping west for east.
     *
     * When pc == true, the lightweight stack is used for copying from the current
     * frame's allocation arena to the previous frames. */

    /** Push onto the lightweight stack, moving the stack_pointer. Note that
     * this violates the _east/_west naming convention somewhat, since e.g.
     * a west frame when pc == false has a west-oriented lightweight stack,
     * but when pc == true it becomes east-oriented.*/
    pub unsafe fn push<T>(&mut self) -> *mut T {
        if self.is_west() && !self.pc || !self.is_west() && self.pc {
            self.push_west::<T>()
        } else {
            self.push_east::<T>()
        }
    }

    /** Push onto a west-oriented lightweight stack, moving the stack_pointer. */
    unsafe fn push_west<T>(&mut self) -> *mut T {
        let ap = if self.pc {
            *(self.prev_alloc_pointer_pointer())
        } else {
            self.alloc_pointer
        };
        let alloc = self.stack_pointer;
        let new_sp = self.stack_pointer.add(word_size_of::<T>());
        if new_sp > ap {
            ptr::null_mut()
        } else {
            self.stack_pointer = new_sp;
            alloc as *mut T
        }
    }

    /** Push onto an east-oriented ligthweight stack, moving the stack_pointer */
    unsafe fn push_east<T>(&mut self) -> *mut T {
        let ap = if self.pc {
            *(self.prev_alloc_pointer_pointer())
        } else {
            self.alloc_pointer
        };
        let alloc = self.stack_pointer.sub(word_size_of::<T>());
        if alloc < ap {
            ptr::null_mut()
        } else {
            self.stack_pointer = alloc;
            alloc as *mut T
        }
    }

    /** Pop a west-oriented lightweight stack, moving the stack pointer. */
    unsafe fn pop_west<T>(&mut self) {
        self.stack_pointer = self.stack_pointer.sub(word_size_of::<T>());
    }

    /** Pop an east-oriented lightweight stack, moving the stack pointer. */
    unsafe fn pop_east<T>(&mut self) {
        self.stack_pointer = self.stack_pointer.add(word_size_of::<T>());
    }

    /** Pop the lightweight stack, moving the stack_pointer. Note that
     * this violates the _east/_west naming convention somewhat, since e.g.
     * a west frame when pc == false has a west-oriented lightweight stack,
     * but when pc == true it becomes east-oriented.*/
    pub unsafe fn pop<T>(&mut self) {
        if self.is_west() && !self.pc || !self.is_west() && self.pc {
            self.pop_west::<T>();
        } else {
            self.pop_east::<T>();
        };
    }

    /** Peek the top of the lightweight stack. Note that
     * this violates the _east/_west naming convention somewhat, since e.g.
     * a west frame when pc == false has a west-oriented lightweight stack,
     * but when pc == true it becomes east-oriented.*/
    pub unsafe fn top<T>(&mut self) -> *mut T {
        if self.is_west() && !self.pc || !self.is_west() && self.pc {
            self.top_west()
        } else {
            self.top_east()
        }
    }

    /** Peek the top of a west-oriented lightweight stack. */
    unsafe fn top_west<T>(&mut self) -> *mut T {
        self.stack_pointer.sub(word_size_of::<T>()) as *mut T
    }

    /** Peek the top of an east-oriented lightweight stack. */
    unsafe fn top_east<T>(&mut self) -> *mut T {
        self.stack_pointer as *mut T
    }

    /** Checks to see if the lightweight stack is empty. Note that this doesn't work
     * when the stack pointer has been moved to be close to the allocation arena, such
     * as in copy_west(). */
    pub fn stack_is_empty(&self) -> bool {
        if !self.pc {
            self.stack_pointer == self.frame_pointer
        } else if self.is_west() {
            unsafe { self.stack_pointer == self.alloc_pointer.sub(RESERVED + 1) }
        } else {
            unsafe { self.stack_pointer == self.alloc_pointer.add(RESERVED) }
        }
    }

    pub fn no_junior_pointers(&self, noun: Noun) -> bool {
        unsafe {
            if let Ok(c) = noun.as_cell() {
                let mut fp: *mut u64;
                let mut sp = self.stack_pointer;
                let mut ap = self.alloc_pointer;
                let mut pfp = *(self.prev_frame_pointer_pointer());
                let mut psp = *(self.prev_stack_pointer_pointer());
                let mut pap = *(self.prev_alloc_pointer_pointer());

                let mut dbg_stack = Vec::new();

                // Detemine range
                let (rlo, rhi) = loop {
                    if psp.is_null() {
                        psp = ((self.start as u64) + ((self.size << 3) as u64)) as *mut u64;
                    }
                    let (lo, hi) = if sp < ap { (ap, psp) } else { (psp, ap) };
                    let ptr = c.to_raw_pointer() as *mut u64;
                    if ptr >= lo && ptr < hi {
                        break if sp < ap { (sp, ap) } else { (ap, sp) };
                    } else {
                        fp = pfp;
                        sp = psp;
                        ap = pap;
                        if sp < ap {
                            pfp = *(fp.sub(FRAME + 1)) as *mut u64;
                            psp = *(fp.sub(STACK + 1)) as *mut u64;
                            pap = *(fp.sub(ALLOC + 1)) as *mut u64;
                        } else {
                            pfp = *(fp.add(FRAME)) as *mut u64;
                            psp = *(fp.add(STACK)) as *mut u64;
                            pap = *(fp.add(ALLOC)) as *mut u64;
                        }
                    }
                };

                dbg_stack.push(c.head());
                dbg_stack.push(c.tail());
                while let Some(n) = dbg_stack.pop() {
                    if let Ok(a) = n.as_allocated() {
                        let ptr = a.to_raw_pointer();
                        if ptr >= rlo && ptr < rhi {
                            eprintln!(
                                "\rserf: Noun {:x} has Noun {:x} in junior of range {:p}-{:p}",
                                (noun.raw << 3),
                                (n.raw << 3),
                                rlo,
                                rhi
                            );
                            return false;
                        }
                        if let Some(c) = a.cell() {
                            dbg_stack.push(c.tail());
                            dbg_stack.push(c.head());
                        }
                    }
                }

                true
            } else {
                true
            }
        }
    }

    /**
     * Debugging
     *
     * The below functions are useful for debugging NockStack issues. */

    /**
     * Walk down the NockStack, printing frames. Absolutely no safety checks are peformed, as the
     * purpose is to discover garbage data; just print pointers until the bottom of the NockStack
     * (i.e. a null frame pointer) is encountered. Possible to crash, if a frame pointer gets
     * written over.
     */
    pub fn print_frames(&mut self) {
        let mut fp = self.frame_pointer;
        let mut sp = self.stack_pointer;
        let mut ap = self.alloc_pointer;
        let mut c = 0u64;

        eprintln!("\r start = {:p}", self.start);

        loop {
            c += 1;

            eprintln!("\r {}:", c);
            eprintln!("\r frame_pointer = {:p}", fp);
            eprintln!("\r stack_pointer = {:p}", sp);
            eprintln!("\r alloc_pointer = {:p}", ap);

            if fp.is_null() {
                break;
            }

            unsafe {
                if fp < ap {
                    sp = *(fp.sub(STACK + 1) as *mut *mut u64);
                    ap = *(fp.sub(ALLOC + 1) as *mut *mut u64);
                    fp = *(fp.sub(FRAME + 1) as *mut *mut u64);
                } else {
                    sp = *(fp.add(STACK) as *mut *mut u64);
                    ap = *(fp.add(ALLOC) as *mut *mut u64);
                    fp = *(fp.add(FRAME) as *mut *mut u64);
                }
            }
        }
    }

    /**
     * Sanity check every frame of the NockStack. Most useful paired with a gdb session set to
     * catch rust_panic.
     */
    pub fn assert_sane(&mut self) {
        let start = self.start;
        let limit = unsafe { self.start.add(self.size) };
        let mut fp = self.frame_pointer;
        let mut sp = self.stack_pointer;
        let mut ap = self.alloc_pointer;
        let mut ought_west: bool = fp < ap;

        loop {
            // fp is null iff sp is null
            assert!(!(fp.is_null() ^ sp.is_null()));

            // ap should never be null
            assert!(!ap.is_null());

            if fp.is_null() {
                break;
            }

            // all pointers must be between start and size
            assert!(fp as *const u64 >= start);
            assert!(fp as *const u64 <= limit);
            assert!(sp as *const u64 >= start);
            assert!(sp as *const u64 <= limit);
            assert!(ap as *const u64 >= start);
            assert!(ap as *const u64 <= limit);

            // frames should flip between east-west correctly
            assert!((fp < ap) == ought_west);

            // sp should be between fp and ap
            if ought_west {
                assert!(sp >= fp);
                assert!(sp < ap);
            } else {
                assert!(sp <= fp);
                assert!(sp > ap);
            }

            unsafe {
                if ought_west {
                    sp = *(fp.sub(STACK + 1) as *mut *mut u64);
                    ap = *(fp.sub(ALLOC + 1) as *mut *mut u64);
                    fp = *(fp.sub(FRAME + 1) as *mut *mut u64);
                } else {
                    sp = *(fp.add(STACK) as *mut *mut u64);
                    ap = *(fp.add(ALLOC) as *mut *mut u64);
                    fp = *(fp.add(FRAME) as *mut *mut u64);
                }
            }
            ought_west = !ought_west;
        }
    }
}

impl NounAllocator for NockStack {
    unsafe fn alloc_indirect(&mut self, words: usize) -> *mut u64 {
        self.indirect_alloc(words)
    }

    unsafe fn alloc_cell(&mut self) -> *mut CellMemory {
        self.struct_alloc::<CellMemory>(1)
    }
}

/// Immutable, acyclic objects which may be copied up the stack
pub trait Preserve {
    /// Ensure an object will not be invalidated by popping the NockStack
    unsafe fn preserve(&mut self, stack: &mut NockStack);
    unsafe fn assert_in_stack(&self, stack: &NockStack);
}

impl Preserve for IndirectAtom {
    unsafe fn preserve(&mut self, stack: &mut NockStack) {
        let size = indirect_raw_size(*self);
        let buf = stack.struct_alloc_in_previous_frame::<u64>(size);
        copy_nonoverlapping(self.to_raw_pointer(), buf, size);
        *self = IndirectAtom::from_raw_pointer(buf);
    }
    unsafe fn assert_in_stack(&self, stack: &NockStack) {
        stack.assert_noun_in(self.as_atom().as_noun());
    }
}

impl Preserve for Atom {
    unsafe fn preserve(&mut self, stack: &mut NockStack) {
        match self.as_either() {
            Left(_direct) => {}
            Right(mut indirect) => {
                indirect.preserve(stack);
                *self = indirect.as_atom();
            }
        }
    }
    unsafe fn assert_in_stack(&self, stack: &NockStack) {
        stack.assert_noun_in(self.as_noun());
    }
}

impl Preserve for Noun {
    unsafe fn preserve(&mut self, stack: &mut NockStack) {
        stack.copy(self);
    }
    unsafe fn assert_in_stack(&self, stack: &NockStack) {
        stack.assert_noun_in(*self);
    }
}

impl Stack for NockStack {
    unsafe fn alloc_layout(&mut self, layout: Layout) -> *mut u64 {
        self.layout_alloc(layout)
    }
}

impl<T: Preserve, E: Preserve> Preserve for Result<T, E> {
    unsafe fn preserve(&mut self, stack: &mut NockStack) {
        match self.as_mut() {
            Ok(t_ref) => t_ref.preserve(stack),
            Err(e_ref) => e_ref.preserve(stack),
        }
    }

    unsafe fn assert_in_stack(&self, stack: &NockStack) {
        match self.as_ref() {
            Ok(t_ref) => t_ref.assert_in_stack(stack),
            Err(e_ref) => e_ref.assert_in_stack(stack),
        }
    }
}<|MERGE_RESOLUTION|>--- conflicted
+++ resolved
@@ -355,10 +355,6 @@
     unsafe fn raw_alloc_in_previous_frame_west(&mut self, words: usize) -> *mut u64 {
         // note that the allocation is on the east frame, and thus resembles raw_alloc_east
         let alloc = *self.prev_alloc_pointer_pointer();
-<<<<<<< HEAD
-        *(self.prev_alloc_pointer_pointer()) = (*(self.prev_alloc_pointer_pointer())).add(words);
-        alloc
-=======
         let new_prev_ap = (*(self.prev_alloc_pointer_pointer())).add(words);
         if new_prev_ap > self.stack_pointer {
             ptr::null_mut()
@@ -366,15 +362,10 @@
             *(self.prev_alloc_pointer_pointer()) = new_prev_ap;
             alloc
         }
->>>>>>> 73720958
     }
 
     unsafe fn raw_alloc_in_previous_frame_east(&mut self, words: usize) -> *mut u64 {
         // note that the allocation is on the west frame, and thus resembles raw_alloc_west
-<<<<<<< HEAD
-        *(self.prev_alloc_pointer_pointer()) = (*(self.prev_alloc_pointer_pointer())).sub(words);
-        *(self.prev_alloc_pointer_pointer())
-=======
         let alloc = (*(self.prev_alloc_pointer_pointer())).sub(words);
         if alloc < self.stack_pointer {
             ptr::null_mut()
@@ -382,7 +373,6 @@
             *(self.prev_alloc_pointer_pointer()) = alloc;
             alloc
         }
->>>>>>> 73720958
     }
 
     /** Allocate space in the previous stack frame. This calls pre_copy() first to ensure that the
