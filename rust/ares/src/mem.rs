use crate::assert_acyclic;
use crate::noun::{Atom, Cell, CellMemory, IndirectAtom, Noun, NounAllocator};
use crate::snapshot::pma::{pma_in_arena, pma_malloc_w};
use either::Either::{self, Left, Right};
use ibig::Stack;
use libc::{c_void, memcmp};
use memmap::MmapMut;
use std::alloc::Layout;
use std::mem;
use std::ptr;
use std::ptr::copy_nonoverlapping;

crate::gdb!();

/** Number of reserved slots for alloc_pointer and frame_pointer in each frame */
pub const RESERVED: usize = 3;

/** Word offsets for alloc and frame pointers  */
pub const FRAME: usize = 0;
pub const STACK: usize = 1;
pub const ALLOC: usize = 2;

/**  Utility function to get size in words */
pub const fn word_size_of<T>() -> usize {
    (mem::size_of::<T>() + 7) >> 3
}

/** Utility function to compute the raw memory usage of an IndirectAtom */
fn indirect_raw_size(atom: IndirectAtom) -> usize {
    debug_assert!(atom.size() > 0);
    atom.size() + 2
}

/** A stack for Nock computation, which supports stack allocation and delimited copying collection
 * for returned nouns
 */
#[allow(dead_code)] // We need the memory field to keep our memory from being unmapped
pub struct NockStack {
    /** The base pointer */
    start: *const u64,
    /** The size of the memory region */
    size: usize,
    /** Base pointer for the current stack frame. Accesses to slots are computed from this base. */
    frame_pointer: *mut u64,
    /** Stack pointer for the current stack frame. */
    stack_pointer: *mut u64,
    /** Alloc pointer for the current stack frame. */
    alloc_pointer: *mut u64,
    /** MMap which must be kept alive as long as this NockStack is */
    memory: MmapMut,
    /** Whether or not pre_copy() has been called on the current stack frame. */
    pc: bool,
}

impl NockStack {
    /**  Initialization
     * The initial frame is a west frame. When the stack is initialized, a number of slots is given.
     * We add three extra slots to store the “previous” frame, stack, and allocation pointer. For the
     * initial frame, the previous allocation pointer is set to the beginning (low boundary) of the
     * arena, the previous frame pointer is set to NULL, and the previous stack pointer is set to NULL */

    /** size is in 64-bit (i.e. 8-byte) words.
     * top_slots is how many slots to allocate to the top stack frame.
     */
    pub fn new(size: usize, top_slots: usize) -> NockStack {
        let memory = MmapMut::map_anon(size << 3).expect("Mapping memory for nockstack failed");
        let start = memory.as_ptr() as *const u64;
        // Here, frame_pointer < alloc_pointer, so the initial frame is West
        let frame_pointer = unsafe { start.add(RESERVED + top_slots) } as *mut u64;
        let stack_pointer = frame_pointer;
        let alloc_pointer = unsafe { start.add(size) } as *mut u64;
        unsafe {
<<<<<<< HEAD
            *frame_pointer.sub(FRAME) = ptr::null::<u64>() as u64; // "frame pointer" from "previous" frame
            *frame_pointer.sub(STACK) = ptr::null::<u64>() as u64; // "stack pointer" from "previous" frame
            *frame_pointer.sub(ALLOC) = ptr::null::<u64>() as u64; // "alloc pointer" from "previous" frame
=======
            *frame_pointer.sub(1) = ptr::null::<u64>() as u64; // "frame pointer" from "previous" frame
            *frame_pointer.sub(STACK + 1) = ptr::null::<u64>() as u64; // "stack pointer" from "previous" frame
            *frame_pointer.sub(ALLOC + 1) = start as u64; // "alloc pointer" from "previous" frame
>>>>>>> a156b404
        };
        NockStack {
            start,
            size,
            frame_pointer,
            stack_pointer,
            alloc_pointer,
            memory,
            pc: false,
        }
    }

    /** Current frame pointer of this NockStack */
    pub fn get_frame_pointer(&self) -> *const u64 {
        self.frame_pointer
    }

    /** Checks if the current stack frame has West polarity */
    #[inline]
    pub fn is_west(&self) -> bool {
        self.stack_pointer < self.alloc_pointer
    }

    /** Size **in 64-bit words** of this NockStack */
    pub fn size(&self) -> usize {
        self.size
    }

    /** Check to see if an allocation is in frame */
    #[inline]
    pub unsafe fn is_in_frame<T>(&self, ptr: *const T) -> bool {
        let ptr_u64 = ptr as *const u64;
        let prev = *self.prev_stack_pointer_pointer();
        if self.is_west() {
            ptr_u64 >= self.alloc_pointer && ptr_u64 < prev
        } else {
            ptr_u64 >= prev && ptr_u64 < self.alloc_pointer
        }
    }

    /** Mutable pointer to a slot in a stack frame: east stack */
    unsafe fn slot_pointer_east(&self, slot: usize) -> *mut u64 {
        self.frame_pointer.add(slot)
    }

    /** Mutable pointer to a slot in a stack frame: west stack */
    unsafe fn slot_pointer_west(&self, slot: usize) -> *mut u64 {
        self.frame_pointer.sub(slot + 1)
    }

    /** Mutable pointer to a slot in a stack frame */
    unsafe fn slot_pointer(&self, slot: usize) -> *mut u64 {
        if self.is_west() {
            self.slot_pointer_west(slot)
        } else {
            self.slot_pointer_east(slot)
        }
    }

    /** Mutable pointer into a slot in free space east of allocation pointer */
    unsafe fn free_slot_east(&self, slot: usize) -> *mut u64 {
        self.alloc_pointer.add(slot)
    }

    /** Mutable pointer into a slot in free space west of allocation pointer */
    unsafe fn free_slot_west(&self, slot: usize) -> *mut u64 {
        self.alloc_pointer.sub(slot + 1)
    }

    unsafe fn free_slot(&self, slot: usize) -> *mut u64 {
        if self.is_west() {
            self.free_slot_west(slot)
        } else {
            self.free_slot_east(slot)
        }
    }

    /** Pointer to a local slot typed as Noun */
    pub unsafe fn local_noun_pointer(&mut self, local: usize) -> *mut Noun {
        self.slot_pointer(local + RESERVED) as *mut Noun
    }

    /** Pointer to where the previous frame pointer is saved in a frame */
    unsafe fn prev_frame_pointer_pointer(&self) -> *mut *mut u64 {
        if !self.pc {
            self.slot_pointer(FRAME) as *mut *mut u64
        } else {
            self.free_slot(FRAME) as *mut *mut u64
        }
    }

    /** Pointer to where the previous stack pointer is saved in a frame */
    unsafe fn prev_stack_pointer_pointer(&self) -> *mut *mut u64 {
        if !self.pc {
            self.slot_pointer(STACK) as *mut *mut u64
        } else {
            self.free_slot(STACK) as *mut *mut u64
        }
    }

    /** Pointer to where the previous stack pointer is saved in a frame */
    unsafe fn prev_alloc_pointer_pointer(&self) -> *mut *mut u64 {
        if !self.pc {
            self.slot_pointer(ALLOC) as *mut *mut u64
        } else {
            self.free_slot(ALLOC) as *mut *mut u64
        }
    }

    /**  Allocation
     * In a west frame, the allocation pointer is higher than the frame pointer, and so the allocation
     * size is subtracted from the allocation pointer, and then the allocation pointer is returned as
     * the pointer to the newly allocated memory.
     *
     * In an east frame, the allocation pointer is lower than the frame pointer, and so the allocation
     * pointer is saved in a temporary, then the allocation size added to it, and finally the original
     * allocation pointer is returned as the pointer to the newly allocated memory. */

    /** Bump the alloc pointer for a west frame to make space for an allocation */
    unsafe fn raw_alloc_west(&mut self, words: usize) -> *mut u64 {
        if self.pc {
            panic!("Allocation during cleanup phase is prohibited.");
        }
        self.alloc_pointer = self.alloc_pointer.sub(words);
        self.alloc_pointer
    }

    /** Bump the alloc pointer for an east frame to make space for an allocation */
    unsafe fn raw_alloc_east(&mut self, words: usize) -> *mut u64 {
        if self.pc {
            panic!("Allocation during cleanup phase is prohibited.");
        }
        let alloc = self.alloc_pointer;
        self.alloc_pointer = self.alloc_pointer.add(words);
        alloc
    }

    /** Allocate space for an indirect pointer in a west frame */
    unsafe fn indirect_alloc_west(&mut self, words: usize) -> *mut u64 {
        self.raw_alloc_west(words + 2)
    }

    /** Allocate space for an indirect pointer in an east frame */
    unsafe fn indirect_alloc_east(&mut self, words: usize) -> *mut u64 {
        self.raw_alloc_east(words + 2)
    }

    /** Allocate space for an indirect pointer in a stack frame */
    unsafe fn indirect_alloc(&mut self, words: usize) -> *mut u64 {
        if self.is_west() {
            self.indirect_alloc_west(words)
        } else {
            self.indirect_alloc_east(words)
        }
    }

    /** Allocate space for a struct in a west frame */
    unsafe fn struct_alloc_west<T>(&mut self, count: usize) -> *mut T {
        self.raw_alloc_west(word_size_of::<T>() * count) as *mut T
    }

    /** Allocate space for a struct in an east frame */
    unsafe fn struct_alloc_east<T>(&mut self, count: usize) -> *mut T {
        self.raw_alloc_east(word_size_of::<T>() * count) as *mut T
    }

    /** Allocate space for a struct in a stack frame */
    pub unsafe fn struct_alloc<T>(&mut self, count: usize) -> *mut T {
        if self.is_west() {
            self.struct_alloc_west::<T>(count)
        } else {
            self.struct_alloc_east::<T>(count)
        }
    }

    unsafe fn struct_alloc_in_previous_frame_west<T>(&mut self, count: usize) -> *mut T {
        // note that the allocation is on the east frame, and thus resembles raw_alloc_east
        let alloc = *self.prev_alloc_pointer_pointer();
        *(self.prev_alloc_pointer_pointer()) =
            (*(self.prev_alloc_pointer_pointer())).add(word_size_of::<T>() * count);
        alloc as *mut T
    }

    unsafe fn struct_alloc_in_previous_frame_east<T>(&mut self, count: usize) -> *mut T {
        // note that the allocation is on the east frame, and thus resembles raw_alloc_west
        *(self.prev_alloc_pointer_pointer()) =
            (*(self.prev_alloc_pointer_pointer())).sub(word_size_of::<T>() * count);
        *(self.prev_alloc_pointer_pointer()) as *mut T
    }

    /** Allocates space in the previous frame for some number of T's. This calls pre_copy()
     * first to ensure that the stack frame is in cleanup phase, which is the only time we
     * should be allocating in a previous frame.*/
    pub unsafe fn struct_alloc_in_previous_frame<T>(&mut self, count: usize) -> *mut T {
        self.pre_copy();
        if self.is_west() {
            self.struct_alloc_in_previous_frame_west(count)
        } else {
            self.struct_alloc_in_previous_frame_east(count)
        }
    }

    unsafe fn indirect_alloc_in_previous_frame_west(&mut self, words: usize) -> *mut u64 {
        let alloc = *self.prev_alloc_pointer_pointer();
        *(self.prev_alloc_pointer_pointer()) =
            (*(self.prev_alloc_pointer_pointer())).add(words + 2);
        alloc
    }

    unsafe fn indirect_alloc_in_previous_frame_east(&mut self, words: usize) -> *mut u64 {
        *(self.prev_alloc_pointer_pointer()) =
            (*(self.prev_alloc_pointer_pointer())).sub(words + 2);
        *self.prev_alloc_pointer_pointer()
    }

    /** Allocate space for an indirect atom in the previous stack frame. This call pre_copy()
     * first to ensure that the stack frame is in cleanup phase, which is the only time we
     * should be allocating in a previous frame. */
    unsafe fn indirect_alloc_in_previous_frame(&mut self, words: usize) -> *mut u64 {
        self.pre_copy();
        if self.is_west() {
            self.indirect_alloc_in_previous_frame_west(words)
        } else {
            self.indirect_alloc_in_previous_frame_east(words)
        }
    }

    /** Allocate space for an alloc::Layout in a stack frame */
    unsafe fn layout_alloc(&mut self, layout: Layout) -> *mut u64 {
        assert!(layout.align() <= 64, "layout alignment must be <= 64");
        if self.is_west() {
            self.raw_alloc_west((layout.size() + 7) >> 3)
        } else {
            self.raw_alloc_east((layout.size() + 7) >> 3)
        }
    }

    /**  Copying and Popping
     * Prior to any copying step, the saved frame, stack, and allocation pointers must
     * be moved out of the frame. A three-word allocation is made to hold the saved
     * frame, stack, and allocation pointers. After this they will be accessed by reference
     * to the allocation pointer, so no more allocations must be made between now
     * and restoration.
     *
     * Copying can then proceed by updating the saved allocation pointer for each
     * copied object. This will almost immediately clobber the frame, so return by
     * writing to a slot in the previous frame or in a register is necessary.
     *
     * Finally, the frame, stack, and allocation pointers are restored from the saved
     * location.
     */

    /** Copies reserved pointers to free space adjacent to the allocation arena, and
     * moves the lightweight stack to the free space adjacent to that.
     *
     * Once this function is called a on stack frame, we say that it is now in the "cleanup
     * phase". At this point, no more allocations can be made, and all that is left to
     * do is figure out what data in this frame needs to be preserved and thus copied to
     * the parent frame.
     *
     * This might be the most confusing part of the split stack system. But we've tried
     * to make it so that the programmer doesn't need to think about it at all. The
     * interface for using the reserved pointers (prev_xyz_pointer_pointer()) and
     * lightweight stack (push(), pop(), top()) are the same regardless of whether
     * or not pre_copy() has been called.*/
    unsafe fn pre_copy(&mut self) {
        if !self.pc {
            *(self.free_slot(FRAME)) = *(self.slot_pointer(FRAME));
            *(self.free_slot(STACK)) = *(self.slot_pointer(STACK));
            *(self.free_slot(ALLOC)) = *(self.slot_pointer(ALLOC));

            self.pc = true;
            // Change polarity of lightweight stack.
            if self.is_west() {
                self.stack_pointer = self.alloc_pointer.sub(RESERVED + 1);
            } else {
                self.stack_pointer = self.alloc_pointer.add(RESERVED);
            }
        }
    }

    unsafe fn copy(&mut self, noun: &mut Noun) {
        self.pre_copy();
        assert!(self.stack_is_empty());
        let noun_ptr = noun as *mut Noun;
        // Add two slots to the lightweight stack
        // Set the first new slot to the noun to be copied
        *(self.push::<Noun>()) = *noun;
        // Set the second new slot to a pointer to the noun being copied. this is the destination pointer, which will change
        *(self.push::<*mut Noun>()) = noun_ptr;
        loop {
            if self.stack_is_empty() {
                break;
            }

            // Pop a noun to copy from the stack
            let next_dest = *(self.top::<*mut Noun>());
            self.pop::<*mut Noun>();
            let next_noun = *(self.top::<Noun>());
            self.pop::<Noun>();

            // If it's a direct atom, just write it to the destination.
            // Otherwise, we have allocations to make.
            match next_noun.as_either_direct_allocated() {
                Either::Left(_direct) => {
                    *next_dest = next_noun;
                }
                Either::Right(allocated) => {
                    // If it's an allocated noun with a forwarding pointer, just write the
                    // noun resulting from the forwarding pointer to the destination
                    //
                    // Otherwise, we have to allocate space for and copy the allocated noun
                    match allocated.forwarding_pointer() {
                        Option::Some(new_allocated) => {
                            *next_dest = new_allocated.as_noun();
                        }
                        Option::None => {
                            // Check to see if its allocated within this frame
                            if self.is_in_frame(allocated.to_raw_pointer()) {
                                match allocated.as_either() {
                                    Either::Left(mut indirect) => {
                                        // Make space for the atom
                                        let alloc =
                                            self.indirect_alloc_in_previous_frame(indirect.size());

                                        // Indirect atoms can be copied directly
                                        copy_nonoverlapping(
                                            indirect.to_raw_pointer(),
                                            alloc,
                                            indirect_raw_size(indirect),
                                        );

                                        // Set a forwarding pointer so we don't create duplicates from other
                                        // references
                                        indirect.set_forwarding_pointer(alloc);

                                        *next_dest =
                                            IndirectAtom::from_raw_pointer(alloc).as_noun();
                                    }
                                    Either::Right(mut cell) => {
                                        // Make space for the cell
                                        let alloc =
                                            self.struct_alloc_in_previous_frame::<CellMemory>(1);

                                        // Copy the cell metadata
                                        (*alloc).metadata = (*cell.to_raw_pointer()).metadata;

                                        // Push the tail and the head to the work stack
                                        *(self.push::<Noun>()) = cell.tail();
                                        *(self.push::<*mut Noun>()) = &mut (*alloc).tail;
                                        *(self.push::<Noun>()) = cell.head();
                                        *(self.push::<*mut Noun>()) = &mut (*alloc).head;

                                        // Set the forwarding pointer
                                        cell.set_forwarding_pointer(alloc);

                                        *next_dest = Cell::from_raw_pointer(alloc).as_noun();
                                    }
                                }
                            } else {
                                // Don't copy references outside the current frame
                                *next_dest = allocated.as_noun();
                            }
                        }
                    }
                }
            }
        }
        // Set saved previous allocation pointer its new value after this allocation
        assert_acyclic!(*noun);
    }

    pub unsafe fn copy_pma(&mut self, noun: &mut Noun) {
        // copy_pma() should only be called when there is a single stack
        // frame; these asserts assure that.
        assert!(
            self.is_west()
                && (*(self.prev_stack_pointer_pointer())).is_null()
                && (*(self.prev_frame_pointer_pointer())).is_null()
        );
        assert!(self.stack_is_empty());
        let noun_ptr = noun as *mut Noun;
        *(self.push::<Noun>()) = *noun;
        *(self.push::<*mut Noun>()) = noun_ptr;
        loop {
            if self.stack_is_empty() {
                break;
            }

            let next_dest = *(self.top::<*mut Noun>());
            self.pop::<*mut Noun>();
            let next_noun = *(self.top::<Noun>());
            self.pop::<Noun>();

            match next_noun.as_either_direct_allocated() {
                Either::Left(_direct) => {
                    *next_dest = next_noun;
                }
                Either::Right(allocated) => match allocated.forwarding_pointer() {
                    Option::Some(new_allocated) => {
                        *next_dest = new_allocated.as_noun();
                    }
                    Option::None => {
                        if pma_in_arena(allocated.to_raw_pointer()) {
                            *next_dest = allocated.as_noun();
                        } else {
                            match allocated.as_either() {
                                Either::Left(mut indirect) => {
                                    let new_indirect_alloc =
                                        pma_malloc_w(indirect_raw_size(indirect));

                                    copy_nonoverlapping(
                                        indirect.to_raw_pointer(),
                                        new_indirect_alloc,
                                        indirect_raw_size(indirect),
                                    );

                                    indirect.set_forwarding_pointer(new_indirect_alloc);

                                    *next_dest = IndirectAtom::from_raw_pointer(new_indirect_alloc)
                                        .as_noun();
                                }
                                Either::Right(mut cell) => {
                                    let new_cell_alloc: *mut CellMemory =
                                        pma_malloc_w(word_size_of::<CellMemory>());

                                    (*new_cell_alloc).metadata = (*cell.to_raw_pointer()).metadata;

                                    *(self.push::<Noun>()) = cell.tail();
                                    *(self.push::<*mut Noun>()) = &mut (*new_cell_alloc).tail;
                                    *(self.push::<Noun>()) = cell.head();
                                    *(self.push::<*mut Noun>()) = &mut (*new_cell_alloc).head;

                                    cell.set_forwarding_pointer(new_cell_alloc);

                                    *next_dest = Cell::from_raw_pointer(new_cell_alloc).as_noun();
                                }
                            }
                        }
                    }
                },
            }
        }
        assert_acyclic!(*noun);
    }

    pub unsafe fn frame_pop(&mut self) {
        let prev_frame_ptr = *self.prev_frame_pointer_pointer();
        let prev_stack_ptr = *self.prev_stack_pointer_pointer();
        let prev_alloc_ptr = *self.prev_alloc_pointer_pointer();

        self.frame_pointer = prev_frame_ptr;
        self.stack_pointer = prev_stack_ptr;
        self.alloc_pointer = prev_alloc_ptr;

        self.pc = false;
    }

    pub unsafe fn preserve<T: Preserve>(&mut self, x: &mut T) {
        x.preserve(self)
    }

    /**  Pushing
     *  When pushing, we swap the stack and alloc pointers, set the frame pointer to be the stack
     *  pointer, move both frame and stack pointer by number of locals (eastward for west frames,
     *  westward for east frame), and then save the old stack/frame/alloc pointers in slots
     *  adjacent to the frame pointer.
     */

    /** Push a frame onto the stack with 0 or more local variable slots. */
    pub fn frame_push(&mut self, num_locals: usize) {
        let current_frame_pointer = self.frame_pointer;
        let current_stack_pointer = self.stack_pointer;
        let current_alloc_pointer = self.alloc_pointer;
        unsafe {
            self.frame_pointer = if self.is_west() {
                current_alloc_pointer.sub(num_locals + RESERVED)
            } else {
                current_alloc_pointer.add(num_locals + RESERVED)
            };
            self.alloc_pointer = current_stack_pointer;
            self.stack_pointer = self.frame_pointer;

            *(self.slot_pointer(FRAME)) = current_frame_pointer as u64;
            *(self.slot_pointer(STACK)) = current_stack_pointer as u64;
            *(self.slot_pointer(ALLOC)) = current_alloc_pointer as u64;
        }

        self.pc = false;
    }

    /** Lightweight stack.
     * The lightweight stack is a stack data structure present in each stack
     * frame, often used for noun traversal. During normal operation (self.pc
     * == false),a west frame has a "west-oriented" lightweight stack, which
     * means that it sits immediately eastward of the frame pointer, pushing
     * moves the stack pointer eastward, and popping moves the frame pointer
     * westward. The stack is empty when stack_pointer == frame_pointer. The
     * east frame situation is the same, swapping west for east.
     *
     * Once a stack frame is preparing to be popped, pre_copy() is called (pc == true)
     * and this reverses the orientation of the lightweight stack. For a west frame,
     * that means it starts at the eastward most free byte west of the allocation
     * arena (which is now more words west than the allocation pointer, to account
     * for slots containing the previous frame's pointers), pushing moves the
     * stack pointer westward, and popping moves it eastward. Again, the east
     * frame situation is the same, swapping west for east.
     *
     * When pc == true, the lightweight stack is used for copying from the current
     * frame's allocation arena to the previous frames. */

    /** Push onto the lightweight stack, moving the stack_pointer. Note that
     * this violates the _east/_west naming convention somewhat, since e.g.
     * a west frame when pc == false has a west-oriented lightweight stack,
     * but when pc == true it becomes east-oriented.*/
    pub unsafe fn push<T>(&mut self) -> *mut T {
        if self.is_west() && !self.pc || !self.is_west() && self.pc {
            self.push_west::<T>()
        } else {
            self.push_east::<T>()
        }
    }

    /** Push onto a west-oriented lightweight stack, moving the stack_pointer.
     * */
    unsafe fn push_west<T>(&mut self) -> *mut T {
        let alloc = self.stack_pointer;
        self.stack_pointer = self.stack_pointer.add(word_size_of::<T>());
        alloc as *mut T
    }

    /** Push onto an east-oriented ligthweight stack, moving the stack_pointer */
    unsafe fn push_east<T>(&mut self) -> *mut T {
        self.stack_pointer = self.stack_pointer.sub(word_size_of::<T>());
        self.stack_pointer as *mut T
    }

    /** Pop a west-oriented lightweight stack, moving the stack pointer. */
    unsafe fn pop_west<T>(&mut self) {
        self.stack_pointer = self.stack_pointer.sub(word_size_of::<T>());
    }

    /** Pop an east-oriented lightweight stack, moving the stack pointer. */
    unsafe fn pop_east<T>(&mut self) {
        self.stack_pointer = self.stack_pointer.add(word_size_of::<T>());
    }

    /** Pop the lightweight stack, moving the stack_pointer. Note that
     * this violates the _east/_west naming convention somewhat, since e.g.
     * a west frame when pc == false has a west-oriented lightweight stack,
     * but when pc == true it becomes east-oriented.*/
    pub unsafe fn pop<T>(&mut self) {
        if self.is_west() && !self.pc || !self.is_west() && self.pc {
            self.pop_west::<T>();
        } else {
            self.pop_east::<T>();
        };
    }

    /** Peek the top of the lightweight stack. Note that
     * this violates the _east/_west naming convention somewhat, since e.g.
     * a west frame when pc == false has a west-oriented lightweight stack,
     * but when pc == true it becomes east-oriented.*/
    pub unsafe fn top<T>(&mut self) -> *mut T {
        if self.is_west() && !self.pc || !self.is_west() && self.pc {
            self.top_west()
        } else {
            self.top_east()
        }
    }

    /** Peek the top of a west-oriented lightweight stack. */
    unsafe fn top_west<T>(&mut self) -> *mut T {
        self.stack_pointer.sub(word_size_of::<T>()) as *mut T
    }

    /** Peek the top of an east-oriented lightweight stack. */
    unsafe fn top_east<T>(&mut self) -> *mut T {
        self.stack_pointer as *mut T
    }

    /** Checks to see if the lightweight stack is empty. Note that this doesn't work
     * when the stack pointer has been moved to be close to the allocation arena, such
     * as in copy_west(). */
    pub fn stack_is_empty(&self) -> bool {
        if !self.pc {
            self.stack_pointer == self.frame_pointer
        } else if self.is_west() {
            unsafe { self.stack_pointer == self.alloc_pointer.sub(RESERVED + 1) }
        } else {
            unsafe { self.stack_pointer == self.alloc_pointer.add(RESERVED) }
        }
    }
}

pub unsafe fn unifying_equality(stack: &mut NockStack, a: *mut Noun, b: *mut Noun) -> bool {
    /* This version of unifying equality is not like that of vere.
     * Vere does a tree comparison (accelerated by pointer equality and short-circuited by mug
     * equality) and then unifies the nouns at the top level if they are equal.
     *
     * Here we recursively attempt to unify nouns. Pointer-equal nouns are already unified.
     * Disequal mugs again short-circuit the unification and equality check.
     *
     * Since we expect atoms to be normalized, direct and indirect atoms do not unify with each
     * other. For direct atoms, no unification is possible as there is no pointer involved in their
     * representation. Equality is simply direct equality on the word representation. Indirect
     * atoms require equality first of the size and then of the memory buffers' contents.
     *
     * Cell equality is tested (after mug and pointer equality) by attempting to unify the heads and tails,
     * respectively, of cells, and then re-testing. If unification succeeds then the heads and
     * tails will be pointer-wise equal and the cell itself can be unified. A failed unification of
     * the head or the tail will already short-circuit the unification/equality test, so we will
     * not return to re-test the pointer equality.
     *
     * When actually mutating references for unification, we must be careful to respect seniority.
     * A reference to a more junior noun should always be replaced with a reference to a more
     * senior noun, *never vice versa*, to avoid introducing references from more senior frames
     * into more junior frames, which would result in incorrect operation of the copier.
     */
    // If the nouns are already word-equal we have nothing to do
    if (*a).raw_equals(*b) {
        return true;
    };
    // If the nouns have cached mugs which are disequal we have nothing to do
    if let (Ok(a_alloc), Ok(b_alloc)) = ((*a).as_allocated(), (*b).as_allocated()) {
        if let (Some(a_mug), Some(b_mug)) = (a_alloc.get_cached_mug(), b_alloc.get_cached_mug()) {
            if a_mug != b_mug {
                return false;
            };
        };
    };
    stack.frame_push(0);
    *(stack.push::<(*mut Noun, *mut Noun)>()) = (a, b);
    loop {
        if stack.stack_is_empty() {
            break;
        };
        let (x, y): (*mut Noun, *mut Noun) = *(stack.top());
        if (*x).raw_equals(*y) {
            stack.pop::<(*mut Noun, *mut Noun)>();
            continue;
        };
        if let (Ok(x_alloc), Ok(y_alloc)) = (
            // equal direct atoms return true for raw_equals()
            (*x).as_allocated(),
            (*y).as_allocated(),
        ) {
            if let (Some(x_mug), Some(y_mug)) = (x_alloc.get_cached_mug(), y_alloc.get_cached_mug())
            {
                if x_mug != y_mug {
                    break; // short-circuit, the mugs differ therefore the nouns must differ
                }
            };
            match (x_alloc.as_either(), y_alloc.as_either()) {
                (Left(x_indirect), Left(y_indirect)) => {
                    let x_as_ptr = x_indirect.to_raw_pointer();
                    let y_as_ptr = y_indirect.to_raw_pointer();
                    if x_indirect.size() == y_indirect.size()
                        && memcmp(
                            x_indirect.data_pointer() as *const c_void,
                            y_indirect.data_pointer() as *const c_void,
                            x_indirect.size() << 3,
                        ) == 0
                    {
                        let (_senior, junior) = senior_pointer_first(stack, x_as_ptr, y_as_ptr);
                        // unify
                        if x_as_ptr == junior {
                            *x = *y;
                        } else {
                            *y = *x;
                        }
                        stack.pop::<(*mut Noun, *mut Noun)>();
                        continue;
                    } else {
                        break;
                    }
                }
                (Right(x_cell), Right(y_cell)) => {
                    let x_as_ptr = x_cell.to_raw_pointer() as *const u64;
                    let y_as_ptr = y_cell.to_raw_pointer() as *const u64;
                    if x_cell.head().raw_equals(y_cell.head())
                        && x_cell.tail().raw_equals(y_cell.tail())
                    {
                        let (_senior, junior) = senior_pointer_first(stack, x_as_ptr, y_as_ptr);
                        if x_as_ptr == junior {
                            *x = *y;
                        } else {
                            *y = *x;
                        }
                        stack.pop::<(*mut Noun, *mut Noun)>();
                        continue;
                    } else {
                        /* THIS ISN'T AN INFINITE LOOP
                         * If we discover a disequality in either side, we will
                         * short-circuit the entire loop and reset the work stack.
                         *
                         * If both sides are equal, then we will discover pointer
                         * equality when we return and unify the cell.
                         */
                        *(stack.push::<(*mut Noun, *mut Noun)>()) =
                            (x_cell.tail_as_mut(), y_cell.tail_as_mut());
                        *(stack.push::<(*mut Noun, *mut Noun)>()) =
                            (x_cell.head_as_mut(), y_cell.head_as_mut());
                        continue;
                    }
                }
                (_, _) => {
                    break; // cells don't unify with atoms
                }
            }
        } else {
            break; // direct atom not raw equal, so short circuit
        }
    }
    stack.frame_pop();
    assert_acyclic!(*a);
    assert_acyclic!(*b);
    (*a).raw_equals(*b)
}

unsafe fn senior_pointer_first(
    stack: &NockStack,
    a: *const u64,
    b: *const u64,
) -> (*const u64, *const u64) {
    let mut frame_pointer: *const u64 = stack.frame_pointer;
    let mut stack_pointer: *const u64 = stack.stack_pointer;
    let mut alloc_pointer: *const u64 = stack.alloc_pointer;
    let prev_stack_pointer = *(stack.prev_stack_pointer_pointer());

    let (mut high_pointer, mut low_pointer): (*const u64, *const u64) = if stack.is_west() {
        (prev_stack_pointer, alloc_pointer)
    } else {
        (alloc_pointer, prev_stack_pointer)
    };

    loop {
        if low_pointer.is_null() || high_pointer.is_null() {
            // we found the top of the stack
            break (a, b); // both are in the bottom frame, pick arbitrarily
        }

        match (
            a < high_pointer && a >= low_pointer,
            b < high_pointer && b >= low_pointer,
        ) {
            (true, true) => {
                // both pointers are in the same frame, pick arbitrarily (lower in mem)
                if a < b {
                    break (a, b);
                } else {
                    break (b, a);
                };
            }
            (true, false) => break (b, a), // a is in the frame, b is not, so b is senior
            (false, true) => break (a, b), // b is in the frame, a is not, so a is senior
            (false, false) => {
                // chase up the stack
                #[allow(clippy::comparison_chain)]
                // test to see if the frame under consideration is a west frame
                if stack_pointer < alloc_pointer {
                    stack_pointer = *(frame_pointer.sub(STACK + 1)) as *const u64;
                    alloc_pointer = *(frame_pointer.sub(ALLOC + 1)) as *const u64;
                    frame_pointer = *(frame_pointer.sub(FRAME + 1)) as *const u64;

                    if frame_pointer.is_null() {
                        if a < b {
                            break (a, b);
                        } else {
                            break (b, a);
                        }
                    };

                    // previous allocation pointer
                    high_pointer = alloc_pointer;
                    // "previous previous" stack pointer. this is the other boundary of the previous allocation arena
                    low_pointer = *(frame_pointer.add(STACK)) as *const u64;
                    continue;
                } else if stack_pointer > alloc_pointer {
                    stack_pointer = *(frame_pointer.add(STACK)) as *const u64;
                    alloc_pointer = *(frame_pointer.add(ALLOC)) as *const u64;
                    frame_pointer = *(frame_pointer.add(FRAME)) as *const u64;

                    if frame_pointer.is_null() {
                        if a < b {
                            break (a, b);
                        } else {
                            break (b, a);
                        }
                    };

                    // previous allocation pointer
                    low_pointer = alloc_pointer;
                    // "previous previous" stack pointer. this is the other boundary of the previous allocation arena
                    high_pointer = *(frame_pointer.sub(STACK + 1)) as *const u64;
                } else {
                    panic!("senior_pointer_first: stack_pointer == alloc_pointer");
                }
            }
        }
    }
}

impl NounAllocator for NockStack {
    unsafe fn alloc_indirect(&mut self, words: usize) -> *mut u64 {
        self.indirect_alloc(words)
    }

    unsafe fn alloc_cell(&mut self) -> *mut CellMemory {
        self.struct_alloc::<CellMemory>(1)
    }
}

/// Immutable, acyclic objects which may be copied up the stack
pub trait Preserve {
    /// Ensure an object will not be invalidated by popping the NockStack
    unsafe fn preserve(&mut self, stack: &mut NockStack);
}

impl Preserve for IndirectAtom {
    unsafe fn preserve(&mut self, stack: &mut NockStack) {
        let size = indirect_raw_size(*self);
        let buf = stack.struct_alloc_in_previous_frame::<u64>(size);
        copy_nonoverlapping(self.to_raw_pointer(), buf, size);
        *self = IndirectAtom::from_raw_pointer(buf);
    }
}

impl Preserve for Atom {
    unsafe fn preserve(&mut self, stack: &mut NockStack) {
        match self.as_either() {
            Left(_direct) => {}
            Right(mut indirect) => {
                indirect.preserve(stack);
                *self = indirect.as_atom();
            }
        }
    }
}

impl Preserve for Noun {
    unsafe fn preserve(&mut self, stack: &mut NockStack) {
        stack.copy(self);
    }
}

impl Stack for NockStack {
    unsafe fn alloc_layout(&mut self, layout: Layout) -> *mut u64 {
        self.layout_alloc(layout)
    }
}<|MERGE_RESOLUTION|>--- conflicted
+++ resolved
@@ -70,15 +70,9 @@
         let stack_pointer = frame_pointer;
         let alloc_pointer = unsafe { start.add(size) } as *mut u64;
         unsafe {
-<<<<<<< HEAD
-            *frame_pointer.sub(FRAME) = ptr::null::<u64>() as u64; // "frame pointer" from "previous" frame
-            *frame_pointer.sub(STACK) = ptr::null::<u64>() as u64; // "stack pointer" from "previous" frame
-            *frame_pointer.sub(ALLOC) = ptr::null::<u64>() as u64; // "alloc pointer" from "previous" frame
-=======
-            *frame_pointer.sub(1) = ptr::null::<u64>() as u64; // "frame pointer" from "previous" frame
+            *frame_pointer.sub(FRAME + 1) = ptr::null::<u64>() as u64; // "frame pointer" from "previous" frame
             *frame_pointer.sub(STACK + 1) = ptr::null::<u64>() as u64; // "stack pointer" from "previous" frame
-            *frame_pointer.sub(ALLOC + 1) = start as u64; // "alloc pointer" from "previous" frame
->>>>>>> a156b404
+            *frame_pointer.sub(ALLOC + 1) = ptr::null::<u64>() as u64; // "alloc pointer" from "previous" frame
         };
         NockStack {
             start,
