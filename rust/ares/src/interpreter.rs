--- conflicted
+++ resolved
@@ -245,7 +245,6 @@
 
 impl From<NockErr> for () {
     fn from(_: NockErr) -> Self {}
-<<<<<<< HEAD
 }
 
 impl From<noun::Error> for NockErr {
@@ -262,8 +261,6 @@
             JetErr::Punt => panic!("unhandled JetErr::Punt"),
         }
     }
-=======
->>>>>>> 147aabb5
 }
 
 /** Interpret nock */
@@ -277,7 +274,6 @@
     let mut res: Noun = D(0);
     let mut cache = Hamt::<Noun>::new();
     let virtual_frame = stack.get_frame_pointer();
-    let virtual_trace = stack.get_mean_stack();
 
     // Setup stack for Nock computation
     unsafe {
@@ -285,12 +281,8 @@
         // Bottom of mean stack
         *(stack.local_noun_pointer(0)) = D(0);
         *stack.push() = NockWork::Done;
-        push_formula(stack, formula, true)?;
     };
-<<<<<<< HEAD
-=======
-
->>>>>>> 147aabb5
+
     // DO NOT REMOVE THIS ASSERTION
     //
     // If you need to allocate for debugging, wrap the debugging code in
@@ -304,6 +296,7 @@
     // (See https://docs.rs/assert_no_alloc/latest/assert_no_alloc/#advanced-use)
     let nock = assert_no_alloc(|| unsafe {
         push_formula(stack, formula, true)?;
+
         loop {
             let work: NockWork = *stack.top();
             match work {
@@ -357,7 +350,6 @@
                         Todo2::ComputeSubject => {
                             vale.todo = Todo2::ComputeFormula;
                             *stack.top() = NockWork::Work2(vale);
-<<<<<<< HEAD
                             push_formula(stack, vale.subject, false)?;
                         }
                         Todo2::ComputeFormula => {
@@ -375,7 +367,7 @@
                                 vale.todo = Todo2::RestoreSubject;
                                 std::mem::swap(&mut vale.subject, &mut subject);
                                 *stack.top() = NockWork::Work2(vale);
-                                stack.frame_push(0);
+                                mean_frame_push(stack, 0);
                                 *stack.push() = NockWork::Ret;
                                 push_formula(stack, res, true)?;
                             }
@@ -383,11 +375,6 @@
                         Todo2::RestoreSubject => {
                             subject = vale.subject;
                             stack.pop::<NockWork>();
-=======
-                            mean_frame_push(stack, 0);
-                            *stack.push() = NockWork::Ret;
-                            push_formula(stack, res, true)?;
->>>>>>> 147aabb5
                         }
                     }
                 }
@@ -533,23 +520,13 @@
                                     kale.core = subject;
                                     *stack.top() = NockWork::Work9(kale);
                                     subject = res;
-                                    stack.frame_push(0);
+                                    mean_frame_push(stack, 0);
                                     *stack.push() = NockWork::Ret;
                                     push_formula(stack, formula, true)?;
                                 }
                             } else {
-<<<<<<< HEAD
                                 // Axis into core must be atom
                                 break Err(NockErr::Deterministic);
-=======
-                                kale.todo = Todo9::RestoreSubject;
-                                kale.core = subject;
-                                *stack.top() = NockWork::Work9(kale);
-                                subject = res;
-                                mean_frame_push(stack, 0);
-                                *stack.push() = NockWork::Ret;
-                                push_formula(stack, formula, true)?;
->>>>>>> 147aabb5
                             }
                         }
                         Todo9::RestoreSubject => {
@@ -606,31 +583,22 @@
                             dint.body,
                             Some(res),
                         ) {
-<<<<<<< HEAD
                             Ok(Some(found)) => {
                                 res = found;
                                 stack.pop::<NockWork>();
                             }
                             Ok(None) => {
                                 dint.todo = Todo11D::Done;
-                                *stack.top() = NockWork::Work11D(dint);
-                                push_formula(stack, dint.body, false)?;
+                                if dint.tail {
+                                    stack.pop::<NockWork>();
+                                } else {
+                                    *stack.top() = NockWork::Work11D(dint);
+                                }
+                                push_formula(stack, dint.body, dint.tail)?;
                             }
                             Err(err) => {
                                 break Err(err);
                             }
-=======
-                            res = found;
-                            stack.pop::<NockWork>();
-                        } else {
-                            dint.todo = Todo11D::Done;
-                            if dint.tail {
-                                stack.pop::<NockWork>();
-                            } else {
-                                *stack.top() = NockWork::Work11D(dint);
-                            }
-                            push_formula(stack, dint.body, dint.tail)?;
->>>>>>> 147aabb5
                         }
                     }
                     Todo11D::Done => {
@@ -653,31 +621,22 @@
                         match match_hint_pre_nock(
                             stack, newt, subject, sint.tag, None, sint.body, None,
                         ) {
-<<<<<<< HEAD
                             Ok(Some(found)) => {
                                 res = found;
                                 stack.pop::<NockWork>();
                             }
                             Ok(None) => {
                                 sint.todo = Todo11S::Done;
-                                *stack.top() = NockWork::Work11S(sint);
-                                push_formula(stack, sint.body, false)?;
+                                if sint.tail {
+                                    stack.pop::<NockWork>();
+                                } else {
+                                    *stack.top() = NockWork::Work11S(sint);
+                                }
+                                push_formula(stack, sint.body, sint.tail)?;
                             }
                             Err(err) => {
                                 break Err(err);
                             }
-=======
-                            res = found;
-                            stack.pop::<NockWork>();
-                        } else {
-                            sint.todo = Todo11S::Done;
-                            if sint.tail {
-                                stack.pop::<NockWork>();
-                            } else {
-                                *stack.top() = NockWork::Work11S(sint);
-                            }
-                            push_formula(stack, sint.body, sint.tail)?;
->>>>>>> 147aabb5
                         }
                     }
                     Todo11S::Done => {
@@ -695,17 +654,7 @@
 
     match nock {
         Ok(res) => Ok(res),
-<<<<<<< HEAD
-        Err(err) => Err(exit_early(
-            stack,
-            &mut cache,
-            virtual_frame,
-            virtual_trace,
-            err,
-        )),
-=======
-        Err(_err) => Err(exit_early(stack, virtual_frame, &mut cache)),
->>>>>>> 147aabb5
+        Err(err) => Err(exit_early(stack, &mut cache, virtual_frame, err)),
     }
 }
 
@@ -910,18 +859,12 @@
     Ok(())
 }
 
-<<<<<<< HEAD
 pub fn exit_early(
     stack: &mut NockStack,
     cache: &mut Hamt<Noun>,
     virtual_frame: *const u64,
-    virtual_trace: Noun,
     error: NockErr,
 ) -> Tone {
-    let mut trace = stack.get_mean_stack();
-=======
-fn exit_early(stack: &mut NockStack, virtual_frame: *const u64, cache: &mut Hamt<Noun>) -> NockErr {
->>>>>>> 147aabb5
     unsafe {
         let mut trace = *(stack.local_noun_pointer(0));
         while stack.get_frame_pointer() != virtual_frame {
@@ -929,14 +872,7 @@
             stack.preserve(cache);
             stack.frame_pop();
         }
-<<<<<<< HEAD
-        while !stack.get_mean_stack().raw_equals(virtual_trace) {
-            stack.trace_pop();
-        }
-    };
-    Tone::Error(error, trace)
-=======
-        NockErr::Error(trace)
+        Tone::Error(error, trace)
     }
 }
 
@@ -969,7 +905,6 @@
             .expect("serf: unexpected end of mean stack\r")
             .tail();
     }
->>>>>>> 147aabb5
 }
 
 fn edit(
@@ -1094,7 +1029,7 @@
                                         );
                                         let tape = tape(stack, "jet mismatch");
                                         let mean = T(stack, &[D(tas!(b"mean")), tape]);
-                                        stack.trace_push(mean);
+                                        mean_push(stack, mean);
                                         Err(NockErr::Deterministic)
                                     } else {
                                         Ok(Some(nock_res))
@@ -1109,7 +1044,7 @@
                                     );
                                     let tape = tape(stack, "jet mismatch");
                                     let mean = T(stack, &[D(tas!(b"mean")), tape]);
-                                    stack.trace_push(mean);
+                                    mean_push(stack, mean);
                                     Err(err)
                                 }
                                 Err(Tone::Blocked(_)) => {
@@ -1126,7 +1061,7 @@
                         // let tape = tape(stack, "{} jet error in {}", err, jet_name);
                         let tape = tape(stack, "jet error");
                         let mean = T(stack, &[D(tas!(b"mean")), tape]);
-                        stack.trace_push(mean);
+                        mean_push(stack, mean);
                         Err(err.into())
                     }
                 }
@@ -1168,20 +1103,31 @@
             Ok(None)
         }
         tas!(b"hand") | tas!(b"hunk") | tas!(b"lose") | tas!(b"mean") | tas!(b"spot") => {
-<<<<<<< HEAD
             let terminator = Arc::clone(&TERMINATOR);
             if (*terminator).load(Ordering::Relaxed) {
                 return Err(NockErr::NonDeterministic);
             }
 
-            let trace = T(stack, &[tag.as_noun(), res.ok_or(NockErr::Deterministic)?]);
-            stack.trace_push(trace);
+            let noun = T(stack, &[tag.as_noun(), res.ok_or(NockErr::Deterministic)?]);
+            mean_push(stack, noun);
             Ok(None)
-=======
-            let noun = T(stack, &[tag.as_noun(), res?]);
-            mean_push(stack, noun);
->>>>>>> 147aabb5
         }
+        //
+        //      u3_serf_writ -> u3_serf_work -> _serf_work -> _serf_poke -> u3m_soft -> u3dc -> u3v_do -> u3v_wish -> +wish in Arvo
+        //                                                                               |
+        //                                                                               V
+        //                                                                              mook
+        //
+        //  No +wish in toy Arvo; missing +slap and a ton of parsing functions needed by +ream
+        //
+        //      u3t_slog        = print on thing directly
+        //      u3t_slog_trace  = print stack trace             = - convert tone to toon
+        //                                                        - presume toon is [%2 tang]
+        //                                                        - print each tank in tang one at at time using u3t_slog
+        //      u3t_slog_hela   = print entire stack trace      = - weld stacks from all roads together
+        //                                                        - call u3t_slog_trace on combined stack
+        //      u3t_slog_nara   = print home road stack trace   = call u3t_slog_trace on home road stack
+        //
         tas!(b"hela") => {
             // XX: should this be virtualized?
             //     pretty sure we should be bailing on error
@@ -1194,7 +1140,7 @@
                     if unsafe { !toon.head().raw_equals(D(2)) } {
                         let tape = tape(stack, "%hela failed: toon not %2");
                         let mean = T(stack, &[D(tas!(b"mean")), tape]);
-                        stack.trace_push(mean);
+                        mean_push(stack, mean);
                         return Err(NockErr::Deterministic);
                     }
 
@@ -1220,7 +1166,7 @@
                 Err(err) => {
                     let tape = tape(stack, "%hela failed: mook error");
                     let mean = T(stack, &[D(tas!(b"mean")), tape]);
-                    stack.trace_push(mean);
+                    mean_push(stack, mean);
                     Err(err.into())
                 }
             }
@@ -1246,12 +1192,7 @@
             *cache = cache.insert(stack, &mut key, res);
         }
         tas!(b"hand") | tas!(b"hunk") | tas!(b"lose") | tas!(b"mean") | tas!(b"spot") => {
-<<<<<<< HEAD
-            //  XX: we should only do this if 11 is not in tail position
-            stack.trace_pop();
-=======
             mean_pop(stack);
->>>>>>> 147aabb5
         }
         _ => {}
     }
