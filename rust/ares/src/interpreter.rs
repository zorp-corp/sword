--- conflicted
+++ resolved
@@ -1149,16 +1149,12 @@
     Ok(())
 }
 
-<<<<<<< HEAD
-pub fn exit(context: &mut Context, virtual_frame: *const u64, error: Error) -> Error {
-=======
-fn exit(
+pub fn exit(
     context: &mut Context,
     snapshot: &ContextSnapshot,
     virtual_frame: *const u64,
     error: Error,
 ) -> Error {
->>>>>>> a96c669b
     unsafe {
         context.restore(snapshot);
 
