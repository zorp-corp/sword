use self::NockWork::*;
use crate::jets;
use crate::mem::unifying_equality;
use crate::mem::NockStack;
use crate::noun::{Atom, Cell, DirectAtom, IndirectAtom, Noun};
use ares_macros::tas;
use bitvec::prelude::{BitSlice, Lsb0};
use either::Either::*;
use num_traits::cast::{FromPrimitive, ToPrimitive};

#[derive(Copy, Clone, FromPrimitive, ToPrimitive, Debug)]
#[repr(u64)]
enum NockWork {
    Done,
    NockCellComputeHead,
    NockCellComputeTail,
    NockCellCons,
    Nock0Axis,
    Nock1Constant,
    Nock2ComputeSubject,
    Nock2ComputeFormula,
    Nock2ComputeResult,
    Nock2RestoreSubject,
    Nock3ComputeChild,
    Nock3ComputeType,
    Nock4ComputeChild,
    Nock4Increment,
    Nock5ComputeLeftChild,
    Nock5ComputeRightChild,
    Nock5TestEquals,
    Nock6ComputeTest,
    Nock6ComputeBranch,
    Nock6Done,
    Nock7ComputeSubject,
    Nock7ComputeResult,
    Nock7RestoreSubject,
    Nock8ComputeSubject,
    Nock8ComputeResult,
    Nock8RestoreSubject,
    Nock9ComputeCore,
    Nock9ComputeResult,
    Nock9RestoreSubject,
    Nock10ComputeTree,
    Nock10ComputePatch,
    Nock10Edit,
    Nock11ComputeHint,
    Nock11ComputeResult,
    Nock11Done,
}

fn work_to_noun(work: NockWork) -> Noun {
    unsafe {
        DirectAtom::new_unchecked(work.to_u64().expect("IMPOSSIBLE: work does not fit in u64"))
            .as_atom()
            .as_noun()
    }
}

fn noun_to_work(noun: Noun) -> NockWork {
    if let Left(direct) = noun.as_either_direct_allocated() {
        NockWork::from_u64(direct.data()).expect("Invalid work")
    } else {
        panic!("Work should always be a direct atom.")
    }
}

pub fn interpret(stack: &mut NockStack, mut subject: Noun, formula: Noun) -> Noun {
    let mut res = unsafe { DirectAtom::new_unchecked(0).as_atom().as_noun() };
    stack.push(1);
    unsafe {
        *(stack.local_noun_pointer(0)) = work_to_noun(Done);
    }
    push_formula(stack, formula);
    loop {
        match unsafe { noun_to_work(*(stack.local_noun_pointer(0))) } {
            Done => {
                stack.pop(&mut res);
                break;
            }
            NockCellComputeHead => {
                unsafe {
                    *stack.local_noun_pointer(0) = work_to_noun(NockCellComputeTail);
                    let formula = *stack.local_noun_pointer(1);
                    push_formula(stack, formula);
                };
            }
            NockCellComputeTail => {
                unsafe {
                    *(stack.local_noun_pointer(0)) = work_to_noun(NockCellCons);
                    *(stack.local_noun_pointer(1)) = res;
                    let formula = *stack.local_noun_pointer(2);
                    push_formula(stack, formula);
                };
            }
            NockCellCons => {
                unsafe {
                    let head = *stack.local_noun_pointer(1);
                    res = Cell::new(stack, head, res).as_noun();
                };
                stack.pop(&mut res);
            }
            Nock0Axis => {
                if let Ok(atom) = unsafe { (*(stack.local_noun_pointer(1))).as_atom() } {
                    res = slot(subject, atom.as_bitslice());
                    stack.pop(&mut res);
                } else {
                    panic!("Axis must be atom");
                };
            }
            Nock1Constant => {
                unsafe {
                    res = *(stack.local_noun_pointer(1));
                }
                stack.pop(&mut res);
            }
            Nock2ComputeSubject => {
                unsafe {
                    *(stack.local_noun_pointer(0)) = work_to_noun(Nock2ComputeFormula);
                    let formula = *stack.local_noun_pointer(1);
                    push_formula(stack, formula);
                };
            }
            Nock2ComputeFormula => {
                unsafe {
                    *(stack.local_noun_pointer(0)) = work_to_noun(Nock2ComputeResult);
                    *(stack.local_noun_pointer(1)) = res;
                    let formula = *stack.local_noun_pointer(2);
                    push_formula(stack, formula);
                };
            }
            Nock2ComputeResult => {
                unsafe {
                    *(stack.local_noun_pointer(0)) = work_to_noun(Nock2RestoreSubject);
                    *(stack.local_noun_pointer(2)) = subject;
                    subject = *(stack.local_noun_pointer(1));
                    push_formula(stack, res);
                };
            }
            Nock2RestoreSubject => unsafe {
                subject = *(stack.local_noun_pointer(2));
                stack.pop(&mut res);
            },
            Nock3ComputeChild => unsafe {
                *(stack.local_noun_pointer(0)) = work_to_noun(Nock3ComputeType);
                let formula = *stack.local_noun_pointer(1);
                push_formula(stack, formula);
            },
            Nock3ComputeType => {
                res = unsafe {
                    if res.is_cell() {
                        DirectAtom::new_unchecked(0).as_atom().as_noun()
                    } else {
                        DirectAtom::new_unchecked(1).as_atom().as_noun()
                    }
                };
                stack.pop(&mut res);
            }
            Nock4ComputeChild => {
                unsafe {
                    *(stack.local_noun_pointer(0)) = work_to_noun(Nock4Increment);
                    let formula = *stack.local_noun_pointer(1);
                    push_formula(stack, formula);
                };
            }
            Nock4Increment => {
                if let Ok(atom) = res.as_atom() {
                    res = inc(stack, atom).as_noun();
                    stack.pop(&mut res);
                } else {
                    panic!("Cannot increment (Nock 4) a cell");
                };
            }
            Nock5ComputeLeftChild => {
                unsafe {
                    *(stack.local_noun_pointer(0)) = work_to_noun(Nock5ComputeRightChild);
                    let formula = *stack.local_noun_pointer(1);
                    push_formula(stack, formula);
                };
            }
            Nock5ComputeRightChild => {
                unsafe {
                    *(stack.local_noun_pointer(0)) = work_to_noun(Nock5TestEquals);
                    *(stack.local_noun_pointer(1)) = res;
                    let formula = *stack.local_noun_pointer(2);
                    push_formula(stack, formula);
                };
            }
            Nock5TestEquals => {
                unsafe {
                    let saved_value_ptr = stack.local_noun_pointer(1);
                    res = if unifying_equality(stack, &mut res, saved_value_ptr) {
                        DirectAtom::new_unchecked(0).as_atom().as_noun()
                    } else {
                        DirectAtom::new_unchecked(1).as_atom().as_noun()
                    };
                    stack.pop(&mut res);
                };
            }
            Nock6ComputeTest => {
                unsafe {
                    *(stack.local_noun_pointer(0)) = work_to_noun(Nock6ComputeBranch);
                    let formula = *stack.local_noun_pointer(1);
                    push_formula(stack, formula);
                };
            }
            Nock6ComputeBranch => {
                unsafe {
                    *(stack.local_noun_pointer(0)) = work_to_noun(Nock6Done);
                    if let Left(direct) = res.as_either_direct_allocated() {
                        if direct.data() == 0 {
                            let formula = *stack.local_noun_pointer(2);
                            push_formula(stack, formula);
                        } else if direct.data() == 1 {
                            let formula = *stack.local_noun_pointer(3);
                            push_formula(stack, formula);
                        } else {
                            panic!("Test branch of Nock 6 must return 0 or 1");
                        };
                    } else {
                        panic!("Test branch of Nock 6 must return a direct atom");
                    }
                };
            }
            Nock6Done => {
                stack.pop(&mut res);
            }
            Nock7ComputeSubject => {
                unsafe {
                    *(stack.local_noun_pointer(0)) = work_to_noun(Nock7ComputeResult);
                    let formula = *stack.local_noun_pointer(1);
                    push_formula(stack, formula);
                };
            }
            Nock7ComputeResult => {
                unsafe {
                    *(stack.local_noun_pointer(0)) = work_to_noun(Nock7RestoreSubject);
                    *(stack.local_noun_pointer(1)) = subject;
                    subject = res;
                    let formula = *stack.local_noun_pointer(2);
                    push_formula(stack, formula);
                };
            }
            Nock7RestoreSubject => {
                unsafe {
                    subject = *(stack.local_noun_pointer(1));
                    stack.pop(&mut res);
                };
            }
            Nock8ComputeSubject => {
                unsafe {
                    *(stack.local_noun_pointer(0)) = work_to_noun(Nock8ComputeResult);
                    let formula = *stack.local_noun_pointer(1);
                    push_formula(stack, formula);
                };
            }
            Nock8ComputeResult => {
                unsafe {
                    *(stack.local_noun_pointer(0)) = work_to_noun(Nock8RestoreSubject);
                    *(stack.local_noun_pointer(1)) = subject;
                    subject = Cell::new(stack, res, subject).as_noun();
                    let formula = *stack.local_noun_pointer(2);
                    push_formula(stack, formula);
                };
            }
            Nock8RestoreSubject => {
                unsafe {
                    subject = *(stack.local_noun_pointer(1));
                    stack.pop(&mut res);
                };
            }
            Nock9ComputeCore => {
                unsafe {
                    *(stack.local_noun_pointer(0)) = work_to_noun(Nock9ComputeResult);
                    let formula = *stack.local_noun_pointer(2);
                    push_formula(stack, formula);
                };
            }
            Nock9ComputeResult => {
                unsafe {
                    if let Ok(formula_axis) = (*(stack.local_noun_pointer(1))).as_atom() {
                        *(stack.local_noun_pointer(0)) = work_to_noun(Nock9RestoreSubject);
                        *(stack.local_noun_pointer(2)) = subject;
                        subject = res;
                        push_formula(stack, slot(subject, formula_axis.as_bitslice()));
                    } else {
                        panic!("Axis into core must be atom");
                    }
                };
            }
            Nock9RestoreSubject => unsafe {
                subject = *(stack.local_noun_pointer(2));
                stack.pop(&mut res);
            },
            Nock10ComputeTree => unsafe {
                *(stack.local_noun_pointer(0)) = work_to_noun(Nock10ComputePatch);
                let formula = *stack.local_noun_pointer(3);
                push_formula(stack, formula);
            },
            Nock10ComputePatch => unsafe {
                *(stack.local_noun_pointer(0)) = work_to_noun(Nock10Edit);
                *(stack.local_noun_pointer(3)) = res;
                let formula = *stack.local_noun_pointer(2);
                push_formula(stack, formula);
            },
            Nock10Edit => unsafe {
                if let Ok(edit_axis) = (*stack.local_noun_pointer(1)).as_atom() {
                    let tree = *stack.local_noun_pointer(3);
                    res = edit(stack, edit_axis.as_bitslice(), res, tree);
                    stack.pop(&mut res);
                } else {
                    panic!("Axis into tree must be atom");
                }
            },
            Nock11ComputeHint => unsafe {
                let hint = *stack.local_noun_pointer(1);
                if let Ok(hint_cell) = hint.as_cell() {
                    // match %sham hints, which are scaffolding until we have a real jet dashboard
                    if hint_cell
                        .head()
<<<<<<< HEAD
                        .raw_equals(DirectAtom::new_unchecked(tas!(b"prop")).as_noun())
=======
                        .raw_equals(DirectAtom::new_unchecked(0x6d616873).as_noun())
>>>>>>> 1f2adf4b
                    {
                        if let Ok(jet_formula) = hint_cell.tail().as_cell() {
                            let jet_name = jet_formula.tail();
                            if let Ok(jet) = jets::get_jet(jet_name) {
                                res = jet(stack, subject);
                                stack.pop(&mut res);
                                continue;
                            }
                        }
                    }
                    *(stack.local_noun_pointer(0)) = work_to_noun(Nock11ComputeResult);
                    push_formula(stack, hint_cell.tail());
                } else {
                    panic!("IMPOSSIBLE: tried to compute a dynamic hint but hint is an atom");
                }
            },
            Nock11ComputeResult => unsafe {
                *(stack.local_noun_pointer(0)) = work_to_noun(Nock11Done);
                let formula = *stack.local_noun_pointer(2);
                push_formula(stack, formula);
            },
            Nock11Done => {
                stack.pop(&mut res);
            }
        };
    }
    res
}

fn push_formula(stack: &mut NockStack, formula: Noun) {
    if let Ok(formula_cell) = formula.as_cell() {
        // Formula
        match formula_cell.head().as_either_atom_cell() {
            Right(_cell) => {
                stack.push(3);
                unsafe {
                    *(stack.local_noun_pointer(0)) = work_to_noun(NockCellComputeHead);
                    *(stack.local_noun_pointer(1)) = formula_cell.head();
                    *(stack.local_noun_pointer(2)) = formula_cell.tail();
                }
            }
            Left(atom) => {
                if let Ok(direct) = atom.as_direct() {
                    match direct.data() {
                        0 => {
                            stack.push(2);
                            unsafe {
                                *(stack.local_noun_pointer(0)) = work_to_noun(Nock0Axis);
                                *(stack.local_noun_pointer(1)) = formula_cell.tail();
                            };
                        }
                        1 => {
                            stack.push(2);
                            unsafe {
                                *(stack.local_noun_pointer(0)) = work_to_noun(Nock1Constant);
                                *(stack.local_noun_pointer(1)) = formula_cell.tail();
                            };
                        }
                        2 => {
                            if let Ok(arg_cell) = formula_cell.tail().as_cell() {
                                stack.push(3);
                                unsafe {
                                    *(stack.local_noun_pointer(0)) =
                                        work_to_noun(Nock2ComputeSubject);
                                    *(stack.local_noun_pointer(1)) = arg_cell.head();
                                    *(stack.local_noun_pointer(2)) = arg_cell.tail();
                                };
                            } else {
                                panic!("Argument for Nock 2 must be cell");
                            };
                        }
                        3 => {
                            stack.push(2);
                            unsafe {
                                *(stack.local_noun_pointer(0)) = work_to_noun(Nock3ComputeChild);
                                *(stack.local_noun_pointer(1)) = formula_cell.tail();
                            };
                        }
                        4 => {
                            stack.push(2);
                            unsafe {
                                *(stack.local_noun_pointer(0)) = work_to_noun(Nock4ComputeChild);
                                *(stack.local_noun_pointer(1)) = formula_cell.tail();
                            };
                        }
                        5 => {
                            if let Ok(arg_cell) = formula_cell.tail().as_cell() {
                                stack.push(3);
                                unsafe {
                                    *(stack.local_noun_pointer(0)) =
                                        work_to_noun(Nock5ComputeLeftChild);
                                    *(stack.local_noun_pointer(1)) = arg_cell.head();
                                    *(stack.local_noun_pointer(2)) = arg_cell.tail();
                                };
                            } else {
                                panic!("Argument for Nock 5 must be cell");
                            };
                        }
                        6 => {
                            if let Ok(arg_cell) = formula_cell.tail().as_cell() {
                                if let Ok(branch_cell) = arg_cell.tail().as_cell() {
                                    stack.push(4);
                                    unsafe {
                                        *(stack.local_noun_pointer(0)) =
                                            work_to_noun(Nock6ComputeTest);
                                        *(stack.local_noun_pointer(1)) = arg_cell.head();
                                        *(stack.local_noun_pointer(2)) = branch_cell.head();
                                        *(stack.local_noun_pointer(3)) = branch_cell.tail();
                                    }
                                } else {
                                    panic!("Argument tail for Nock 6 must be cell");
                                };
                            } else {
                                panic!("Argument for Nock 6 must be cell");
                            }
                        }
                        7 => {
                            if let Ok(arg_cell) = formula_cell.tail().as_cell() {
                                stack.push(3);
                                unsafe {
                                    *(stack.local_noun_pointer(0)) =
                                        work_to_noun(Nock7ComputeSubject);
                                    *(stack.local_noun_pointer(1)) = arg_cell.head();
                                    *(stack.local_noun_pointer(2)) = arg_cell.tail();
                                }
                            } else {
                                panic!("Argument for Nock 7 must be cell");
                            };
                        }
                        8 => {
                            if let Ok(arg_cell) = formula_cell.tail().as_cell() {
                                stack.push(3);
                                unsafe {
                                    *(stack.local_noun_pointer(0)) =
                                        work_to_noun(Nock8ComputeSubject);
                                    *(stack.local_noun_pointer(1)) = arg_cell.head();
                                    *(stack.local_noun_pointer(2)) = arg_cell.tail();
                                };
                            } else {
                                panic!("Argument for Nock 8 must be cell");
                            };
                        }
                        9 => {
                            if let Ok(arg_cell) = formula_cell.tail().as_cell() {
                                stack.push(3);
                                unsafe {
                                    *(stack.local_noun_pointer(0)) = work_to_noun(Nock9ComputeCore);
                                    *(stack.local_noun_pointer(1)) = arg_cell.head();
                                    *(stack.local_noun_pointer(2)) = arg_cell.tail();
                                };
                            } else {
                                panic!("Argument for Nock 9 must be cell");
                            };
                        }
                        10 => {
                            if let Ok(arg_cell) = formula_cell.tail().as_cell() {
                                if let Ok(patch_cell) = arg_cell.head().as_cell() {
                                    stack.push(4);
                                    unsafe {
                                        *(stack.local_noun_pointer(0)) =
                                            work_to_noun(Nock10ComputeTree);
                                        *(stack.local_noun_pointer(1)) = patch_cell.head();
                                        *(stack.local_noun_pointer(2)) = patch_cell.tail();
                                        *(stack.local_noun_pointer(3)) = arg_cell.tail();
                                    };
                                } else {
                                    panic!("Argument head for Nock 10 must be cell");
                                };
                            } else {
                                panic!("Argument for Nock 10 must be cell");
                            };
                        }
                        11 => {
                            if let Ok(arg_cell) = formula_cell.tail().as_cell() {
                                stack.push(3);
                                unsafe {
                                    *(stack.local_noun_pointer(0)) =
                                        work_to_noun(if arg_cell.head().is_cell() {
                                            Nock11ComputeHint
                                        } else {
                                            Nock11ComputeResult
                                        });
                                    *(stack.local_noun_pointer(1)) = arg_cell.head();
                                    *(stack.local_noun_pointer(2)) = arg_cell.tail();
                                };
                            } else {
                                panic!("Argument for Nock 11 must be cell");
                            };
                        }
                        _ => {
                            panic!("Invalid opcode");
                        }
                    }
                } else {
                    panic!("Invalid opcode");
                }
            }
        }
    } else {
        panic!("Bad formula: atoms are not formulas");
    }
}

/** Note: axis must fit in a direct atom */
pub fn raw_slot(noun: Noun, axis: u64) -> Noun {
    slot(noun, DirectAtom::new(axis).unwrap().as_bitslice())
}

pub fn slot(mut noun: Noun, axis: &BitSlice<u64, Lsb0>) -> Noun {
    let mut cursor = if let Some(x) = axis.last_one() {
        x
    } else {
        panic!("0 is not allowed as an axis")
    };
    loop {
        if cursor == 0 {
            break;
        };
        cursor -= 1;
        if let Ok(cell) = noun.as_cell() {
            if axis[cursor] {
                noun = cell.tail();
            } else {
                noun = cell.head();
            }
        } else {
            panic!("Axis tried to descend through atom: {:?}", noun);
        };
    }
    noun
}

fn edit(
    stack: &mut NockStack,
    edit_axis: &BitSlice<u64, Lsb0>,
    patch: Noun,
    mut tree: Noun,
) -> Noun {
    let mut res = patch;
    let mut dest: *mut Noun = &mut res;
    let mut cursor = edit_axis
        .last_one()
        .expect("0 is not allowed as an edit axis");
    loop {
        if cursor == 0 {
            unsafe {
                *dest = patch;
            }
            break;
        };
        if let Ok(tree_cell) = tree.as_cell() {
            cursor -= 1;
            if edit_axis[cursor] {
                unsafe {
                    let (cell, cellmem) = Cell::new_raw_mut(stack);
                    *dest = cell.as_noun();
                    (*cellmem).head = tree_cell.head();
                    dest = &mut ((*cellmem).tail);
                }
                tree = tree_cell.tail();
            } else {
                unsafe {
                    let (cell, cellmem) = Cell::new_raw_mut(stack);
                    *dest = cell.as_noun();
                    (*cellmem).tail = tree_cell.tail();
                    dest = &mut ((*cellmem).head);
                }
                tree = tree_cell.tail();
            }
        } else {
            panic!("Invalid axis for edit");
        };
    }
    res
}

fn inc(stack: &mut NockStack, atom: Atom) -> Atom {
    match atom.as_either() {
        Left(direct) => Atom::new(stack, direct.data() + 1),
        Right(indirect) => {
            let indirect_slice = indirect.as_bitslice();
            match indirect_slice.first_zero() {
                None => {
                    // all ones, make an indirect one word bigger
                    let (new_indirect, new_slice) =
                        unsafe { IndirectAtom::new_raw_mut_bitslice(stack, indirect.size() + 1) };
                    new_slice.set(indirect_slice.len(), true);
                    new_indirect.as_atom()
                }
                Some(first_zero) => {
                    let (new_indirect, new_slice) =
                        unsafe { IndirectAtom::new_raw_mut_bitslice(stack, indirect.size()) };
                    new_slice.set(first_zero, true);
                    new_slice[first_zero + 1..]
                        .copy_from_bitslice(&indirect_slice[first_zero + 1..]);
                    new_indirect.as_atom()
                }
            }
        }
    }
}<|MERGE_RESOLUTION|>--- conflicted
+++ resolved
@@ -317,11 +317,7 @@
                     // match %sham hints, which are scaffolding until we have a real jet dashboard
                     if hint_cell
                         .head()
-<<<<<<< HEAD
-                        .raw_equals(DirectAtom::new_unchecked(tas!(b"prop")).as_noun())
-=======
-                        .raw_equals(DirectAtom::new_unchecked(0x6d616873).as_noun())
->>>>>>> 1f2adf4b
+                        .raw_equals(DirectAtom::new_unchecked(tas!(b"sham")).as_noun())
                     {
                         if let Ok(jet_formula) = hint_cell.tail().as_cell() {
                             let jet_name = jet_formula.tail();
