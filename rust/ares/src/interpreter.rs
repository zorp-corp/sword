--- conflicted
+++ resolved
@@ -16,19 +16,10 @@
 use crate::serf::TERMINATOR;
 use crate::trace::{write_nock_trace, TraceInfo, TraceStack};
 use crate::unifying_equality::unifying_equality;
-use ares_guard::*;
 use ares_macros::tas;
-<<<<<<< HEAD
-use assert_no_alloc::{assert_no_alloc, ensure_alloc_counters, permit_alloc};
-use bitvec::prelude::{BitSlice, Lsb0};
-use either::*;
-use std::convert::TryFrom;
-use std::ffi::{c_ulonglong, c_void};
-=======
 use assert_no_alloc::{assert_no_alloc, ensure_alloc_counters};
 use bitvec::prelude::{BitSlice, Lsb0};
 use either::*;
->>>>>>> 1df75a2c
 use std::result;
 use std::sync::atomic::Ordering;
 use std::sync::Arc;
@@ -334,26 +325,6 @@
     NonDeterministic(Mote, Noun), // mote, trace
 }
 
-pub enum GuardError {
-    GuardSound = GUARD_SOUND as isize,
-    GuardArmor = GUARD_ARMOR as isize,
-    GuardWeird = GUARD_WEIRD as isize,
-    GuardSpent = GUARD_SPENT as isize,
-}
-
-impl TryFrom<u32> for GuardError {
-    type Error = ();
-    fn try_from(value: u32) -> std::result::Result<Self, Self::Error> {
-        match value {
-            GUARD_SOUND => Ok(GuardError::GuardSound),
-            GUARD_ARMOR => Ok(GuardError::GuardArmor),
-            GUARD_WEIRD => Ok(GuardError::GuardWeird),
-            GUARD_SPENT => Ok(GuardError::GuardSpent),
-            _ => Err(()),
-        }
-    }
-}
-
 impl Preserve for Error {
     unsafe fn preserve(&mut self, stack: &mut NockStack) {
         match self {
@@ -389,6 +360,7 @@
 pub type Result = result::Result<Noun, Error>;
 
 const BAIL_EXIT: Result = Err(Error::Deterministic(Mote::Exit, D(0)));
+const BAIL_FAIL: Result = Err(Error::NonDeterministic(Mote::Fail, D(0)));
 const BAIL_INTR: Result = Err(Error::NonDeterministic(Mote::Intr, D(0)));
 
 #[allow(unused_variables)]
@@ -398,166 +370,8 @@
     assert_no_junior_pointers!(stack, noun);
 }
 
-use std::marker::PhantomData;
-
-/// See: https://users.rust-lang.org/t/passing-a-closure-to-an-external-c-ffi-library/100271/2
-pub struct BoundsCallback<'closure> {
-    pub function: unsafe extern "C" fn(*mut c_void, *mut c_void) -> *const c_ulonglong,
-    pub bounds_data: *mut c_void,
-
-    // without this it's too easy to accidentally drop the closure too soon
-    _lifetime: PhantomData<&'closure mut c_void>,
-}
-
-impl<'closure> BoundsCallback<'closure> {
-    pub fn new<F>(closure: &'closure mut F) -> Self
-    where
-        F: FnMut(*mut c_void) -> *const c_ulonglong,
-    {
-        let function: unsafe extern "C" fn(*mut c_void, *mut c_void) -> *const c_ulonglong =
-            Self::call_closure::<F>;
-
-        debug_assert_eq!(
-            std::mem::size_of::<&'closure mut F>(),
-            std::mem::size_of::<*const c_void>()
-        );
-        debug_assert_eq!(
-            std::mem::size_of_val(&function),
-            std::mem::size_of::<*const c_void>()
-        );
-
-        Self {
-            function,
-            bounds_data: closure as *mut F as *mut c_void,
-            _lifetime: PhantomData,
-        }
-    }
-
-    unsafe extern "C" fn call_closure<F>(
-        bounds_data: *mut c_void,
-        context_p: *mut c_void,
-    ) -> *const c_ulonglong
-    where
-        F: FnMut(*mut c_void) -> *const c_ulonglong,
-    {
-        let cb: &mut F = bounds_data.cast::<F>().as_mut().unwrap();
-        (*cb)(context_p)
-    }
-}
-
-pub struct WorkCallback<'closure> {
-    pub function: unsafe extern "C" fn(*mut c_void, *mut c_void) -> *mut c_void,
-    pub user_data: *mut c_void,
-
-    // without this it's too easy to accidentally drop the closure too soon
-    _lifetime: PhantomData<&'closure mut c_void>,
-}
-
-impl<'closure> WorkCallback<'closure> {
-    pub fn new<F>(closure: &'closure mut F) -> Self
-    where
-        F: FnMut(*mut c_void) -> Result,
-    {
-        let function: unsafe extern "C" fn(*mut c_void, *mut c_void) -> *mut c_void =
-            Self::call_closure::<F>;
-
-        debug_assert_eq!(
-            std::mem::size_of::<&'closure mut F>(),
-            std::mem::size_of::<*const c_void>()
-        );
-        debug_assert_eq!(
-            std::mem::size_of_val(&function),
-            std::mem::size_of::<*const c_void>()
-        );
-
-        Self {
-            function,
-            user_data: closure as *mut F as *mut c_void,
-            _lifetime: PhantomData,
-        }
-    }
-
-    unsafe extern "C" fn call_closure<F>(
-        user_data: *mut c_void,
-        context_p: *mut c_void,
-    ) -> *mut c_void
-    where
-        F: FnMut(*mut c_void) -> Result,
-    {
-        let cb: &mut F = user_data.cast::<F>().as_mut().unwrap();
-        let v = (*cb)(context_p);
-        permit_alloc(|| {
-            let v_box = Box::new(v);
-            let v_ptr = Box::into_raw(v_box);
-            v_ptr as *mut c_void
-        })
-    }
-}
-
-pub fn call_with_guard<
-    F: FnMut(*mut c_void) -> Result,
-    G: FnMut(*mut c_void) -> *const c_ulonglong,
-    H: FnMut(*mut c_void) -> *const c_ulonglong,
->(
-    work_f: &mut F,
-    low_f: &mut G,
-    high_f: &mut H,
-    context_p: *mut Context,
-) -> Result {
-    let work = WorkCallback::new(work_f);
-    let low = BoundsCallback::new(low_f);
-    let high = BoundsCallback::new(high_f);
-
-    let mut ret: Result = Ok(D(0));
-    let ret_p = &mut ret as *mut _ as *mut c_void;
-    let ret_pp = &ret_p as *const *mut c_void;
-
-    unsafe {
-        let guard_error = guard(
-            Some(work.function as unsafe extern "C" fn(*mut c_void, *mut c_void) -> *mut c_void),
-            work.user_data as *mut c_void,
-            Some(
-                low.function
-                    as unsafe extern "C" fn(*mut c_void, *mut c_void) -> *const c_ulonglong,
-            ),
-            Some(
-                high.function
-                    as unsafe extern "C" fn(*mut c_void, *mut c_void) -> *const c_ulonglong,
-            ),
-            high.bounds_data as *mut c_void,
-            context_p as *mut c_void,
-            ret_pp,
-        );
-
-        if let Ok(err) = GuardError::try_from(guard_error) {
-            match err {
-                GuardError::GuardSound => {
-                    permit_alloc(|| {
-                        let result_box = Box::from_raw(ret_p as *mut Result);
-                        let result = *result_box;
-                        return result;
-                    })
-                }
-                GuardError::GuardArmor => {
-                    // XX
-                    panic!("guard: couldn't place guard page\r\n");
-                }
-                GuardError::GuardWeird => {
-                    return Err(Error::Deterministic(Mote::Exit, D(0)));
-                }
-                GuardError::GuardSpent => {
-                    return Err(Error::NonDeterministic(Mote::Meme, D(0)));
-                }
-            }
-        } else {
-            return Err(Error::Deterministic(Mote::Exit, D(0)));
-        }
-    }
-}
-
 /** Interpret nock */
 pub fn interpret(context: &mut Context, mut subject: Noun, formula: Noun) -> Result {
-    // print the addresses of the context.stack.stack_pointer and context.stack.alloc_pointer
     let terminator = Arc::clone(&TERMINATOR);
     let orig_subject = subject; // for debugging
     let snapshot = context.save();
@@ -566,31 +380,14 @@
 
     // Setup stack for Nock computation
     unsafe {
-        (*context).stack.frame_push(2);
+        context.stack.frame_push(2);
 
         // Bottom of mean stack
-        *((*context).stack.local_noun_pointer(0)) = D(0);
+        *(context.stack.local_noun_pointer(0)) = D(0);
         // Bottom of trace stack
-        *((*context).stack.local_noun_pointer(1) as *mut *const TraceStack) = std::ptr::null();
-
-        *((*context).stack.push()) = NockWork::Done;
-    };
-
-    let low_f = &mut |context_p: *mut c_void| {
-        let bounds_ctx = unsafe { &mut *(context_p as *mut Context) };
-        if bounds_ctx.stack.is_west() {
-            bounds_ctx.stack.get_stack_pointer() as *const c_ulonglong
-        } else {
-            bounds_ctx.stack.get_alloc_pointer() as *const c_ulonglong
-        }
-    };
-    let high_f = &mut |context_p: *mut c_void| {
-        let bounds_ctx = unsafe { &mut *(context_p as *mut Context) };
-        if bounds_ctx.stack.is_west() {
-            bounds_ctx.stack.get_alloc_pointer() as *const c_ulonglong
-        } else {
-            bounds_ctx.stack.get_stack_pointer() as *const c_ulonglong
-        }
+        *(context.stack.local_noun_pointer(1) as *mut *const TraceStack) = std::ptr::null();
+
+        *(context.stack.push()) = NockWork::Done;
     };
 
     // DO NOT REMOVE THIS ASSERTION
@@ -606,35 +403,6 @@
     // (See https://docs.rs/assert_no_alloc/latest/assert_no_alloc/#advanced-use)
     let nock = assert_no_alloc(|| {
         ensure_alloc_counters(|| {
-<<<<<<< HEAD
-            let work_f = &mut |context_p: *mut c_void| unsafe {
-                let work_ctx = &mut *(context_p as *mut Context);
-                push_formula(&mut work_ctx.stack, formula, true)?;
-
-                loop {
-                    let work: NockWork = *work_ctx.stack.top();
-                    match work {
-                        NockWork::Done => {
-                            write_trace(work_ctx);
-
-                            let stack = &mut work_ctx.stack;
-                            debug_assertions(stack, subject);
-                            debug_assertions(stack, res);
-
-                            stack.preserve(&mut work_ctx.cache);
-                            stack.preserve(&mut work_ctx.cold);
-                            stack.preserve(&mut work_ctx.warm);
-                            stack.preserve(&mut res);
-                            stack.frame_pop();
-
-                            debug_assertions(stack, orig_subject);
-                            debug_assertions(stack, res);
-
-                            break Ok(res);
-                        }
-                        NockWork::Ret => {
-                            write_trace(work_ctx);
-=======
             let stack_pp = context.stack.get_stack_pointer_pointer() as *const *const u64;
             let alloc_pp = context.stack.get_alloc_pointer_pointer() as *const *const u64;
             let work_f = &mut || unsafe {
@@ -673,17 +441,6 @@
                             stack.preserve(&mut context.cache);
                             stack.preserve(&mut context.cold);
                             stack.preserve(&mut context.warm);
-                            stack.preserve(&mut res);
-                            stack.frame_pop();
->>>>>>> 1df75a2c
-
-                            let stack = &mut work_ctx.stack;
-                            debug_assertions(stack, orig_subject);
-                            debug_assertions(stack, res);
-
-                            stack.preserve(&mut work_ctx.cache);
-                            stack.preserve(&mut work_ctx.cold);
-                            stack.preserve(&mut work_ctx.warm);
                             stack.preserve(&mut res);
                             stack.frame_pop();
 
@@ -693,30 +450,17 @@
                         NockWork::WorkCons(mut cons) => match cons.todo {
                             TodoCons::ComputeHead => {
                                 cons.todo = TodoCons::ComputeTail;
-<<<<<<< HEAD
-                                *work_ctx.stack.top() = NockWork::WorkCons(cons);
-                                push_formula(&mut work_ctx.stack, cons.head, false)?;
-=======
                                 *context.stack.top() = NockWork::WorkCons(cons);
                                 push_formula(&mut context.stack, cons.head, false)?;
->>>>>>> 1df75a2c
                             }
                             TodoCons::ComputeTail => {
                                 cons.todo = TodoCons::Cons;
                                 cons.head = res;
-<<<<<<< HEAD
-                                *work_ctx.stack.top() = NockWork::WorkCons(cons);
-                                push_formula(&mut work_ctx.stack, cons.tail, false)?;
-                            }
-                            TodoCons::Cons => {
-                                let stack = &mut work_ctx.stack;
-=======
                                 *context.stack.top() = NockWork::WorkCons(cons);
                                 push_formula(&mut context.stack, cons.tail, false)?;
                             }
                             TodoCons::Cons => {
                                 let stack = &mut context.stack;
->>>>>>> 1df75a2c
                                 res = T(stack, &[cons.head, res]);
                                 stack.pop::<NockWork>();
                             }
@@ -724,11 +468,7 @@
                         NockWork::Work0(zero) => {
                             if let Ok(noun) = subject.slot_atom(zero.axis) {
                                 res = noun;
-<<<<<<< HEAD
-                                work_ctx.stack.pop::<NockWork>();
-=======
                                 context.stack.pop::<NockWork>();
->>>>>>> 1df75a2c
                             } else {
                                 // Axis invalid for input Noun
                                 break BAIL_EXIT;
@@ -736,48 +476,27 @@
                         }
                         NockWork::Work1(once) => {
                             res = once.noun;
-<<<<<<< HEAD
-                            work_ctx.stack.pop::<NockWork>();
-                        }
-                        NockWork::Work2(mut vale) => {
-                            if (*terminator).load(Ordering::Relaxed) {
-                                break Err(Error::NonDeterministic(Mote::Intr, D(0)));
-=======
                             context.stack.pop::<NockWork>();
                         }
                         NockWork::Work2(mut vale) => {
                             if (*terminator).load(Ordering::Relaxed) {
                                 break BAIL_INTR;
->>>>>>> 1df75a2c
                             }
 
                             match vale.todo {
                                 Todo2::ComputeSubject => {
                                     vale.todo = Todo2::ComputeFormula;
-<<<<<<< HEAD
-                                    *work_ctx.stack.top() = NockWork::Work2(vale);
-                                    push_formula(&mut work_ctx.stack, vale.subject, false)?;
-=======
                                     *context.stack.top() = NockWork::Work2(vale);
                                     push_formula(&mut context.stack, vale.subject, false)?;
->>>>>>> 1df75a2c
                                 }
                                 Todo2::ComputeFormula => {
                                     vale.todo = Todo2::ComputeResult;
                                     vale.subject = res;
-<<<<<<< HEAD
-                                    *work_ctx.stack.top() = NockWork::Work2(vale);
-                                    push_formula(&mut work_ctx.stack, vale.formula, false)?;
-                                }
-                                Todo2::ComputeResult => {
-                                    let stack = &mut work_ctx.stack;
-=======
                                     *context.stack.top() = NockWork::Work2(vale);
                                     push_formula(&mut context.stack, vale.formula, false)?;
                                 }
                                 Todo2::ComputeResult => {
                                     let stack = &mut context.stack;
->>>>>>> 1df75a2c
                                     if vale.tail {
                                         stack.pop::<NockWork>();
                                         subject = vale.subject;
@@ -797,11 +516,7 @@
                                     }
                                 }
                                 Todo2::RestoreSubject => {
-<<<<<<< HEAD
-                                    let stack = &mut work_ctx.stack;
-=======
                                     let stack = &mut context.stack;
->>>>>>> 1df75a2c
 
                                     subject = vale.subject;
                                     stack.pop::<NockWork>();
@@ -815,229 +530,17 @@
                         NockWork::Work3(mut thee) => match thee.todo {
                             Todo3::ComputeChild => {
                                 thee.todo = Todo3::ComputeType;
-<<<<<<< HEAD
-                                *work_ctx.stack.top() = NockWork::Work3(thee);
-                                push_formula(&mut work_ctx.stack, thee.child, false)?;
-                            }
-                            Todo3::ComputeType => {
-                                res = if res.is_cell() { D(0) } else { D(1) };
-                                work_ctx.stack.pop::<NockWork>();
-=======
                                 *context.stack.top() = NockWork::Work3(thee);
                                 push_formula(&mut context.stack, thee.child, false)?;
                             }
                             Todo3::ComputeType => {
                                 res = if res.is_cell() { D(0) } else { D(1) };
                                 context.stack.pop::<NockWork>();
->>>>>>> 1df75a2c
                             }
                         },
                         NockWork::Work4(mut four) => match four.todo {
                             Todo4::ComputeChild => {
                                 four.todo = Todo4::Increment;
-<<<<<<< HEAD
-                                *work_ctx.stack.top() = NockWork::Work4(four);
-                                push_formula(&mut work_ctx.stack, four.child, false)?;
-                            }
-                            Todo4::Increment => {
-                                if let Ok(atom) = res.as_atom() {
-                                    res = inc(&mut work_ctx.stack, atom).as_noun();
-                                    work_ctx.stack.pop::<NockWork>();
-                                } else {
-                                    // Cannot increment (Nock 4) a cell
-                                    break BAIL_EXIT;
-                                }
-                            }
-                        },
-                        NockWork::Work5(mut five) => match five.todo {
-                            Todo5::ComputeLeftChild => {
-                                five.todo = Todo5::ComputeRightChild;
-                                *work_ctx.stack.top() = NockWork::Work5(five);
-                                push_formula(&mut work_ctx.stack, five.left, false)?;
-                            }
-                            Todo5::ComputeRightChild => {
-                                five.todo = Todo5::TestEquals;
-                                five.left = res;
-                                *work_ctx.stack.top() = NockWork::Work5(five);
-                                push_formula(&mut work_ctx.stack, five.right, false)?;
-                            }
-                            Todo5::TestEquals => {
-                                let stack = &mut work_ctx.stack;
-                                let saved_value_ptr = &mut five.left;
-                                res = if unifying_equality(stack, &mut res, saved_value_ptr) {
-                                    D(0)
-                                } else {
-                                    D(1)
-                                };
-                                stack.pop::<NockWork>();
-                            }
-                        },
-                        NockWork::Work6(mut cond) => match cond.todo {
-                            Todo6::ComputeTest => {
-                                cond.todo = Todo6::ComputeBranch;
-                                *work_ctx.stack.top() = NockWork::Work6(cond);
-                                push_formula(&mut work_ctx.stack, cond.test, false)?;
-                            }
-                            Todo6::ComputeBranch => {
-                                let stack = &mut work_ctx.stack;
-                                stack.pop::<NockWork>();
-                                if let Left(direct) = res.as_either_direct_allocated() {
-                                    if direct.data() == 0 {
-                                        push_formula(stack, cond.zero, cond.tail)?;
-                                    } else if direct.data() == 1 {
-                                        push_formula(stack, cond.once, cond.tail)?;
-                                    } else {
-                                        // Test branch of Nock 6 must return 0 or 1
-                                        break BAIL_EXIT;
-                                    }
-                                } else {
-                                    // Test branch of Nock 6 must return a direct atom
-                                    break BAIL_EXIT;
-                                }
-                            }
-                        },
-                        NockWork::Work7(mut pose) => match pose.todo {
-                            Todo7::ComputeSubject => {
-                                pose.todo = Todo7::ComputeResult;
-                                *work_ctx.stack.top() = NockWork::Work7(pose);
-                                push_formula(&mut work_ctx.stack, pose.subject, false)?;
-                            }
-                            Todo7::ComputeResult => {
-                                let stack = &mut work_ctx.stack;
-                                if pose.tail {
-                                    stack.pop::<NockWork>();
-                                    subject = res;
-                                    push_formula(stack, pose.formula, true)?;
-                                } else {
-                                    pose.todo = Todo7::RestoreSubject;
-                                    pose.subject = subject;
-                                    *stack.top() = NockWork::Work7(pose);
-                                    subject = res;
-                                    push_formula(stack, pose.formula, false)?;
-                                }
-                            }
-                            Todo7::RestoreSubject => {
-                                subject = pose.subject;
-                                work_ctx.stack.pop::<NockWork>();
-                            }
-                        },
-                        NockWork::Work8(mut pins) => match pins.todo {
-                            Todo8::ComputeSubject => {
-                                pins.todo = Todo8::ComputeResult;
-                                *work_ctx.stack.top() = NockWork::Work8(pins);
-                                push_formula(&mut work_ctx.stack, pins.pin, false)?;
-                            }
-                            Todo8::ComputeResult => {
-                                let stack = &mut work_ctx.stack;
-                                if pins.tail {
-                                    subject = T(stack, &[res, subject]);
-                                    stack.pop::<NockWork>();
-                                    push_formula(stack, pins.formula, true)?;
-                                } else {
-                                    pins.todo = Todo8::RestoreSubject;
-                                    pins.pin = subject;
-                                    *stack.top() = NockWork::Work8(pins);
-                                    subject = T(stack, &[res, subject]);
-                                    push_formula(stack, pins.formula, false)?;
-                                }
-                            }
-                            Todo8::RestoreSubject => {
-                                subject = pins.pin;
-                                work_ctx.stack.pop::<NockWork>();
-                            }
-                        },
-                        NockWork::Work9(mut kale) => {
-                            if (*terminator).load(Ordering::Relaxed) {
-                                break Err(Error::NonDeterministic(Mote::Intr, D(0)));
-                            }
-
-                            match kale.todo {
-                                Todo9::ComputeCore => {
-                                    kale.todo = Todo9::ComputeResult;
-                                    *work_ctx.stack.top() = NockWork::Work9(kale);
-                                    push_formula(&mut work_ctx.stack, kale.core, false)?;
-                                }
-                                Todo9::ComputeResult => {
-                                    if let Ok(mut formula) = res.slot_atom(kale.axis) {
-                                        if !cfg!(feature = "sham_hints") {
-                                            if let Some((jet, _path)) = work_ctx.warm.find_jet(
-                                                &mut work_ctx.stack,
-                                                &mut res,
-                                                &mut formula,
-                                            ) {
-                                                match jet(work_ctx, res) {
-                                                    Ok(jet_res) => {
-                                                        res = jet_res;
-                                                        work_ctx.stack.pop::<NockWork>();
-                                                        continue;
-                                                    }
-                                                    Err(JetErr::Punt) => {}
-                                                    Err(err) => {
-                                                        break Err(err.into());
-                                                    }
-                                                }
-                                            }
-                                        };
-
-                                        let stack = &mut work_ctx.stack;
-                                        if kale.tail {
-                                            stack.pop::<NockWork>();
-
-                                            // We could trace on 2 as well, but 2 only comes from Hoon via
-                                            // '.*', so we can assume it's never directly used to invoke
-                                            // jetted code.
-                                            if work_ctx.trace_info.is_some() {
-                                                if let Some(path) =
-                                                    work_ctx.cold.matches(stack, &mut res)
-                                                {
-                                                    append_trace(stack, path);
-                                                };
-                                            };
-
-                                            subject = res;
-                                            push_formula(stack, formula, true)?;
-                                        } else {
-                                            kale.todo = Todo9::RestoreSubject;
-                                            kale.core = subject;
-                                            *stack.top() = NockWork::Work9(kale);
-
-                                            debug_assertions(stack, orig_subject);
-                                            debug_assertions(stack, subject);
-                                            debug_assertions(stack, res);
-
-                                            subject = res;
-                                            mean_frame_push(stack, 0);
-                                            *stack.push() = NockWork::Ret;
-                                            push_formula(stack, formula, true)?;
-
-                                            // We could trace on 2 as well, but 2 only comes from Hoon via
-                                            // '.*', so we can assume it's never directly used to invoke
-                                            // jetted code.
-                                            if work_ctx.trace_info.is_some() {
-                                                if let Some(path) =
-                                                    work_ctx.cold.matches(stack, &mut res)
-                                                {
-                                                    append_trace(stack, path);
-                                                };
-                                            };
-                                        }
-                                    } else {
-                                        // Axis into core must be atom
-                                        break BAIL_EXIT;
-                                    }
-                                }
-                                Todo9::RestoreSubject => {
-                                    let stack = &mut work_ctx.stack;
-
-                                    subject = kale.core;
-                                    stack.pop::<NockWork>();
-
-                                    debug_assertions(stack, orig_subject);
-                                    debug_assertions(stack, subject);
-                                    debug_assertions(stack, res);
-                                }
-                            }
-=======
                                 *context.stack.top() = NockWork::Work4(four);
                                 push_formula(&mut context.stack, four.child, false)?;
                             }
@@ -1239,67 +742,40 @@
                                     debug_assertions(stack, res);
                                 }
                             }
->>>>>>> 1df75a2c
                         }
                         NockWork::Work10(mut diet) => {
                             match diet.todo {
                                 Todo10::ComputeTree => {
                                     diet.todo = Todo10::ComputePatch; // should we compute patch then tree?
-<<<<<<< HEAD
-                                    *work_ctx.stack.top() = NockWork::Work10(diet);
-                                    push_formula(&mut work_ctx.stack, diet.tree, false)?;
-=======
                                     *context.stack.top() = NockWork::Work10(diet);
                                     push_formula(&mut context.stack, diet.tree, false)?;
->>>>>>> 1df75a2c
                                 }
                                 Todo10::ComputePatch => {
                                     diet.todo = Todo10::Edit;
                                     diet.tree = res;
-<<<<<<< HEAD
-                                    *work_ctx.stack.top() = NockWork::Work10(diet);
-                                    push_formula(&mut work_ctx.stack, diet.patch, false)?;
-                                }
-                                Todo10::Edit => {
-                                    res = edit(
-                                        &mut work_ctx.stack,
-=======
                                     *context.stack.top() = NockWork::Work10(diet);
                                     push_formula(&mut context.stack, diet.patch, false)?;
                                 }
                                 Todo10::Edit => {
                                     res = edit(
                                         &mut context.stack,
->>>>>>> 1df75a2c
                                         diet.axis.as_bitslice(),
                                         res,
                                         diet.tree,
                                     );
-<<<<<<< HEAD
-                                    work_ctx.stack.pop::<NockWork>();
-=======
                                     context.stack.pop::<NockWork>();
->>>>>>> 1df75a2c
                                 }
                             }
                         }
                         NockWork::Work11D(mut dint) => match dint.todo {
                             Todo11D::ComputeHint => {
                                 if let Some(ret) = hint::match_pre_hint(
-<<<<<<< HEAD
-                                    work_ctx, subject, dint.tag, dint.hint, dint.body,
-=======
                                     context, subject, dint.tag, dint.hint, dint.body,
->>>>>>> 1df75a2c
                                 ) {
                                     match ret {
                                         Ok(found) => {
                                             res = found;
-<<<<<<< HEAD
-                                            work_ctx.stack.pop::<NockWork>();
-=======
                                             context.stack.pop::<NockWork>();
->>>>>>> 1df75a2c
                                         }
                                         Err(err) => {
                                             break Err(err);
@@ -1307,22 +783,13 @@
                                     }
                                 } else {
                                     dint.todo = Todo11D::ComputeResult;
-<<<<<<< HEAD
-                                    *work_ctx.stack.top() = NockWork::Work11D(dint);
-                                    push_formula(&mut work_ctx.stack, dint.hint, false)?;
-=======
                                     *context.stack.top() = NockWork::Work11D(dint);
                                     push_formula(&mut context.stack, dint.hint, false)?;
->>>>>>> 1df75a2c
                                 }
                             }
                             Todo11D::ComputeResult => {
                                 if let Some(ret) = hint::match_pre_nock(
-<<<<<<< HEAD
-                                    work_ctx,
-=======
                                     context,
->>>>>>> 1df75a2c
                                     subject,
                                     dint.tag,
                                     Some((dint.hint, res)),
@@ -1331,166 +798,6 @@
                                     match ret {
                                         Ok(found) => {
                                             res = found;
-<<<<<<< HEAD
-                                            work_ctx.stack.pop::<NockWork>();
-                                        }
-                                        Err(err) => {
-                                            break Err(err);
-                                        }
-                                    }
-                                } else {
-                                    if dint.tail {
-                                        work_ctx.stack.pop::<NockWork>();
-                                    } else {
-                                        dint.todo = Todo11D::Done;
-                                        dint.hint = res;
-                                        *work_ctx.stack.top() = NockWork::Work11D(dint);
-                                    }
-                                    push_formula(&mut work_ctx.stack, dint.body, dint.tail)?;
-                                }
-                            }
-                            Todo11D::Done => {
-                                if let Some(found) = hint::match_post_nock(
-                                    work_ctx,
-                                    subject,
-                                    dint.tag,
-                                    Some(dint.hint),
-                                    dint.body,
-                                    res,
-                                ) {
-                                    res = found;
-                                }
-                                work_ctx.stack.pop::<NockWork>();
-                            }
-                        },
-                        NockWork::Work11S(mut sint) => match sint.todo {
-                            Todo11S::ComputeResult => {
-                                if let Some(ret) = hint::match_pre_nock(
-                                    work_ctx, subject, sint.tag, None, sint.body,
-                                ) {
-                                    match ret {
-                                        Ok(found) => {
-                                            res = found;
-                                            work_ctx.stack.pop::<NockWork>();
-                                        }
-                                        Err(err) => {
-                                            break Err(err);
-                                        }
-                                    }
-                                } else {
-                                    if sint.tail {
-                                        work_ctx.stack.pop::<NockWork>();
-                                    } else {
-                                        sint.todo = Todo11S::Done;
-                                        *work_ctx.stack.top() = NockWork::Work11S(sint);
-                                    }
-                                    push_formula(&mut work_ctx.stack, sint.body, sint.tail)?;
-                                }
-                            }
-                            Todo11S::Done => {
-                                if let Some(found) = hint::match_post_nock(
-                                    work_ctx, subject, sint.tag, None, sint.body, res,
-                                ) {
-                                    res = found;
-                                }
-                                work_ctx.stack.pop::<NockWork>();
-                            }
-                        },
-                        NockWork::Work12(mut scry) => match scry.todo {
-                            Todo12::ComputeReff => {
-                                let stack = &mut work_ctx.stack;
-                                scry.todo = Todo12::ComputePath;
-                                *stack.top() = NockWork::Work12(scry);
-                                push_formula(stack, scry.reff, false)?;
-                            }
-                            Todo12::ComputePath => {
-                                let stack = &mut work_ctx.stack;
-                                scry.todo = Todo12::Scry;
-                                scry.reff = res;
-                                *stack.top() = NockWork::Work12(scry);
-                                push_formula(stack, scry.path, false)?;
-                            }
-                            Todo12::Scry => {
-                                if let Some(cell) = work_ctx.scry_stack.cell() {
-                                    scry.path = res;
-                                    let scry_stack = work_ctx.scry_stack;
-                                    let scry_handler = cell.head();
-                                    let scry_gate = scry_handler.as_cell()?;
-                                    let payload = T(&mut work_ctx.stack, &[scry.reff, res]);
-                                    let scry_core = T(
-                                        &mut work_ctx.stack,
-                                        &[
-                                            scry_gate.head(),
-                                            payload,
-                                            scry_gate.tail().as_cell()?.tail(),
-                                        ],
-                                    );
-                                    let scry_form =
-                                        T(&mut work_ctx.stack, &[D(9), D(2), D(1), scry_core]);
-
-                                    work_ctx.scry_stack = cell.tail();
-                                    // Alternately, we could use scry_core as the subject and [9 2 0 1] as
-                                    // the formula. It's unclear if performance will be better with a purely
-                                    // static formula.
-                                    match interpret(work_ctx, D(0), scry_form) {
-                                        Ok(noun) => match noun.as_either_atom_cell() {
-                                            Left(atom) => {
-                                                if atom.as_noun().raw_equals(D(0)) {
-                                                    break Err(Error::ScryBlocked(scry.path));
-                                                } else {
-                                                    break Err(Error::ScryCrashed(D(0)));
-                                                }
-                                            }
-                                            Right(cell) => {
-                                                match cell.tail().as_either_atom_cell() {
-                                                    Left(_) => {
-                                                        let stack = &mut work_ctx.stack;
-                                                        let hunk = T(
-                                                            stack,
-                                                            &[
-                                                                D(tas!(b"hunk")),
-                                                                scry.reff,
-                                                                scry.path,
-                                                            ],
-                                                        );
-                                                        mean_push(stack, hunk);
-                                                        break Err(Error::ScryCrashed(D(0)));
-                                                    }
-                                                    Right(cell) => {
-                                                        res = cell.tail();
-                                                        work_ctx.scry_stack = scry_stack;
-                                                        work_ctx.stack.pop::<NockWork>();
-                                                    }
-                                                }
-                                            }
-                                        },
-                                        Err(error) => match error {
-                                            Error::Deterministic(_, trace)
-                                            | Error::ScryCrashed(trace) => {
-                                                break Err(Error::ScryCrashed(trace));
-                                            }
-                                            Error::NonDeterministic(_, _) => {
-                                                break Err(error);
-                                            }
-                                            Error::ScryBlocked(_) => {
-                                                break Err(Error::NonDeterministic(
-                                                    Mote::Fail,
-                                                    D(0),
-                                                ));
-                                            }
-                                        },
-                                    }
-                                } else {
-                                    // No scry handler
-                                    break BAIL_EXIT;
-                                }
-                            }
-                        },
-                    };
-                }
-            };
-            call_with_guard(work_f, low_f, high_f, context as *mut Context)
-=======
                                             context.stack.pop::<NockWork>();
                                         }
                                         Err(err) => {
@@ -1647,18 +954,13 @@
             };
 
             call_with_guard(stack_pp, alloc_pp, work_f)
->>>>>>> 1df75a2c
         })
     });
 
-    let match_f = &mut |context_p: *mut c_void| unsafe {
-        let match_ctx = &mut *(context_p as *mut Context);
-        match nock {
-            Ok(res) => Ok(res),
-            Err(err) => Err(exit(match_ctx, &snapshot, virtual_frame, err)),
-        }
-    };
-    call_with_guard(match_f, low_f, high_f, context as *mut Context)
+    match nock {
+        Ok(res) => Ok(res),
+        Err(err) => Err(exit(context, &snapshot, virtual_frame, err)),
+    }
 }
 
 fn push_formula(stack: &mut NockStack, formula: Noun, tail: bool) -> Result {
