--- conflicted
+++ resolved
@@ -418,29 +418,6 @@
                             push_formula(&mut context.stack, vale.formula, false)?;
                         }
                         Todo2::ComputeResult => {
-<<<<<<< HEAD
-                            if !cfg!(feature = "sham_hints") {
-                                if let Some((jet, _path)) = context.warm.find_jet(
-                                    &mut context.stack,
-                                    &mut vale.subject,
-                                    &mut res,
-                                ) {
-                                    match jet(context, vale.subject) {
-                                        Ok(jet_res) => {
-                                            res = jet_res;
-                                            context.stack.pop::<NockWork>();
-                                            continue;
-                                        }
-                                        Err(JetErr::Punt) => {}
-                                        Err(err) => {
-                                            break Err(err.into());
-                                        }
-                                    }
-                                }
-                            };
-
-=======
->>>>>>> 2c85ec1c
                             let stack = &mut context.stack;
                             if vale.tail {
                                 stack.pop::<NockWork>();
