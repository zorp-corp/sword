use crate::hamt::Hamt;
use crate::jets;
<<<<<<< HEAD
use crate::jets::cold::Cold;
use crate::jets::hot::Hot;
use crate::jets::warm::Warm;
=======
use crate::jets::nock::util::mook;
>>>>>>> 79ab07aa
use crate::mem::unifying_equality;
use crate::mem::NockStack;
use crate::newt::Newt;
use crate::noun::{Atom, Cell, IndirectAtom, Noun, Slots, D, T};
use ares_macros::tas;
use assert_no_alloc::assert_no_alloc;
use bitvec::prelude::{BitSlice, Lsb0};
use either::Either::*;

crate::gdb!();

#[derive(Copy, Clone)]
#[repr(u8)]
enum TodoCons {
    ComputeHead,
    ComputeTail,
    Cons,
}

#[derive(Copy, Clone)]
struct NockCons {
    todo: TodoCons,
    head: Noun,
    tail: Noun,
}

#[derive(Copy, Clone)]
struct Nock0 {
    axis: Atom,
}

#[derive(Copy, Clone)]
struct Nock1 {
    noun: Noun,
}

#[derive(Copy, Clone)]
#[repr(u8)]
enum Todo2 {
    ComputeSubject,
    ComputeFormula,
    ComputeResult,
    RestoreSubject,
}

#[derive(Copy, Clone)]
struct Nock2 {
    todo: Todo2,
    subject: Noun,
    formula: Noun,
    tail: bool,
}

#[derive(Copy, Clone)]
#[repr(u8)]
enum Todo3 {
    ComputeChild,
    ComputeType,
}

#[derive(Copy, Clone)]
struct Nock3 {
    todo: Todo3,
    child: Noun,
}

#[derive(Copy, Clone)]
#[repr(u8)]
enum Todo4 {
    ComputeChild,
    Increment,
}

#[derive(Copy, Clone)]
struct Nock4 {
    todo: Todo4,
    child: Noun,
}

#[derive(Copy, Clone)]
#[repr(u8)]
enum Todo5 {
    ComputeLeftChild,
    ComputeRightChild,
    TestEquals,
}

#[derive(Copy, Clone)]
struct Nock5 {
    todo: Todo5,
    left: Noun,
    right: Noun,
}

#[derive(Copy, Clone)]
#[repr(u8)]
enum Todo6 {
    ComputeTest,
    ComputeBranch,
}

#[derive(Copy, Clone)]
struct Nock6 {
    todo: Todo6,
    test: Noun,
    zero: Noun,
    once: Noun,
    tail: bool,
}

#[derive(Copy, Clone)]
#[repr(u8)]
enum Todo7 {
    ComputeSubject,
    ComputeResult,
    RestoreSubject,
}

#[derive(Copy, Clone)]
struct Nock7 {
    todo: Todo7,
    subject: Noun,
    formula: Noun,
    tail: bool,
}

#[derive(Copy, Clone)]
#[repr(u8)]
enum Todo8 {
    ComputeSubject,
    ComputeResult,
    RestoreSubject,
}

#[derive(Copy, Clone)]
struct Nock8 {
    todo: Todo8,
    pin: Noun,
    formula: Noun,
    tail: bool,
}

#[derive(Copy, Clone)]
#[repr(u8)]
enum Todo9 {
    ComputeCore,
    ComputeResult,
    RestoreSubject,
}

#[derive(Copy, Clone)]
struct Nock9 {
    todo: Todo9,
    axis: Atom,
    core: Noun,
    tail: bool,
}

#[derive(Copy, Clone)]
#[repr(u8)]
enum Todo10 {
    ComputeTree,
    ComputePatch,
    Edit,
}

#[derive(Copy, Clone)]
struct Nock10 {
    todo: Todo10,
    axis: Atom,
    tree: Noun,
    patch: Noun,
}

#[derive(Copy, Clone)]
#[repr(u8)]
enum Todo11D {
    ComputeHint,
    ComputeResult,
    Done,
}

#[derive(Copy, Clone)]
struct Nock11D {
    todo: Todo11D,
    tag: Atom,
    hint: Noun,
    body: Noun,
    tail: bool,
}

#[derive(Copy, Clone)]
enum Todo11S {
    ComputeResult,
    Done,
}

#[derive(Copy, Clone)]
struct Nock11S {
    todo: Todo11S,
    tag: Atom,
    body: Noun,
    tail: bool,
}

#[derive(Copy, Clone)]
enum NockWork {
    Done,
    Ret,
    WorkCons(NockCons),
    Work0(Nock0),
    Work1(Nock1),
    Work2(Nock2),
    Work3(Nock3),
    Work4(Nock4),
    Work5(Nock5),
    Work6(Nock6),
    Work7(Nock7),
    Work8(Nock8),
    Work9(Nock9),
    Work10(Nock10),
    Work11D(Nock11D),
    Work11S(Nock11S),
}

#[derive(Debug)]
pub enum NockErr {
    Blocked(Noun),
    Error(Noun),
}

impl From<NockErr> for () {
    fn from(_: NockErr) -> Self {}
}

/** Interpret nock */
pub fn interpret(
    stack: &mut NockStack,
    newt: &mut Option<&mut Newt>, // For printing slogs; if None, print to stdout
    cold: &mut Cold,
    warm: &mut Warm,
    hot: Hot,
    mut subject: Noun,
    formula: Noun,
) -> Result<Noun, NockErr> {
    let mut res: Noun = D(0);
    let mut cache = Hamt::<Noun>::new();
    let virtual_frame = stack.get_frame_pointer();

    // Setup stack for Nock computation
    unsafe {
        stack.frame_push(1);
        // Bottom of mean stack
        *(stack.local_noun_pointer(0)) = D(0);
        *stack.push() = NockWork::Done;
    };

    // DO NOT REMOVE THIS ASSERTION
    //
    // If you need to allocate for debugging, wrap the debugging code in
    //
    // ```
    // permit_alloc(|| {
    //   your.code.goes.here()
    // })
    // ```
    //
    // (See https://docs.rs/assert_no_alloc/latest/assert_no_alloc/#advanced-use)
    let tone = assert_no_alloc(|| unsafe {
        push_formula(stack, formula, true)?;

        loop {
            let work: NockWork = *stack.top();
            match work {
                NockWork::Done => {
                    stack.preserve(&mut cache);
                    stack.preserve(&mut res);
                    stack.preserve(cold);
                    stack.preserve(warm);
                    stack.frame_pop();
                    break Ok(res);
                }
                NockWork::Ret => {
                    stack.preserve(&mut cache);
                    stack.preserve(&mut res);
                    stack.preserve(cold);
                    stack.preserve(warm);
                    stack.frame_pop();
                }
                NockWork::WorkCons(mut cons) => match cons.todo {
                    TodoCons::ComputeHead => {
                        cons.todo = TodoCons::ComputeTail;
                        *stack.top() = NockWork::WorkCons(cons);
                        push_formula(stack, cons.head, false)?;
                    }
                    TodoCons::ComputeTail => {
                        cons.todo = TodoCons::Cons;
                        cons.head = res;
                        *stack.top() = NockWork::WorkCons(cons);
                        push_formula(stack, cons.tail, false)?;
                    }
                    TodoCons::Cons => {
                        res = T(stack, &[cons.head, res]);
                        stack.pop::<NockWork>();
                    }
                },
                NockWork::Work0(zero) => {
                    if let Ok(noun) = subject.slot_atom(zero.axis) {
                        res = noun;
                        stack.pop::<NockWork>();
                    } else {
                        break Err(NockErr::Error(D(1)));
                    }
                }
                NockWork::Work1(once) => {
                    res = once.noun;
                    stack.pop::<NockWork>();
                }
                NockWork::Work2(mut vale) => match vale.todo {
                    Todo2::ComputeSubject => {
                        vale.todo = Todo2::ComputeFormula;
                        *stack.top() = NockWork::Work2(vale);
                        push_formula(stack, vale.subject, false)?;
                    }
                    Todo2::ComputeFormula => {
                        vale.todo = Todo2::ComputeResult;
                        vale.subject = res;
                        *stack.top() = NockWork::Work2(vale);
                        push_formula(stack, vale.formula, false)?;
                    }
                    Todo2::ComputeResult => {
                        if let Some(jet) = warm.find_jet(stack, &mut vale.subject, &mut res) {
                            // a jet match
                            if let Ok(jet_res) = jet(stack, vale.subject) {
                                // XX TODO: nondeterministic errors
                                res = jet_res;
                                stack.pop::<NockWork>();
                                continue;
                            }
                        };
                        if vale.tail {
                            stack.pop::<NockWork>();
                            subject = vale.subject;
                            push_formula(stack, res, true)?;
                        } else {
                            vale.todo = Todo2::RestoreSubject;
                            std::mem::swap(&mut vale.subject, &mut subject);
                            *stack.top() = NockWork::Work2(vale);
                            mean_frame_push(stack, 0);
                            *stack.push() = NockWork::Ret;
                            push_formula(stack, res, true)?;
                        }
                    }
                    Todo2::RestoreSubject => {
                        subject = vale.subject;
                        stack.pop::<NockWork>();
                    }
                },
                NockWork::Work3(mut thee) => match thee.todo {
                    Todo3::ComputeChild => {
                        thee.todo = Todo3::ComputeType;
                        *stack.top() = NockWork::Work3(thee);
                        push_formula(stack, thee.child, false)?;
                    }
                    Todo3::ComputeType => {
                        res = if res.is_cell() { D(0) } else { D(1) };
                        stack.pop::<NockWork>();
                    }
                },
                NockWork::Work4(mut four) => match four.todo {
                    Todo4::ComputeChild => {
                        four.todo = Todo4::Increment;
                        *stack.top() = NockWork::Work4(four);
                        push_formula(stack, four.child, false)?;
                    }
                    Todo4::Increment => {
                        if let Ok(atom) = res.as_atom() {
                            res = inc(stack, atom).as_noun();
                            stack.pop::<NockWork>();
                        } else {
                            // Cannot increment (Nock 4) a cell
                            break Err(NockErr::Error(D(2)));
                        }
                    }
                },
                NockWork::Work5(mut five) => match five.todo {
                    Todo5::ComputeLeftChild => {
                        five.todo = Todo5::ComputeRightChild;
                        *stack.top() = NockWork::Work5(five);
                        push_formula(stack, five.left, false)?;
                    }
                    Todo5::ComputeRightChild => {
                        five.todo = Todo5::TestEquals;
                        five.left = res;
                        *stack.top() = NockWork::Work5(five);
                        push_formula(stack, five.right, false)?;
                    }
                    Todo5::TestEquals => {
                        let saved_value_ptr = &mut five.left;
                        res = if unifying_equality(stack, &mut res, saved_value_ptr) {
                            D(0)
                        } else {
                            D(1)
                        };
                        stack.pop::<NockWork>();
                    }
                },
                NockWork::Work6(mut cond) => match cond.todo {
                    Todo6::ComputeTest => {
                        cond.todo = Todo6::ComputeBranch;
                        *stack.top() = NockWork::Work6(cond);
                        push_formula(stack, cond.test, false)?;
                    }
                    Todo6::ComputeBranch => {
                        stack.pop::<NockWork>();
                        if let Left(direct) = res.as_either_direct_allocated() {
                            if direct.data() == 0 {
                                push_formula(stack, cond.zero, cond.tail)?;
                            } else if direct.data() == 1 {
                                push_formula(stack, cond.once, cond.tail)?;
                            } else {
                                // Test branch of Nock 6 must return 0 or 1
                                break Err(NockErr::Error(D(3)));
                            }
                        } else {
                            // Test branch of Nock 6 must return a direct atom
                            break Err(NockErr::Error(D(4)));
                        }
                    }
                },
                NockWork::Work7(mut pose) => match pose.todo {
                    Todo7::ComputeSubject => {
                        pose.todo = Todo7::ComputeResult;
                        *stack.top() = NockWork::Work7(pose);
                        push_formula(stack, pose.subject, false)?;
                    }
                    Todo7::ComputeResult => {
                        if pose.tail {
                            stack.pop::<NockWork>();
                            subject = res;
                            push_formula(stack, pose.formula, true)?;
                        } else {
                            pose.todo = Todo7::RestoreSubject;
                            pose.subject = subject;
                            *stack.top() = NockWork::Work7(pose);
                            subject = res;
                            push_formula(stack, pose.formula, false)?;
                        }
                    }
                    Todo7::RestoreSubject => {
                        subject = pose.subject;
                        stack.pop::<NockWork>();
                    }
                },
                NockWork::Work8(mut pins) => match pins.todo {
                    Todo8::ComputeSubject => {
                        pins.todo = Todo8::ComputeResult;
                        *stack.top() = NockWork::Work8(pins);
                        push_formula(stack, pins.pin, false)?;
                    }
                    Todo8::ComputeResult => {
                        if pins.tail {
                            subject = T(stack, &[res, subject]);
                            stack.pop::<NockWork>();
                            push_formula(stack, pins.formula, true)?;
                        } else {
                            pins.todo = Todo8::RestoreSubject;
                            pins.pin = subject;
                            *stack.top() = NockWork::Work8(pins);
                            subject = T(stack, &[res, subject]);
                            push_formula(stack, pins.formula, false)?;
                        }
                    }
                    Todo8::RestoreSubject => {
                        subject = pins.pin;
                        stack.pop::<NockWork>();
                    }
                },
                NockWork::Work9(mut kale) => match kale.todo {
                    Todo9::ComputeCore => {
                        kale.todo = Todo9::ComputeResult;
                        *stack.top() = NockWork::Work9(kale);
                        push_formula(stack, kale.core, false)?;
                    }
                    Todo9::ComputeResult => {
<<<<<<< HEAD
                        let mut formula = slot(res, kale.axis.as_bitslice());
                        if let Some(jet) = warm.find_jet(stack, &mut res, &mut formula) {
                            // a jet match
                            if let Ok(jet_res) = jet(stack, res) {
                                // XX TODO: nondeterministic errors
                                res = jet_res;
                                stack.pop::<NockWork>();
                                continue;
                            };
                        };
                        if kale.tail {
                            stack.pop::<NockWork>();
                            subject = res;
                            push_formula(stack, formula, true);
=======
                        if let Ok(formula) = res.slot_atom(kale.axis) {
                            if kale.tail {
                                stack.pop::<NockWork>();
                                subject = res;
                                push_formula(stack, formula, true)?;
                            } else {
                                kale.todo = Todo9::RestoreSubject;
                                kale.core = subject;
                                *stack.top() = NockWork::Work9(kale);
                                subject = res;
                                mean_frame_push(stack, 0);
                                *stack.push() = NockWork::Ret;
                                push_formula(stack, formula, true)?;
                            }
>>>>>>> 79ab07aa
                        } else {
                            // Axis into core must be atom
                            break Err(NockErr::Error(D(5)));
                        }
                    }
                    Todo9::RestoreSubject => {
                        subject = kale.core;
                        stack.pop::<NockWork>();
                    }
                },
                NockWork::Work10(mut diet) => {
                    match diet.todo {
                        Todo10::ComputeTree => {
                            diet.todo = Todo10::ComputePatch; // should we compute patch then tree?
                            *stack.top() = NockWork::Work10(diet);
                            push_formula(stack, diet.tree, false)?;
                        }
                        Todo10::ComputePatch => {
                            diet.todo = Todo10::Edit;
                            diet.tree = res;
                            *stack.top() = NockWork::Work10(diet);
                            push_formula(stack, diet.patch, false)?;
                        }
                        Todo10::Edit => {
                            res = edit(stack, diet.axis.as_bitslice(), res, diet.tree);
                            stack.pop::<NockWork>();
                        }
                    }
                }
                NockWork::Work11D(mut dint) => match dint.todo {
                    Todo11D::ComputeHint => {
<<<<<<< HEAD
                        let hint_cell = Cell::new(stack, dint.tag.as_noun(), dint.hint);
                        if let Ok(found) =
                            match_pre_hint(stack, newt, cold, warm, hot, subject, hint_cell, formula, &cache)
                        {
=======
                        if let Some(found) = match_hint_pre_hint(
                            stack, newt, &cache, subject, dint.tag, dint.hint, dint.body,
                        ) {
>>>>>>> 79ab07aa
                            res = found;
                            stack.pop::<NockWork>();
                        } else {
                            dint.todo = Todo11D::ComputeResult;
                            *stack.top() = NockWork::Work11D(dint);
                            push_formula(stack, dint.hint, false)?;
                        }
                    }
                    Todo11D::ComputeResult => {
                        dint.todo = Todo11D::Done;
                        if let Some(found) = match_hint_pre_nock(
                            stack,
                            newt,
                            subject,
                            dint.tag,
                            Some(dint.hint),
                            dint.body,
                            Some(res),
                        ) {
                            res = found;
                            stack.pop::<NockWork>();
                        } else {
                            dint.todo = Todo11D::Done;
                            if dint.tail {
                                stack.pop::<NockWork>();
                            } else {
                                *stack.top() = NockWork::Work11D(dint);
                            }
                            push_formula(stack, dint.body, dint.tail)?;
                        }
                    }
                    Todo11D::Done => {
<<<<<<< HEAD
                        let hint = Cell::new(stack, dint.tag.as_noun(), dint.hint).as_noun();
                        let _ = match_post_hinted(
                            stack, subject, dint.body, hint, res, &mut cache, cold, warm, hot,
                        );
=======
                        if let Some(found) = match_hint_post_nock(
                            stack,
                            &mut cache,
                            subject,
                            dint.tag,
                            Some(dint.hint),
                            dint.body,
                            res,
                        ) {
                            res = found;
                        }
>>>>>>> 79ab07aa
                        stack.pop::<NockWork>();
                    }
                },
                NockWork::Work11S(mut sint) => match sint.todo {
                    Todo11S::ComputeResult => {
                        sint.todo = Todo11S::Done;
                        if let Some(found) = match_hint_pre_nock(
                            stack, newt, subject, sint.tag, None, sint.body, None,
                        ) {
                            res = found;
                            stack.pop::<NockWork>();
                        } else {
                            sint.todo = Todo11S::Done;
                            if sint.tail {
                                stack.pop::<NockWork>();
                            } else {
                                *stack.top() = NockWork::Work11S(sint);
                            }
                            push_formula(stack, sint.body, sint.tail)?;
                        }
                    }
                    Todo11S::Done => {
<<<<<<< HEAD
                        let _ = match_post_hinted(
                            stack,
                            subject,
                            sint.body,
                            sint.tag.as_noun(),
                            res,
                            &mut cache,
                            cold,
                            warm,
                            hot,
                        );
=======
                        if let Some(found) = match_hint_post_nock(
                            stack, &mut cache, subject, sint.tag, None, sint.body, res,
                        ) {
                            res = found;
                        }
>>>>>>> 79ab07aa
                        stack.pop::<NockWork>();
                    }
                },
            };
        }
    });

    match tone {
        Ok(res) => Ok(res),
        Err(_err) => Err(exit_early(stack, virtual_frame, &mut cache)),
    }
}

fn push_formula(stack: &mut NockStack, formula: Noun, tail: bool) -> Result<(), NockErr> {
    unsafe {
        if let Ok(formula_cell) = formula.as_cell() {
            // Formula
            match formula_cell.head().as_either_atom_cell() {
                Right(_cell) => {
                    *stack.push() = NockWork::WorkCons(NockCons {
                        todo: TodoCons::ComputeHead,
                        head: formula_cell.head(),
                        tail: formula_cell.tail(),
                    });
                }
                Left(atom) => {
                    if let Ok(direct) = atom.as_direct() {
                        match direct.data() {
                            0 => {
                                if let Ok(axis_atom) = formula_cell.tail().as_atom() {
                                    *stack.push() = NockWork::Work0(Nock0 { axis: axis_atom });
                                } else {
                                    // Axis for Nock 0 must be an atom
                                    return Err(NockErr::Error(D(1)));
                                }
                            }
                            1 => {
                                *stack.push() = NockWork::Work1(Nock1 {
                                    noun: formula_cell.tail(),
                                });
                            }
                            2 => {
                                if let Ok(arg_cell) = formula_cell.tail().as_cell() {
                                    *stack.push() = NockWork::Work2(Nock2 {
                                        todo: Todo2::ComputeSubject,
                                        subject: arg_cell.head(),
                                        formula: arg_cell.tail(),
                                        tail,
                                    });
                                } else {
                                    // Argument to Nock 2 must be cell
                                    return Err(NockErr::Error(D(21)));
                                };
                            }
                            3 => {
                                *stack.push() = NockWork::Work3(Nock3 {
                                    todo: Todo3::ComputeChild,
                                    child: formula_cell.tail(),
                                });
                            }
                            4 => {
                                *stack.push() = NockWork::Work4(Nock4 {
                                    todo: Todo4::ComputeChild,
                                    child: formula_cell.tail(),
                                });
                            }
                            5 => {
                                if let Ok(arg_cell) = formula_cell.tail().as_cell() {
                                    *stack.push() = NockWork::Work5(Nock5 {
                                        todo: Todo5::ComputeLeftChild,
                                        left: arg_cell.head(),
                                        right: arg_cell.tail(),
                                    });
                                } else {
                                    // Argument to Nock 5 must be cell
                                    return Err(NockErr::Error(D(51)));
                                };
                            }
                            6 => {
                                if let Ok(arg_cell) = formula_cell.tail().as_cell() {
                                    if let Ok(branch_cell) = arg_cell.tail().as_cell() {
                                        *stack.push() = NockWork::Work6(Nock6 {
                                            todo: Todo6::ComputeTest,
                                            test: arg_cell.head(),
                                            zero: branch_cell.head(),
                                            once: branch_cell.tail(),
                                            tail,
                                        });
                                    } else {
                                        // Argument tail to Nock 6 must be cell
                                        return Err(NockErr::Error(D(62)));
                                    };
                                } else {
                                    // Argument to Nock 6 must be cell
                                    return Err(NockErr::Error(D(61)));
                                }
                            }
                            7 => {
                                if let Ok(arg_cell) = formula_cell.tail().as_cell() {
                                    *stack.push() = NockWork::Work7(Nock7 {
                                        todo: Todo7::ComputeSubject,
                                        subject: arg_cell.head(),
                                        formula: arg_cell.tail(),
                                        tail,
                                    });
                                } else {
                                    // Argument to Nock 7 must be cell
                                    return Err(NockErr::Error(D(71)));
                                };
                            }
                            8 => {
                                if let Ok(arg_cell) = formula_cell.tail().as_cell() {
                                    *stack.push() = NockWork::Work8(Nock8 {
                                        todo: Todo8::ComputeSubject,
                                        pin: arg_cell.head(),
                                        formula: arg_cell.tail(),
                                        tail,
                                    });
                                } else {
                                    // Argument to Nock 8 must be cell
                                    return Err(NockErr::Error(D(81)));
                                };
                            }
                            9 => {
                                if let Ok(arg_cell) = formula_cell.tail().as_cell() {
                                    if let Ok(axis_atom) = arg_cell.head().as_atom() {
                                        *stack.push() = NockWork::Work9(Nock9 {
                                            todo: Todo9::ComputeCore,
                                            axis: axis_atom,
                                            core: arg_cell.tail(),
                                            tail,
                                        });
                                    } else {
                                        // Axis for Nock 9 must be an atom
                                        return Err(NockErr::Error(D(92)));
                                    }
                                } else {
                                    // Argument to Nock 9 must be cell
                                    return Err(NockErr::Error(D(91)));
                                };
                            }
                            10 => {
                                if let Ok(arg_cell) = formula_cell.tail().as_cell() {
                                    if let Ok(patch_cell) = arg_cell.head().as_cell() {
                                        if let Ok(axis_atom) = patch_cell.head().as_atom() {
                                            *stack.push() = NockWork::Work10(Nock10 {
                                                todo: Todo10::ComputeTree,
                                                axis: axis_atom,
                                                tree: arg_cell.tail(),
                                                patch: patch_cell.tail(),
                                            });
                                        } else {
                                            // Axis for Nock 10 must be an atom
                                            return Err(NockErr::Error(D(103)));
                                        }
                                    } else {
                                        // Heah of argument to Nock 10 must be a cell
                                        return Err(NockErr::Error(D(102)));
                                    };
                                } else {
                                    // Argument to Nock 10 must be a cell
                                    return Err(NockErr::Error(D(101)));
                                };
                            }
                            11 => {
                                if let Ok(arg_cell) = formula_cell.tail().as_cell() {
                                    match arg_cell.head().as_either_atom_cell() {
                                        Left(tag_atom) => {
                                            *stack.push() = NockWork::Work11S(Nock11S {
                                                todo: Todo11S::ComputeResult,
                                                tag: tag_atom,
                                                body: arg_cell.tail(),
                                                tail: tail && is_hint_tail(tag_atom),
                                            });
                                        }
                                        Right(hint_cell) => {
                                            if let Ok(tag_atom) = hint_cell.head().as_atom() {
                                                *stack.push() = NockWork::Work11D(Nock11D {
                                                    todo: Todo11D::ComputeHint,
                                                    tag: tag_atom,
                                                    hint: hint_cell.tail(),
                                                    body: arg_cell.tail(),
                                                    tail: tail && is_hint_tail(tag_atom),
                                                });
                                            } else {
                                                // Hint tag must be an atom
                                                return Err(NockErr::Error(D(112)));
                                            }
                                        }
                                    };
                                } else {
                                    // Argument for Nock 11 must be cell
                                    return Err(NockErr::Error(D(111)));
                                };
                            }
                            _ => {
                                // Invalid formula opcode
                                return Err(NockErr::Error(D(0)));
                            }
                        }
                    } else {
                        // Formula opcode must be direct atom
                        return Err(NockErr::Error(D(0)));
                    }
                }
            }
        } else {
            // Bad formula: atoms are not formulas
            return Err(NockErr::Error(D(0)));
        }
    }
    Ok(())
}

<<<<<<< HEAD
/** Note: axis must fit in a direct atom */
pub fn raw_slot(noun: Noun, axis: u64) -> Noun {
    slot(noun, BitSlice::from_element(&axis))
}

#[allow(clippy::result_unit_err)]
pub fn raw_slot_result(noun: Noun, axis: u64) -> Result<Noun, ()> {
    slot_result(noun, BitSlice::from_element(&axis))
}

#[allow(clippy::result_unit_err)]
pub fn slot_result(mut noun: Noun, axis: &BitSlice<u64, Lsb0>) -> Result<Noun, ()> {
    let mut cursor = if let Some(x) = axis.last_one() {
        Ok(x)
    } else {
        Err(())
    }?;
    loop {
        if cursor == 0 {
            break;
        };
        cursor -= 1;
        let cell = noun.as_cell()?;
        if axis[cursor] {
            noun = cell.tail();
        } else {
            noun = cell.head();
        };
    }
    Ok(noun)
}

pub fn slot(noun: Noun, axis: &BitSlice<u64, Lsb0>) -> Noun {
    slot_result(noun, axis).expect("Invalid axis into noun.")
=======
fn exit_early(stack: &mut NockStack, virtual_frame: *const u64, cache: &mut Hamt<Noun>) -> NockErr {
    unsafe {
        let mut trace = *(stack.local_noun_pointer(0));
        while stack.get_frame_pointer() != virtual_frame {
            stack.preserve(&mut trace);
            stack.preserve(cache);
            stack.frame_pop();
        }
        NockErr::Error(trace)
    }
}

/** Push frame onto NockStack while preserving the mean stack.
 */
fn mean_frame_push(stack: &mut NockStack, slots: usize) {
    unsafe {
        let trace = *(stack.local_noun_pointer(0));
        stack.frame_push(slots + 1);
        *(stack.local_noun_pointer(0)) = trace;
    }
}

/** Push onto the mean stack.
 */
fn mean_push(stack: &mut NockStack, noun: Noun) {
    unsafe {
        let cur_trace = *(stack.local_noun_pointer(0));
        let new_trace = T(stack, &[noun, cur_trace]);
        *(stack.local_noun_pointer(0)) = new_trace;
    }
}

/** Pop off of the mean stack.
 */
fn mean_pop(stack: &mut NockStack) {
    unsafe {
        *(stack.local_noun_pointer(0)) = (*(stack.local_noun_pointer(0)))
            .as_cell()
            .expect("serf: unexpected end of mean stack\r")
            .tail();
    }
>>>>>>> 79ab07aa
}

fn edit(
    stack: &mut NockStack,
    edit_axis: &BitSlice<u64, Lsb0>,
    patch: Noun,
    mut tree: Noun,
) -> Noun {
    let mut res = patch;
    let mut dest: *mut Noun = &mut res;
    let mut cursor = edit_axis
        .last_one()
        .expect("0 is not allowed as an edit axis");
    loop {
        if cursor == 0 {
            unsafe {
                *dest = patch;
            }
            break;
        };
        if let Ok(tree_cell) = tree.as_cell() {
            cursor -= 1;
            if edit_axis[cursor] {
                unsafe {
                    let (cell, cellmem) = Cell::new_raw_mut(stack);
                    *dest = cell.as_noun();
                    (*cellmem).head = tree_cell.head();
                    dest = &mut ((*cellmem).tail);
                }
                tree = tree_cell.tail();
            } else {
                unsafe {
                    let (cell, cellmem) = Cell::new_raw_mut(stack);
                    *dest = cell.as_noun();
                    (*cellmem).tail = tree_cell.tail();
                    dest = &mut ((*cellmem).head);
                }
                tree = tree_cell.head();
            }
        } else {
            panic!("Invalid axis for edit");
        };
    }
    res
}

pub fn inc(stack: &mut NockStack, atom: Atom) -> Atom {
    match atom.as_either() {
        Left(direct) => Atom::new(stack, direct.data() + 1),
        Right(indirect) => {
            let indirect_slice = indirect.as_bitslice();
            match indirect_slice.first_zero() {
                None => {
                    // all ones, make an indirect one word bigger
                    let (new_indirect, new_slice) =
                        unsafe { IndirectAtom::new_raw_mut_bitslice(stack, indirect.size() + 1) };
                    new_slice.set(indirect_slice.len(), true);
                    new_indirect.as_atom()
                }
                Some(first_zero) => {
                    let (new_indirect, new_slice) =
                        unsafe { IndirectAtom::new_raw_mut_bitslice(stack, indirect.size()) };
                    new_slice.set(first_zero, true);
                    new_slice[first_zero + 1..]
                        .copy_from_bitslice(&indirect_slice[first_zero + 1..]);
                    new_indirect.as_atom()
                }
            }
        }
    }
}

fn is_hint_tail(tag: Atom) -> bool {
    //  XX: handle IndirectAtom tags
    match tag.direct() {
        #[allow(clippy::match_like_matches_macro)]
        Some(dtag) => match dtag.data() {
            tas!(b"fast") => false,
            tas!(b"memo") => false,
            _ => true,
        },
        None => true,
    }
}

/** Match dynamic hints before the hint formula is evaluated */
fn match_hint_pre_hint(
    stack: &mut NockStack,
    newt: &mut Option<&mut Newt>,
<<<<<<< HEAD
    cold: &mut Cold,
    warm: &mut Warm,
    hot: Hot,
    subject: Noun,
    cell: Cell,
    formula: Noun,
    cache: &Hamt<Noun>,
) -> Result<Noun, ()> {
    let direct = cell.head().as_direct()?;
    match direct.data() {
        tas!(b"sham") => {
            if cfg!(feature="sham_hints")  {
                let jet_formula = cell.tail().as_cell()?;
                let jet_name = jet_formula.tail();
                let jet = jets::get_jet(jet_name).ok_or(())?;
                if let Ok(mut jet_res) = jet(stack, subject) {
                    // if in test mode, check that the jet returns the same result as the raw nock
                    if jets::get_jet_test_mode(jet_name) {
                        let mut nock_res = interpret(stack, newt, cold, warm, hot, subject, formula);
                        if unsafe { !unifying_equality(stack, &mut nock_res, &mut jet_res) } {
                            eprintln!(
                                "\rJet {} failed, raw: {}, jetted: {}",
                                jet_name, nock_res, jet_res
                            );
                            return Err(());
                        }
                    }
                    Ok(jet_res)
                } else {
                    // Print jet errors and punt to Nock
                    eprintln!("\rJet {} failed", jet_name);
                    Err(())
                }
            } else {
                Err(()) // sham jets disabled
            }
        }
        tas!(b"memo") => {
            let mut key = Cell::new(stack, subject, formula).as_noun();
            if let Some(res) = cache.lookup(stack, &mut key) {
                Ok(res)
            } else {
                Err(())
            }
=======
    cache: &Hamt<Noun>,
    subject: Noun,
    tag: Atom,
    hint: Noun,
    body: Noun,
) -> Option<Noun> {
    //  XX: handle IndirectAtom tags
    match tag.direct()?.data() {
        // %sham hints are scaffolding until we have a real jet dashboard
        tas!(b"sham") => {
            let jet_formula = hint.cell()?;
            // XX: what is the head here?
            let jet_name = jet_formula.tail();

            let jet = jets::get_jet(jet_name)?;
            if let Ok(mut jet_res) = jet(stack, newt, subject) {
                // if in test mode, check that the jet returns the same result as the raw nock
                if jets::get_jet_test_mode(jet_name) {
                    // Throw away trace because we'll regenerate it later, and this is in test mode
                    // so it's okay if it runs twice
                    interpret(stack, newt, subject, body)
                        .ok()
                        .map(|mut nock_res| {
                            if unsafe { !unifying_equality(stack, &mut nock_res, &mut jet_res) } {
                                eprintln!(
                                    "\rJet {} failed, raw: {}, jetted: {}",
                                    jet_name, nock_res, jet_res
                                );
                                None
                            } else {
                                Some(jet_res)
                            }
                        })
                        .unwrap()
                } else {
                    Some(jet_res)
                }
            } else {
                // Print jet errors and punt to Nock
                eprintln!("\rJet {} failed: ", jet_name);
                None
            }
        }
        tas!(b"memo") => {
            let mut key = Cell::new(stack, subject, body).as_noun();
            cache.lookup(stack, &mut key)
>>>>>>> 79ab07aa
        }
        _ => None,
    }
}

<<<<<<< HEAD
/** Match static hints and dynamic hints after they're evaluated */
#[allow(clippy::too_many_arguments)]
fn match_post_hint(
=======
/** Match static and dynamic hints before the nock formula is evaluated */
fn match_hint_pre_nock(
>>>>>>> 79ab07aa
    stack: &mut NockStack,
    newt: &mut Option<&mut Newt>,
    _subject: Noun,
    tag: Atom,
    _hint: Option<Noun>,
    _body: Noun,
    res: Option<Noun>,
) -> Option<Noun> {
    //  XX: assert Some(res) <=> Some(hint)

    //  XX: handle IndirectAtom tags
    match tag.direct()?.data() {
        tas!(b"slog") => {
            let slog_cell = res?.cell()?;
            let pri = slog_cell.head().direct()?.data();
            let tank = slog_cell.tail();
            if let Some(not) = newt {
                not.slog(stack, pri, tank);
            } else {
                eprintln!("raw slog: {} {}", pri, tank);
            }
        }
        tas!(b"hand") | tas!(b"hunk") | tas!(b"lose") | tas!(b"mean") | tas!(b"spot") => {
            let noun = T(stack, &[tag.as_noun(), res?]);
            mean_push(stack, noun);
        }
        tas!(b"hela") => {
            // XX: should this be virtualized?
            //     pretty sure we should be bailing on error
            //     might need to switch return type to Result<Option<Noun>, NockErr>
            let stak = unsafe { *(stack.local_noun_pointer(0)) };
            let tone = Cell::new(stack, D(2), stak);

            if let Ok(toon) = mook(stack, newt, tone, true) {
                if unsafe { !toon.head().raw_equals(D(2)) } {
                    // Print jet error and punt to Nock
                    eprintln!("\r%hela failed: toon not %2");
                    return None;
                }

                let mut list = toon.tail();
                loop {
                    if unsafe { list.raw_equals(D(0)) } {
                        break;
                    }

                    let cell = list.as_cell().unwrap();
                    if let Some(not) = newt {
                        // XX: %hela priority is configurable, but I'm not sure how
                        not.slog(stack, 0, cell.head());
                    } else {
                        eprintln!("raw slog: {} {}", 0, cell.head());
                    }

                    list = cell.tail();
                }
            } else {
                // Print jet errors and punt to Nock
                eprintln!("\r%hela failed: mook error");
                return None;
            }
        }
        _ => {}
    }

    None
}

<<<<<<< HEAD
#[allow(clippy::too_many_arguments)]
fn match_post_hinted(
=======
/** Match static and dynamic hints after the nock formula is evaluated */
fn match_hint_post_nock(
>>>>>>> 79ab07aa
    stack: &mut NockStack,
    cache: &mut Hamt<Noun>,
    subject: Noun,
<<<<<<< HEAD
    formula: Noun,
    hint: Noun,
    res: Noun,
    cache: &mut Hamt<Noun>,
    cold: &mut Cold,
    warm: &mut Warm,
    hot: Hot,
) -> Result<(), ()> {
    let direct = hint.as_cell()?.head().as_direct()?;
    match direct.data() {
        tas!(b"memo") => {
            let mut key = Cell::new(stack, subject, formula).as_noun();
=======
    tag: Atom,
    _hint: Option<Noun>,
    body: Noun,
    res: Noun,
) -> Option<Noun> {
    //  XX: handle IndirectAtom tags
    match tag.direct()?.data() {
        tas!(b"memo") => {
            let mut key = Cell::new(stack, subject, body).as_noun();
>>>>>>> 79ab07aa
            *cache = cache.insert(stack, &mut key, res);
        }
<<<<<<< HEAD
        tas!(b"fast") => {
            let clue = raw_slot_result(hint, 7)?;
            let chum = raw_slot_result(clue, 2)?;
            let parent_formula_op = raw_slot_result(clue, 12)?.as_atom()?.as_direct()?;
            let parent_formula_ax = raw_slot_result(clue, 13)?.as_atom()?;
            if parent_formula_op.data() == 1 {
                if parent_formula_ax.as_direct()?.data() == 0 {
                    let changed = cold.register(stack, res, parent_formula_ax, chum)?;
                    if changed {
                        *warm = Warm::init(stack, cold, hot);
                    }
                    Ok(())
                } else {
                    Err(())
                }
            } else {
                let changed = cold.register(stack, res, parent_formula_ax, chum)?;
                if changed {
                    *warm = Warm::init(stack, cold, hot);
                }
                Ok(())
            }
        }
        _ => Err(()),
=======
        tas!(b"hand") | tas!(b"hunk") | tas!(b"lose") | tas!(b"mean") | tas!(b"spot") => {
            mean_pop(stack);
        }
        _ => {}
>>>>>>> 79ab07aa
    }

    None
}<|MERGE_RESOLUTION|>--- conflicted
+++ resolved
@@ -1,12 +1,9 @@
 use crate::hamt::Hamt;
 use crate::jets;
-<<<<<<< HEAD
 use crate::jets::cold::Cold;
 use crate::jets::hot::Hot;
 use crate::jets::warm::Warm;
-=======
 use crate::jets::nock::util::mook;
->>>>>>> 79ab07aa
 use crate::mem::unifying_equality;
 use crate::mem::NockStack;
 use crate::newt::Newt;
@@ -340,7 +337,7 @@
                     Todo2::ComputeResult => {
                         if let Some(jet) = warm.find_jet(stack, &mut vale.subject, &mut res) {
                             // a jet match
-                            if let Ok(jet_res) = jet(stack, vale.subject) {
+                            if let Ok(jet_res) = jet(stack, newt, vale.subject) {
                                 // XX TODO: nondeterministic errors
                                 res = jet_res;
                                 stack.pop::<NockWork>();
@@ -492,23 +489,16 @@
                         push_formula(stack, kale.core, false)?;
                     }
                     Todo9::ComputeResult => {
-<<<<<<< HEAD
-                        let mut formula = slot(res, kale.axis.as_bitslice());
-                        if let Some(jet) = warm.find_jet(stack, &mut res, &mut formula) {
-                            // a jet match
-                            if let Ok(jet_res) = jet(stack, res) {
-                                // XX TODO: nondeterministic errors
-                                res = jet_res;
-                                stack.pop::<NockWork>();
-                                continue;
+                        if let Ok(mut formula) = res.slot_atom(kale.axis) {
+                            if let Some(jet) = warm.find_jet(stack, &mut res, &mut formula) {
+                                // a jet match
+                                if let Ok(jet_res) = jet(stack, newt, res) {
+                                    // XX TODO: nondeterministic errors
+                                    res = jet_res;
+                                    stack.pop::<NockWork>();
+                                    continue;
+                                };
                             };
-                        };
-                        if kale.tail {
-                            stack.pop::<NockWork>();
-                            subject = res;
-                            push_formula(stack, formula, true);
-=======
-                        if let Ok(formula) = res.slot_atom(kale.axis) {
                             if kale.tail {
                                 stack.pop::<NockWork>();
                                 subject = res;
@@ -522,7 +512,6 @@
                                 *stack.push() = NockWork::Ret;
                                 push_formula(stack, formula, true)?;
                             }
->>>>>>> 79ab07aa
                         } else {
                             // Axis into core must be atom
                             break Err(NockErr::Error(D(5)));
@@ -554,16 +543,9 @@
                 }
                 NockWork::Work11D(mut dint) => match dint.todo {
                     Todo11D::ComputeHint => {
-<<<<<<< HEAD
-                        let hint_cell = Cell::new(stack, dint.tag.as_noun(), dint.hint);
-                        if let Ok(found) =
-                            match_pre_hint(stack, newt, cold, warm, hot, subject, hint_cell, formula, &cache)
-                        {
-=======
                         if let Some(found) = match_hint_pre_hint(
-                            stack, newt, &cache, subject, dint.tag, dint.hint, dint.body,
+                            stack, newt, cold, warm, hot, &cache, subject, dint.tag, dint.hint, dint.body,
                         ) {
->>>>>>> 79ab07aa
                             res = found;
                             stack.pop::<NockWork>();
                         } else {
@@ -596,15 +578,12 @@
                         }
                     }
                     Todo11D::Done => {
-<<<<<<< HEAD
-                        let hint = Cell::new(stack, dint.tag.as_noun(), dint.hint).as_noun();
-                        let _ = match_post_hinted(
-                            stack, subject, dint.body, hint, res, &mut cache, cold, warm, hot,
-                        );
-=======
                         if let Some(found) = match_hint_post_nock(
                             stack,
                             &mut cache,
+                            cold,
+                            warm,
+                            hot,
                             subject,
                             dint.tag,
                             Some(dint.hint),
@@ -613,7 +592,6 @@
                         ) {
                             res = found;
                         }
->>>>>>> 79ab07aa
                         stack.pop::<NockWork>();
                     }
                 },
@@ -636,25 +614,11 @@
                         }
                     }
                     Todo11S::Done => {
-<<<<<<< HEAD
-                        let _ = match_post_hinted(
-                            stack,
-                            subject,
-                            sint.body,
-                            sint.tag.as_noun(),
-                            res,
-                            &mut cache,
-                            cold,
-                            warm,
-                            hot,
-                        );
-=======
                         if let Some(found) = match_hint_post_nock(
-                            stack, &mut cache, subject, sint.tag, None, sint.body, res,
+                            stack, &mut cache, cold, warm, hot, subject, sint.tag, None, sint.body, res,
                         ) {
                             res = found;
                         }
->>>>>>> 79ab07aa
                         stack.pop::<NockWork>();
                     }
                 },
@@ -869,42 +833,6 @@
     Ok(())
 }
 
-<<<<<<< HEAD
-/** Note: axis must fit in a direct atom */
-pub fn raw_slot(noun: Noun, axis: u64) -> Noun {
-    slot(noun, BitSlice::from_element(&axis))
-}
-
-#[allow(clippy::result_unit_err)]
-pub fn raw_slot_result(noun: Noun, axis: u64) -> Result<Noun, ()> {
-    slot_result(noun, BitSlice::from_element(&axis))
-}
-
-#[allow(clippy::result_unit_err)]
-pub fn slot_result(mut noun: Noun, axis: &BitSlice<u64, Lsb0>) -> Result<Noun, ()> {
-    let mut cursor = if let Some(x) = axis.last_one() {
-        Ok(x)
-    } else {
-        Err(())
-    }?;
-    loop {
-        if cursor == 0 {
-            break;
-        };
-        cursor -= 1;
-        let cell = noun.as_cell()?;
-        if axis[cursor] {
-            noun = cell.tail();
-        } else {
-            noun = cell.head();
-        };
-    }
-    Ok(noun)
-}
-
-pub fn slot(noun: Noun, axis: &BitSlice<u64, Lsb0>) -> Noun {
-    slot_result(noun, axis).expect("Invalid axis into noun.")
-=======
 fn exit_early(stack: &mut NockStack, virtual_frame: *const u64, cache: &mut Hamt<Noun>) -> NockErr {
     unsafe {
         let mut trace = *(stack.local_noun_pointer(0));
@@ -946,7 +874,6 @@
             .expect("serf: unexpected end of mean stack\r")
             .tail();
     }
->>>>>>> 79ab07aa
 }
 
 fn edit(
@@ -1033,55 +960,13 @@
 }
 
 /** Match dynamic hints before the hint formula is evaluated */
+#[allow(clippy::too_many_arguments)]
 fn match_hint_pre_hint(
     stack: &mut NockStack,
     newt: &mut Option<&mut Newt>,
-<<<<<<< HEAD
     cold: &mut Cold,
     warm: &mut Warm,
     hot: Hot,
-    subject: Noun,
-    cell: Cell,
-    formula: Noun,
-    cache: &Hamt<Noun>,
-) -> Result<Noun, ()> {
-    let direct = cell.head().as_direct()?;
-    match direct.data() {
-        tas!(b"sham") => {
-            if cfg!(feature="sham_hints")  {
-                let jet_formula = cell.tail().as_cell()?;
-                let jet_name = jet_formula.tail();
-                let jet = jets::get_jet(jet_name).ok_or(())?;
-                if let Ok(mut jet_res) = jet(stack, subject) {
-                    // if in test mode, check that the jet returns the same result as the raw nock
-                    if jets::get_jet_test_mode(jet_name) {
-                        let mut nock_res = interpret(stack, newt, cold, warm, hot, subject, formula);
-                        if unsafe { !unifying_equality(stack, &mut nock_res, &mut jet_res) } {
-                            eprintln!(
-                                "\rJet {} failed, raw: {}, jetted: {}",
-                                jet_name, nock_res, jet_res
-                            );
-                            return Err(());
-                        }
-                    }
-                    Ok(jet_res)
-                } else {
-                    // Print jet errors and punt to Nock
-                    eprintln!("\rJet {} failed", jet_name);
-                    Err(())
-                }
-            } else {
-                Err(()) // sham jets disabled
-            }
-        }
-        tas!(b"memo") => {
-            let mut key = Cell::new(stack, subject, formula).as_noun();
-            if let Some(res) = cache.lookup(stack, &mut key) {
-                Ok(res)
-            } else {
-                Err(())
-            }
-=======
     cache: &Hamt<Noun>,
     subject: Noun,
     tag: Atom,
@@ -1092,56 +977,53 @@
     match tag.direct()?.data() {
         // %sham hints are scaffolding until we have a real jet dashboard
         tas!(b"sham") => {
-            let jet_formula = hint.cell()?;
-            // XX: what is the head here?
-            let jet_name = jet_formula.tail();
-
-            let jet = jets::get_jet(jet_name)?;
-            if let Ok(mut jet_res) = jet(stack, newt, subject) {
-                // if in test mode, check that the jet returns the same result as the raw nock
-                if jets::get_jet_test_mode(jet_name) {
-                    // Throw away trace because we'll regenerate it later, and this is in test mode
-                    // so it's okay if it runs twice
-                    interpret(stack, newt, subject, body)
-                        .ok()
-                        .map(|mut nock_res| {
-                            if unsafe { !unifying_equality(stack, &mut nock_res, &mut jet_res) } {
-                                eprintln!(
-                                    "\rJet {} failed, raw: {}, jetted: {}",
-                                    jet_name, nock_res, jet_res
-                                );
-                                None
-                            } else {
-                                Some(jet_res)
-                            }
-                        })
+            if cfg!(feature="sham_hints") {
+                let jet_formula = hint.cell()?;
+                // XX: what is the head here?
+                let jet_name = jet_formula.tail();
+
+                let jet = jets::get_jet(jet_name)?;
+                if let Ok(mut jet_res) = jet(stack, newt, subject) {
+                    // if in test mode, check that the jet returns the same result as the raw nock
+                    if jets::get_jet_test_mode(jet_name) {
+                        // Throw away trace because we'll regenerate it later, and this is in test mode
+                        // so it's okay if it runs twice
+                        interpret(stack, newt, cold, warm, hot, subject, body)
+                            .ok()
+                            .map(|mut nock_res| {
+                                if unsafe { !unifying_equality(stack, &mut nock_res, &mut jet_res) } {
+                                    eprintln!(
+                                        "\rJet {} failed, raw: {}, jetted: {}",
+                                        jet_name, nock_res, jet_res
+                                        );
+                                    None
+                                } else {
+                                    Some(jet_res)
+                                }
+                            })
                         .unwrap()
+                    } else {
+                        Some(jet_res)
+                    }
                 } else {
-                    Some(jet_res)
+                    // Print jet errors and punt to Nock
+                    eprintln!("\rJet {} failed: ", jet_name);
+                    None
                 }
             } else {
-                // Print jet errors and punt to Nock
-                eprintln!("\rJet {} failed: ", jet_name);
                 None
             }
         }
         tas!(b"memo") => {
             let mut key = Cell::new(stack, subject, body).as_noun();
             cache.lookup(stack, &mut key)
->>>>>>> 79ab07aa
         }
         _ => None,
     }
 }
 
-<<<<<<< HEAD
-/** Match static hints and dynamic hints after they're evaluated */
-#[allow(clippy::too_many_arguments)]
-fn match_post_hint(
-=======
 /** Match static and dynamic hints before the nock formula is evaluated */
 fn match_hint_pre_nock(
->>>>>>> 79ab07aa
     stack: &mut NockStack,
     newt: &mut Option<&mut Newt>,
     _subject: Noun,
@@ -1210,32 +1092,17 @@
     None
 }
 
-<<<<<<< HEAD
+/** Match static and dynamic hints after the nock formula is evaluated */
 #[allow(clippy::too_many_arguments)]
-fn match_post_hinted(
-=======
-/** Match static and dynamic hints after the nock formula is evaluated */
 fn match_hint_post_nock(
->>>>>>> 79ab07aa
     stack: &mut NockStack,
-    cache: &mut Hamt<Noun>,
-    subject: Noun,
-<<<<<<< HEAD
-    formula: Noun,
-    hint: Noun,
-    res: Noun,
     cache: &mut Hamt<Noun>,
     cold: &mut Cold,
     warm: &mut Warm,
     hot: Hot,
-) -> Result<(), ()> {
-    let direct = hint.as_cell()?.head().as_direct()?;
-    match direct.data() {
-        tas!(b"memo") => {
-            let mut key = Cell::new(stack, subject, formula).as_noun();
-=======
+    subject: Noun,
     tag: Atom,
-    _hint: Option<Noun>,
+    hint: Option<Noun>,
     body: Noun,
     res: Noun,
 ) -> Option<Noun> {
@@ -1243,40 +1110,35 @@
     match tag.direct()?.data() {
         tas!(b"memo") => {
             let mut key = Cell::new(stack, subject, body).as_noun();
->>>>>>> 79ab07aa
             *cache = cache.insert(stack, &mut key, res);
         }
-<<<<<<< HEAD
         tas!(b"fast") => {
-            let clue = raw_slot_result(hint, 7)?;
-            let chum = raw_slot_result(clue, 2)?;
-            let parent_formula_op = raw_slot_result(clue, 12)?.as_atom()?.as_direct()?;
-            let parent_formula_ax = raw_slot_result(clue, 13)?.as_atom()?;
-            if parent_formula_op.data() == 1 {
-                if parent_formula_ax.as_direct()?.data() == 0 {
-                    let changed = cold.register(stack, res, parent_formula_ax, chum)?;
+            if let Some(hint) = hint {
+                let clue = hint.slot(7).ok()?;
+                let chum = hint.slot(2).ok()?;
+                let parent_formula_op = clue.slot(12).ok()?.as_atom().ok()?.as_direct().ok()?;
+                let parent_formula_ax = clue.slot(13).ok()?.as_atom().ok()?;
+                if parent_formula_op.data() == 1 {
+                    if parent_formula_ax.as_direct().ok()?.data() == 0 {
+                        let changed = cold.register(stack, res, parent_formula_ax, chum).ok()?;
+                        if changed {
+                            *warm = Warm::init(stack, cold, hot);
+                        }
+                    } else {
+                        return None;
+                    }
+                } else {
+                    let changed = cold.register(stack, res, parent_formula_ax, chum).ok()?;
                     if changed {
                         *warm = Warm::init(stack, cold, hot);
                     }
-                    Ok(())
-                } else {
-                    Err(())
-                }
-            } else {
-                let changed = cold.register(stack, res, parent_formula_ax, chum)?;
-                if changed {
-                    *warm = Warm::init(stack, cold, hot);
-                }
-                Ok(())
+                }
             }
         }
-        _ => Err(()),
-=======
         tas!(b"hand") | tas!(b"hunk") | tas!(b"lose") | tas!(b"mean") | tas!(b"spot") => {
             mean_pop(stack);
         }
         _ => {}
->>>>>>> 79ab07aa
     }
 
     None
