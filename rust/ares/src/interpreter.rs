--- conflicted
+++ resolved
@@ -325,7 +325,6 @@
     ScryCrashed(Noun),            // trace
     Deterministic(Mote, Noun),    // mote, trace
     NonDeterministic(Mote, Noun), // mote, trace
-<<<<<<< HEAD
 }
 
 pub enum GuardError {
@@ -346,8 +345,6 @@
             _ => Err(()),
         }
     }
-=======
->>>>>>> 73720958
 }
 
 impl Preserve for Error {
@@ -385,11 +382,7 @@
 pub type Result = result::Result<Noun, Error>;
 
 const BAIL_EXIT: Result = Err(Error::Deterministic(Mote::Exit, D(0)));
-<<<<<<< HEAD
-=======
-const BAIL_FAIL: Result = Err(Error::NonDeterministic(Mote::Fail, D(0)));
 const BAIL_INTR: Result = Err(Error::NonDeterministic(Mote::Intr, D(0)));
->>>>>>> 73720958
 
 #[allow(unused_variables)]
 fn debug_assertions(stack: &mut NockStack, noun: Noun) {
@@ -587,7 +580,6 @@
     // ```
     //
     // (See https://docs.rs/assert_no_alloc/latest/assert_no_alloc/#advanced-use)
-<<<<<<< HEAD
     let nock = assert_no_alloc(|| {
         ensure_alloc_counters(|| {
             let low_f = &mut |context_p: *mut c_void| {
@@ -596,76 +588,6 @@
                     bounds_ctx.stack.get_stack_pointer() as *const c_ulonglong
                 } else {
                     bounds_ctx.stack.get_alloc_pointer() as *const c_ulonglong
-=======
-    let nock = assert_no_alloc(|| unsafe {
-        push_formula(&mut context.stack, formula, true)?;
-
-        loop {
-            let work: NockWork = *context.stack.top();
-            match work {
-                NockWork::Done => {
-                    write_trace(context);
-
-                    let stack = &mut context.stack;
-                    debug_assertions(stack, orig_subject);
-                    debug_assertions(stack, subject);
-                    debug_assertions(stack, res);
-
-                    stack.preserve(&mut context.cache);
-                    stack.preserve(&mut context.cold);
-                    stack.preserve(&mut context.warm);
-                    stack.preserve(&mut res);
-                    stack.frame_pop();
-
-                    debug_assertions(stack, orig_subject);
-                    debug_assertions(stack, res);
-
-                    break Ok(res);
-                }
-                NockWork::Ret => {
-                    write_trace(context);
-
-                    let stack = &mut context.stack;
-                    debug_assertions(stack, orig_subject);
-                    debug_assertions(stack, subject);
-                    debug_assertions(stack, res);
-
-                    stack.preserve(&mut context.cache);
-                    stack.preserve(&mut context.cold);
-                    stack.preserve(&mut context.warm);
-                    stack.preserve(&mut res);
-                    stack.frame_pop();
-
-                    debug_assertions(stack, orig_subject);
-                    debug_assertions(stack, res);
-                }
-                NockWork::WorkCons(mut cons) => match cons.todo {
-                    TodoCons::ComputeHead => {
-                        cons.todo = TodoCons::ComputeTail;
-                        *context.stack.top() = NockWork::WorkCons(cons);
-                        push_formula(&mut context.stack, cons.head, false)?;
-                    }
-                    TodoCons::ComputeTail => {
-                        cons.todo = TodoCons::Cons;
-                        cons.head = res;
-                        *context.stack.top() = NockWork::WorkCons(cons);
-                        push_formula(&mut context.stack, cons.tail, false)?;
-                    }
-                    TodoCons::Cons => {
-                        let stack = &mut context.stack;
-                        res = T(stack, &[cons.head, res]);
-                        stack.pop::<NockWork>();
-                    }
-                },
-                NockWork::Work0(zero) => {
-                    if let Ok(noun) = subject.slot_atom(zero.axis) {
-                        res = noun;
-                        context.stack.pop::<NockWork>();
-                    } else {
-                        // Axis invalid for input Noun
-                        break BAIL_EXIT;
-                    }
->>>>>>> 73720958
                 }
             };
             let high_f = &mut |context_p: *mut c_void| {
@@ -675,17 +597,10 @@
                 } else {
                     bounds_ctx.stack.get_stack_pointer() as *const c_ulonglong
                 }
-<<<<<<< HEAD
             };
             let work_f = &mut |context_p: *mut c_void| unsafe {
                 let work_ctx = &mut *(context_p as *mut Context);
                 push_formula(&mut work_ctx.stack, formula, true)?;
-=======
-                NockWork::Work2(mut vale) => {
-                    if (*terminator).load(Ordering::Relaxed) {
-                        break BAIL_INTR;
-                    }
->>>>>>> 73720958
 
                 loop {
                     let work: NockWork = *work_ctx.stack.top();
@@ -725,7 +640,6 @@
                             debug_assertions(stack, orig_subject);
                             debug_assertions(stack, res);
                         }
-<<<<<<< HEAD
                         NockWork::WorkCons(mut cons) => match cons.todo {
                             TodoCons::ComputeHead => {
                                 cons.todo = TodoCons::ComputeTail;
@@ -752,124 +666,15 @@
                                 // Axis invalid for input Noun
                                 break BAIL_EXIT;
                             }
-=======
-                    }
-                }
-                NockWork::Work3(mut thee) => match thee.todo {
-                    Todo3::ComputeChild => {
-                        thee.todo = Todo3::ComputeType;
-                        *context.stack.top() = NockWork::Work3(thee);
-                        push_formula(&mut context.stack, thee.child, false)?;
-                    }
-                    Todo3::ComputeType => {
-                        res = if res.is_cell() { D(0) } else { D(1) };
-                        context.stack.pop::<NockWork>();
-                    }
-                },
-                NockWork::Work4(mut four) => match four.todo {
-                    Todo4::ComputeChild => {
-                        four.todo = Todo4::Increment;
-                        *context.stack.top() = NockWork::Work4(four);
-                        push_formula(&mut context.stack, four.child, false)?;
-                    }
-                    Todo4::Increment => {
-                        if let Ok(atom) = res.as_atom() {
-                            res = inc(&mut context.stack, atom).as_noun();
-                            context.stack.pop::<NockWork>();
-                        } else {
-                            // Cannot increment (Nock 4) a cell
-                            break BAIL_EXIT;
-                        }
-                    }
-                },
-                NockWork::Work5(mut five) => match five.todo {
-                    Todo5::ComputeLeftChild => {
-                        five.todo = Todo5::ComputeRightChild;
-                        *context.stack.top() = NockWork::Work5(five);
-                        push_formula(&mut context.stack, five.left, false)?;
-                    }
-                    Todo5::ComputeRightChild => {
-                        five.todo = Todo5::TestEquals;
-                        five.left = res;
-                        *context.stack.top() = NockWork::Work5(five);
-                        push_formula(&mut context.stack, five.right, false)?;
-                    }
-                    Todo5::TestEquals => {
-                        let stack = &mut context.stack;
-                        let saved_value_ptr = &mut five.left;
-                        res = if unifying_equality(stack, &mut res, saved_value_ptr) {
-                            D(0)
-                        } else {
-                            D(1)
-                        };
-                        stack.pop::<NockWork>();
-                    }
-                },
-                NockWork::Work6(mut cond) => match cond.todo {
-                    Todo6::ComputeTest => {
-                        cond.todo = Todo6::ComputeBranch;
-                        *context.stack.top() = NockWork::Work6(cond);
-                        push_formula(&mut context.stack, cond.test, false)?;
-                    }
-                    Todo6::ComputeBranch => {
-                        let stack = &mut context.stack;
-                        stack.pop::<NockWork>();
-                        if let Left(direct) = res.as_either_direct_allocated() {
-                            if direct.data() == 0 {
-                                push_formula(stack, cond.zero, cond.tail)?;
-                            } else if direct.data() == 1 {
-                                push_formula(stack, cond.once, cond.tail)?;
-                            } else {
-                                // Test branch of Nock 6 must return 0 or 1
-                                break BAIL_EXIT;
-                            }
-                        } else {
-                            // Test branch of Nock 6 must return a direct atom
-                            break BAIL_EXIT;
-                        }
-                    }
-                },
-                NockWork::Work7(mut pose) => match pose.todo {
-                    Todo7::ComputeSubject => {
-                        pose.todo = Todo7::ComputeResult;
-                        *context.stack.top() = NockWork::Work7(pose);
-                        push_formula(&mut context.stack, pose.subject, false)?;
-                    }
-                    Todo7::ComputeResult => {
-                        let stack = &mut context.stack;
-                        if pose.tail {
-                            stack.pop::<NockWork>();
-                            subject = res;
-                            push_formula(stack, pose.formula, true)?;
-                        } else {
-                            pose.todo = Todo7::RestoreSubject;
-                            pose.subject = subject;
-                            *stack.top() = NockWork::Work7(pose);
-                            subject = res;
-                            push_formula(stack, pose.formula, false)?;
->>>>>>> 73720958
                         }
                         NockWork::Work1(once) => {
                             res = once.noun;
                             work_ctx.stack.pop::<NockWork>();
                         }
-<<<<<<< HEAD
                         NockWork::Work2(mut vale) => {
                             if (*terminator).load(Ordering::Relaxed) {
                                 break Err(Error::NonDeterministic(Mote::Intr, D(0)));
                             }
-=======
-                    }
-                    Todo8::RestoreSubject => {
-                        subject = pins.pin;
-                        context.stack.pop::<NockWork>();
-                    }
-                },
-                NockWork::Work9(mut kale) => {
-                    if (*terminator).load(Ordering::Relaxed) {
-                        break BAIL_INTR;
-                    }
->>>>>>> 73720958
 
                             match vale.todo {
                                 Todo2::ComputeSubject => {
@@ -913,12 +718,6 @@
                                     debug_assertions(stack, subject);
                                     debug_assertions(stack, res);
                                 }
-<<<<<<< HEAD
-=======
-                            } else {
-                                // Axis into core must be atom
-                                break BAIL_EXIT;
->>>>>>> 73720958
                             }
                         }
                         NockWork::Work3(mut thee) => match thee.todo {
@@ -1236,7 +1035,6 @@
                                         Err(err) => {
                                             break Err(err);
                                         }
-<<<<<<< HEAD
                                     }
                                 } else {
                                     if sint.tail {
@@ -1340,37 +1138,15 @@
                                                 ));
                                             }
                                         },
-=======
-                                    },
-                                },
-                                Err(error) => match error {
-                                    Error::Deterministic(_, trace) | Error::ScryCrashed(trace) => {
-                                        break Err(Error::ScryCrashed(trace));
-                                    }
-                                    Error::NonDeterministic(_, _) => {
-                                        break Err(error);
-                                    }
-                                    Error::ScryBlocked(_) => {
-                                        break BAIL_FAIL;
->>>>>>> 73720958
                                     }
                                 } else {
                                     // No scry handler
                                     break BAIL_EXIT;
                                 }
                             }
-<<<<<<< HEAD
                         },
                     };
                 }
-=======
-                        } else {
-                            // No scry handler
-                            break BAIL_EXIT;
-                        }
-                    }
-                },
->>>>>>> 73720958
             };
             call_with_guard(work_f, low_f, high_f, context as *mut Context)
         })
@@ -1525,11 +1301,7 @@
                                             return BAIL_EXIT;
                                         }
                                     } else {
-<<<<<<< HEAD
-                                        // Heah of argument to Nock 10 must be a cell
-=======
                                         // Head of argument to Nock 10 must be a cell
->>>>>>> 73720958
                                         return BAIL_EXIT;
                                     };
                                 } else {
@@ -1899,11 +1671,7 @@
             tas!(b"hand") | tas!(b"hunk") | tas!(b"lose") | tas!(b"mean") | tas!(b"spot") => {
                 let terminator = Arc::clone(&TERMINATOR);
                 if (*terminator).load(Ordering::Relaxed) {
-<<<<<<< HEAD
-                    return Some(Err(Error::NonDeterministic(Mote::Intr, D(0))));
-=======
                     return Some(BAIL_INTR);
->>>>>>> 73720958
                 }
 
                 let stack = &mut context.stack;
