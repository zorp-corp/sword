use self::NockWork::*;
use crate::hamt::Hamt;
use crate::jets;
use crate::mem::unifying_equality;
use crate::mem::NockStack;
use crate::newt::Newt;
use crate::noun::{Atom, Cell, DirectAtom, IndirectAtom, Noun};
use ares_macros::tas;
use assert_no_alloc::assert_no_alloc;
use bitvec::prelude::{BitSlice, Lsb0};
use either::Either::*;
use num_traits::cast::{FromPrimitive, ToPrimitive};

crate::gdb!();

#[derive(Copy, Clone, FromPrimitive, ToPrimitive, Debug)]
#[repr(u64)]
enum NockWork {
    Done,
    NockCellComputeHead,
    NockCellComputeTail,
    NockCellCons,
    Nock0Axis,
    Nock1Constant,
    Nock2ComputeSubject,
    Nock2ComputeFormula,
    Nock2ComputeResult,
    Nock2RestoreSubject,
    Nock3ComputeChild,
    Nock3ComputeType,
    Nock4ComputeChild,
    Nock4Increment,
    Nock5ComputeLeftChild,
    Nock5ComputeRightChild,
    Nock5TestEquals,
    Nock6ComputeTest,
    Nock6ComputeBranch,
    Nock6Done,
    Nock7ComputeSubject,
    Nock7ComputeResult,
    Nock7RestoreSubject,
    Nock8ComputeSubject,
    Nock8ComputeResult,
    Nock8RestoreSubject,
    Nock9ComputeCore,
    Nock9ComputeResult,
    Nock9RestoreSubject,
    Nock10ComputeTree,
    Nock10ComputePatch,
    Nock10Edit,
    Nock11ComputeHint,
    Nock11ComputeResult,
    Nock11Done,
}

fn work_to_noun(work: NockWork) -> Noun {
    unsafe {
        DirectAtom::new_unchecked(work.to_u64().expect("IMPOSSIBLE: work does not fit in u64"))
            .as_atom()
            .as_noun()
    }
}

fn noun_to_work(noun: Noun) -> NockWork {
    if let Left(direct) = noun.as_either_direct_allocated() {
        NockWork::from_u64(direct.data()).expect("Invalid work")
    } else {
        panic!("Work should always be a direct atom.")
    }
}

/** Interpret nock */
pub fn interpret(
    stack: &mut NockStack,
    newt: &mut Option<&mut Newt>, // For printing slogs; if None, print to stdout
    mut subject: Noun,
    formula: Noun,
) -> Noun {
    let mut res = unsafe { DirectAtom::new_unchecked(0).as_atom().as_noun() };
<<<<<<< HEAD
    stack.push(0);
=======
    stack.frame_push(1);
>>>>>>> 56b77caa
    let mut cache = Hamt::<Noun>::new();
    unsafe {
        *(stack.stack_push()) = work_to_noun(Done);
    }
    push_formula(stack, formula);
    assert_no_alloc(|| unsafe {
        loop {
            let work = noun_to_work(*stack.stack_top());
            stack.stack_pop::<Noun>();
            match work {
                Done => {
                    stack.preserve(&mut cache);
                    stack.preserve(&mut res);
                    stack.frame_pop();
                    break;
                }
                NockCellComputeHead => {
                    let formula = *(stack.stack_top::<Noun>());
                    stack.stack_pop::<Noun>();
                    *(stack.stack_push()) = work_to_noun(NockCellComputeTail);
                    push_formula(stack, formula);
                }
                NockCellComputeTail => {
                    let formula = *(stack.stack_top::<Noun>());
                    stack.stack_pop::<Noun>();
                    *(stack.stack_push()) = res;
                    *(stack.stack_push()) = work_to_noun(NockCellCons);
                    push_formula(stack, formula);
                }
                NockCellCons => {
                    let head = *(stack.stack_top::<Noun>());
                    stack.stack_pop::<Noun>();
                    res = Cell::new(stack, head, res).as_noun();
<<<<<<< HEAD
=======

                    stack.preserve(&mut cache);
                    stack.preserve(&mut res);
                    stack.frame_pop();
>>>>>>> 56b77caa
                }
                Nock0Axis => {
                    if let Ok(atom) = (*(stack.stack_top::<Noun>())).as_atom() {
                        stack.stack_pop::<Noun>();
                        res = slot(subject, atom.as_bitslice());
<<<<<<< HEAD
=======

                        stack.preserve(&mut cache);
                        stack.preserve(&mut res);
                        stack.frame_pop();
>>>>>>> 56b77caa
                    } else {
                        panic!("Axis must be atom");
                    };
                }
                Nock1Constant => {
<<<<<<< HEAD
                    res = *stack.stack_top();
                    stack.stack_pop::<Noun>();
=======
                    res = *(stack.local_noun_pointer(1));

                    stack.preserve(&mut cache);
                    stack.preserve(&mut res);
                    stack.frame_pop();
>>>>>>> 56b77caa
                }
                Nock2ComputeSubject => {
                    *(stack.stack_push()) = work_to_noun(Nock2ComputeFormula);
                    let formula = *stack.local_noun_pointer(1);
                    push_formula(stack, formula);
                }
                Nock2ComputeFormula => {
                    *(stack.stack_push()) = work_to_noun(Nock2ComputeResult);
                    *(stack.local_noun_pointer(1)) = res;
                    let formula = *stack.local_noun_pointer(2);
                    push_formula(stack, formula);
                }
                Nock2ComputeResult => {
                    *(stack.stack_push()) = work_to_noun(Nock2RestoreSubject);
                    *(stack.local_noun_pointer(2)) = subject;
                    subject = *(stack.local_noun_pointer(1));
                    push_formula(stack, res);
                }
                Nock2RestoreSubject => {
                    subject = *(stack.local_noun_pointer(2));

                    stack.preserve(&mut cache);
                    stack.preserve(&mut res);
                    stack.frame_pop();
                }
                Nock3ComputeChild => {
                    let formula = *(stack.stack_top::<Noun>());
                    stack.stack_pop::<Noun>();
                    *(stack.stack_push()) = work_to_noun(Nock3ComputeType);
                    push_formula(stack, formula);
                }
                Nock3ComputeType => {
                    res = if res.is_cell() {
                        DirectAtom::new_unchecked(0).as_atom().as_noun()
                    } else {
                        DirectAtom::new_unchecked(1).as_atom().as_noun()
                    };
<<<<<<< HEAD
=======

                    stack.preserve(&mut cache);
                    stack.preserve(&mut res);
                    stack.frame_pop();
>>>>>>> 56b77caa
                }
                Nock4ComputeChild => {
                    let formula = *(stack.stack_top::<Noun>());
                    stack.stack_pop::<Noun>();
                    *(stack.stack_push()) = work_to_noun(Nock4Increment);
                    push_formula(stack, formula);
                }
                Nock4Increment => {
                    if let Ok(atom) = res.as_atom() {
                        res = inc(stack, atom).as_noun();
<<<<<<< HEAD
=======

                        stack.preserve(&mut cache);
                        stack.preserve(&mut res);
                        stack.frame_pop();
>>>>>>> 56b77caa
                    } else {
                        panic!("Cannot increment (Nock 4) a cell");
                    };
                }
                Nock5ComputeLeftChild => {
                    let formula = *(stack.stack_top::<Noun>());
                    stack.stack_pop::<Noun>();
                    *(stack.stack_push()) = work_to_noun(Nock5ComputeRightChild);
                    push_formula(stack, formula);
                }
                Nock5ComputeRightChild => {
                    let formula = *(stack.stack_top::<Noun>());
                    stack.stack_pop::<Noun>();
                    *(stack.stack_push()) = res;
                    *(stack.stack_push()) = work_to_noun(Nock5TestEquals);
                    push_formula(stack, formula);
                }
                Nock5TestEquals => {
                    let saved_value_ptr = stack.stack_top::<Noun>();
                    res = if unifying_equality(stack, &mut res, saved_value_ptr) {
                        DirectAtom::new_unchecked(0).as_atom().as_noun()
                    } else {
                        DirectAtom::new_unchecked(1).as_atom().as_noun()
                    };
<<<<<<< HEAD
                    stack.stack_pop::<Noun>();
=======

                    stack.preserve(&mut cache);
                    stack.preserve(&mut res);
                    stack.frame_pop();
>>>>>>> 56b77caa
                }
                Nock6ComputeTest => {
                    let formula = *(stack.stack_top::<Noun>());
                    stack.stack_pop::<Noun>();
                    *(stack.stack_push()) = work_to_noun(Nock6ComputeBranch);
                    push_formula(stack, formula);
                }
                Nock6ComputeBranch => {
                    if let Left(direct) = res.as_either_direct_allocated() {
                        if direct.data() == 0 {
                            let formula = *(stack.stack_top::<Noun>());
                            stack.stack_pop::<Noun>();
                            stack.stack_pop::<Noun>();
                            *(stack.stack_push()) = work_to_noun(Nock6Done);
                            push_formula(stack, formula);
                        } else if direct.data() == 1 {
                            stack.stack_pop::<Noun>();
                            let formula = *(stack.stack_top::<Noun>());
                            stack.stack_pop::<Noun>();
                            *(stack.stack_push()) = work_to_noun(Nock6Done);
                            push_formula(stack, formula);
                        } else {
                            panic!("Test branch of Nock 6 must return 0 or 1");
                        };
                    } else {
                        panic!("Test branch of Nock 6 must return a direct atom");
                    }
                }
                Nock6Done => {
<<<<<<< HEAD
                    //TODO remove this
=======

                    stack.preserve(&mut cache);
                    stack.preserve(&mut res);
                    stack.frame_pop();
>>>>>>> 56b77caa
                }
                Nock7ComputeSubject => {
                    let formula = *(stack.stack_top::<Noun>());
                    stack.stack_pop::<Noun>();
                    *(stack.stack_push()) = work_to_noun(Nock7ComputeResult);
                    push_formula(stack, formula);
                }
                Nock7ComputeResult => {
                    let formula = *(stack.stack_top::<Noun>());
                    stack.stack_pop::<Noun>();
                    *(stack.stack_push()) = subject;
                    *(stack.stack_push()) = work_to_noun(Nock7RestoreSubject);
                    subject = res;
                    push_formula(stack, formula);
                }
                Nock7RestoreSubject => {
<<<<<<< HEAD
                    subject = *(stack.stack_top::<Noun>());
                    stack.stack_pop::<Noun>();
=======
                    subject = *(stack.local_noun_pointer(1));

                    stack.preserve(&mut cache);
                    stack.preserve(&mut res);
                    stack.frame_pop();
>>>>>>> 56b77caa
                }
                Nock8ComputeSubject => {
                    let formula = *(stack.stack_top::<Noun>());
                    stack.stack_pop::<Noun>();
                    *(stack.stack_push()) = work_to_noun(Nock8ComputeResult);
                    push_formula(stack, formula);
                }
                Nock8ComputeResult => {
                    let formula = *(stack.stack_top::<Noun>());
                    stack.stack_pop::<Noun>();
                    *(stack.stack_push()) = subject;
                    *(stack.stack_push()) = work_to_noun(Nock8RestoreSubject);
                    subject = Cell::new(stack, res, subject).as_noun();
                    push_formula(stack, formula);
                }
                //TODO do I actually need this anymore?
                Nock8RestoreSubject => {
<<<<<<< HEAD
                    subject = *(stack.stack_top::<Noun>());
                    stack.stack_pop::<Noun>();
=======
                    subject = *(stack.local_noun_pointer(1));

                    stack.preserve(&mut cache);
                    stack.preserve(&mut res);
                    stack.frame_pop();
>>>>>>> 56b77caa
                }
                Nock9ComputeCore => {
                    *(stack.stack_push()) = work_to_noun(Nock9ComputeResult);
                    let formula = *stack.local_noun_pointer(2);
                    push_formula(stack, formula);
                }
                Nock9ComputeResult => {
                    if let Ok(formula_axis) = (*(stack.local_noun_pointer(1))).as_atom() {
                        *(stack.stack_push()) = work_to_noun(Nock9RestoreSubject);
                        *(stack.local_noun_pointer(2)) = subject;
                        subject = res;
                        push_formula(stack, slot(subject, formula_axis.as_bitslice()));
                    } else {
                        panic!("Axis into core must be atom");
                    }
                }
                Nock9RestoreSubject => {
                    subject = *(stack.local_noun_pointer(2));

                    stack.preserve(&mut cache);
                    stack.preserve(&mut res);
                    stack.frame_pop();
                }
                Nock10ComputeTree => {
                    let formula = *(stack.stack_top::<Noun>());
                    stack.stack_pop::<Noun>();
                    *(stack.stack_push()) = work_to_noun(Nock10ComputePatch);
                    push_formula(stack, formula);
                }
                Nock10ComputePatch => {
                    let formula = *(stack.stack_top::<Noun>());
                    stack.stack_pop::<Noun>();
                    let axis = *(stack.stack_top::<Noun>());
                    stack.stack_pop::<Noun>();
                    *(stack.stack_push::<Noun>()) = res;
                    *(stack.stack_push::<Noun>()) = axis;
                    *(stack.stack_push::<Noun>()) = work_to_noun(Nock10Edit);
                    push_formula(stack, formula);
                }
                Nock10Edit => {
                    if let Ok(edit_axis) = (*stack.stack_top::<Noun>()).as_atom() {
                        stack.stack_pop::<Noun>();
                        let tree = *stack.stack_top::<Noun>();
                        stack.stack_pop::<Noun>();
                        res = edit(stack, edit_axis.as_bitslice(), res, tree);
<<<<<<< HEAD
=======

                        stack.preserve(&mut cache);
                        stack.preserve(&mut res);
                        stack.frame_pop();
>>>>>>> 56b77caa
                    } else {
                        panic!("Axis into tree must be atom");
                    }
                }
                Nock11ComputeHint => {
                    let hint = *stack.local_noun_pointer(1);
                    if let Ok(hint_cell) = hint.as_cell() {
                        let formula = *stack.local_noun_pointer(2);
                        if let Ok(found) =
                            match_pre_hint(stack, newt, subject, hint_cell, formula, &cache)
                        {
                            res = found;

                            stack.preserve(&mut cache);
                            stack.preserve(&mut res);
                            stack.frame_pop();
                        } else {
                            *(stack.stack_push()) = work_to_noun(Nock11ComputeResult);
                            push_formula(stack, hint_cell.tail());
                        }
                    } else {
                        panic!("IMPOSSIBLE: tried to compute a dynamic hint but hint is an atom");
                    }
                }
                Nock11ComputeResult => {
                    let hint = *stack.local_noun_pointer(1);
                    if let Ok(found) = match_post_hint(stack, newt, subject, hint, res) {
                        res = found;

                        stack.preserve(&mut cache);
                        stack.preserve(&mut res);
                        stack.frame_pop();
                    } else {
                        *(stack.stack_push()) = work_to_noun(Nock11Done);
                        let formula = *stack.local_noun_pointer(2);
                        push_formula(stack, formula);
                    }
                }
                Nock11Done => {
                    let hint = *stack.local_noun_pointer(1);
                    let _ = match_post_hinted(stack, subject, hint, res, &mut cache);

                    stack.preserve(&mut cache);
                    stack.preserve(&mut res);
                    stack.frame_pop();
                }
            };
        }
    });
    res
}

fn push_formula(stack: &mut NockStack, formula: Noun) {
    if let Ok(formula_cell) = formula.as_cell() {
        // Formula
        match formula_cell.head().as_either_atom_cell() {
            Right(_cell) => {
<<<<<<< HEAD
=======
                stack.frame_push(3);
>>>>>>> 56b77caa
                unsafe {
                    *(stack.stack_push()) = formula_cell.tail();
                    *(stack.stack_push()) = formula_cell.head();
                    *(stack.stack_push()) = work_to_noun(NockCellComputeHead);
                }
            }
            Left(atom) => {
                if let Ok(direct) = atom.as_direct() {
                    match direct.data() {
                        0 => {
<<<<<<< HEAD
=======
                            stack.frame_push(2);
>>>>>>> 56b77caa
                            unsafe {
                                *(stack.stack_push()) = formula_cell.tail();
                                *(stack.stack_push()) = work_to_noun(Nock0Axis);
                            }
                        }
                        1 => {
<<<<<<< HEAD
=======
                            stack.frame_push(2);
>>>>>>> 56b77caa
                            unsafe {
                                *(stack.stack_push()) = formula_cell.tail();
                                *(stack.stack_push()) = work_to_noun(Nock1Constant);
                            };
                        }
                        2 => {
                            if let Ok(arg_cell) = formula_cell.tail().as_cell() {
                                stack.frame_push(3);
                                unsafe {
                                    *(stack.stack_push()) =
                                        work_to_noun(Nock2ComputeSubject);

                                    //TODO use lw stack
                                    *(stack.local_noun_pointer(1)) = arg_cell.head();
                                    *(stack.local_noun_pointer(2)) = arg_cell.tail();
                                };
                            } else {
                                panic!("Argument for Nock 2 must be cell");
                            };
                        }
                        3 => {
<<<<<<< HEAD
=======
                            stack.frame_push(2);
>>>>>>> 56b77caa
                            unsafe {
                                *(stack.stack_push()) = formula_cell.tail();
                                *(stack.stack_push()) = work_to_noun(Nock3ComputeChild);
                            }
                        }
                        4 => {
<<<<<<< HEAD
=======
                            stack.frame_push(2);
>>>>>>> 56b77caa
                            unsafe {
                                *(stack.stack_push()) = formula_cell.tail();
                                *(stack.stack_push()) = work_to_noun(Nock4ComputeChild);
                            }
                        }
                        5 => {
                            if let Ok(arg_cell) = formula_cell.tail().as_cell() {
<<<<<<< HEAD
=======
                                stack.frame_push(3);
>>>>>>> 56b77caa
                                unsafe {
                                    *(stack.stack_push()) = arg_cell.tail();
                                    *(stack.stack_push()) = arg_cell.head();
                                    *(stack.stack_push()) = work_to_noun(Nock5ComputeLeftChild);
                                };
                            } else {
                                panic!("Argument for Nock 5 must be cell");
                            };
                        }
                        6 => {
                            if let Ok(arg_cell) = formula_cell.tail().as_cell() {
                                if let Ok(branch_cell) = arg_cell.tail().as_cell() {
<<<<<<< HEAD
=======
                                    stack.frame_push(4);
>>>>>>> 56b77caa
                                    unsafe {
                                        *(stack.stack_push()) = branch_cell.tail();
                                        *(stack.stack_push()) = branch_cell.head();
                                        *(stack.stack_push()) = arg_cell.head();
                                        *(stack.stack_push()) = work_to_noun(Nock6ComputeTest);
                                    }
                                } else {
                                    panic!("Argument tail for Nock 6 must be cell");
                                };
                            } else {
                                panic!("Argument for Nock 6 must be cell");
                            }
                        }
                        7 => {
                            if let Ok(arg_cell) = formula_cell.tail().as_cell() {
<<<<<<< HEAD
=======
                                stack.frame_push(3);
>>>>>>> 56b77caa
                                unsafe {
                                    *(stack.stack_push()) = arg_cell.tail();
                                    *(stack.stack_push()) = arg_cell.head();
                                    *(stack.stack_push()) = work_to_noun(Nock7ComputeSubject);
                                }
                            } else {
                                panic!("Argument for Nock 7 must be cell");
                            };
                        }
                        8 => {
                            if let Ok(arg_cell) = formula_cell.tail().as_cell() {
<<<<<<< HEAD
=======
                                stack.frame_push(3);
>>>>>>> 56b77caa
                                unsafe {
                                    *(stack.stack_push()) = arg_cell.tail();
                                    *(stack.stack_push()) = arg_cell.head();
                                    *(stack.stack_push()) =
                                        work_to_noun(Nock8ComputeSubject);
                                };
                            } else {
                                panic!("Argument for Nock 8 must be cell");
                            };
                        }
                        9 => {
                            if let Ok(arg_cell) = formula_cell.tail().as_cell() {
                                stack.frame_push(3);
                                unsafe {
                                    *(stack.stack_push()) = work_to_noun(Nock9ComputeCore);

                                    //TODO use lw stack
                                    *(stack.local_noun_pointer(1)) = arg_cell.head();
                                    *(stack.local_noun_pointer(2)) = arg_cell.tail();
                                };
                            } else {
                                panic!("Argument for Nock 9 must be cell");
                            };
                        }
                        10 => {
                            if let Ok(arg_cell) = formula_cell.tail().as_cell() {
                                if let Ok(patch_cell) = arg_cell.head().as_cell() {
<<<<<<< HEAD
=======
                                    stack.frame_push(4);
>>>>>>> 56b77caa
                                    unsafe {
                                        *(stack.stack_push()) = patch_cell.head();
                                        *(stack.stack_push()) = patch_cell.tail();
                                        *(stack.stack_push()) = arg_cell.tail();
                                        *(stack.stack_push()) = work_to_noun(Nock10ComputeTree);
                                    };
                                } else {
                                    panic!("Argument head for Nock 10 must be cell");
                                };
                            } else {
                                panic!("Argument for Nock 10 must be cell");
                            };
                        }
                        11 => {
                            if let Ok(arg_cell) = formula_cell.tail().as_cell() {
                                stack.frame_push(3);
                                unsafe {
                                    *(stack.stack_push()) =
                                        work_to_noun(if arg_cell.head().is_cell() {
                                            Nock11ComputeHint
                                        } else {
                                            Nock11ComputeResult
                                        });
                                    *(stack.local_noun_pointer(1)) = arg_cell.head();
                                    *(stack.local_noun_pointer(2)) = arg_cell.tail();
                                };
                            } else {
                                panic!("Argument for Nock 11 must be cell");
                            };
                        }
                        _ => {
                            panic!("Invalid opcode");
                        }
                    }
                } else {
                    panic!("Invalid opcode");
                }
            }
        }
    } else {
        panic!("Bad formula: atoms are not formulas: {}", formula);
    }
}

/** Note: axis must fit in a direct atom */
pub fn raw_slot(noun: Noun, axis: u64) -> Noun {
    slot(noun, DirectAtom::new(axis).unwrap().as_bitslice())
}

pub fn slot(mut noun: Noun, axis: &BitSlice<u64, Lsb0>) -> Noun {
    let mut cursor = if let Some(x) = axis.last_one() {
        x
    } else {
        panic!("0 is not allowed as an axis")
    };
    loop {
        if cursor == 0 {
            break;
        };
        cursor -= 1;
        if let Ok(cell) = noun.as_cell() {
            if axis[cursor] {
                noun = cell.tail();
            } else {
                noun = cell.head();
            }
        } else {
            panic!("Axis tried to descend through atom: {}", noun);
        };
    }
    noun
}

fn edit(
    stack: &mut NockStack,
    edit_axis: &BitSlice<u64, Lsb0>,
    patch: Noun,
    mut tree: Noun,
) -> Noun {
    let mut res = patch;
    let mut dest: *mut Noun = &mut res;
    let mut cursor = edit_axis
        .last_one()
        .expect("0 is not allowed as an edit axis");
    loop {
        if cursor == 0 {
            unsafe {
                *dest = patch;
            }
            break;
        };
        if let Ok(tree_cell) = tree.as_cell() {
            cursor -= 1;
            if edit_axis[cursor] {
                unsafe {
                    let (cell, cellmem) = Cell::new_raw_mut(stack);
                    *dest = cell.as_noun();
                    (*cellmem).head = tree_cell.head();
                    dest = &mut ((*cellmem).tail);
                }
                tree = tree_cell.tail();
            } else {
                unsafe {
                    let (cell, cellmem) = Cell::new_raw_mut(stack);
                    *dest = cell.as_noun();
                    (*cellmem).tail = tree_cell.tail();
                    dest = &mut ((*cellmem).head);
                }
                tree = tree_cell.head();
            }
        } else {
            panic!("Invalid axis for edit");
        };
    }
    res
}

pub fn inc(stack: &mut NockStack, atom: Atom) -> Atom {
    match atom.as_either() {
        Left(direct) => Atom::new(stack, direct.data() + 1),
        Right(indirect) => {
            let indirect_slice = indirect.as_bitslice();
            match indirect_slice.first_zero() {
                None => {
                    // all ones, make an indirect one word bigger
                    let (new_indirect, new_slice) =
                        unsafe { IndirectAtom::new_raw_mut_bitslice(stack, indirect.size() + 1) };
                    new_slice.set(indirect_slice.len(), true);
                    new_indirect.as_atom()
                }
                Some(first_zero) => {
                    let (new_indirect, new_slice) =
                        unsafe { IndirectAtom::new_raw_mut_bitslice(stack, indirect.size()) };
                    new_slice.set(first_zero, true);
                    new_slice[first_zero + 1..]
                        .copy_from_bitslice(&indirect_slice[first_zero + 1..]);
                    new_indirect.as_atom()
                }
            }
        }
    }
}

/** Match hints which apply before the formula is evaluated */
fn match_pre_hint(
    stack: &mut NockStack,
    newt: &mut Option<&mut Newt>,
    subject: Noun,
    cell: Cell,
    formula: Noun,
    cache: &Hamt<Noun>,
) -> Result<Noun, ()> {
    let direct = cell.head().as_direct()?;
    match direct.data() {
        // %sham hints are scaffolding until we have a real jet dashboard
        tas!(b"sham") => {
            let jet_formula = cell.tail().as_cell()?;
            let jet_name = jet_formula.tail();

            let jet = jets::get_jet(jet_name).ok_or(())?;
            if let Ok(mut jet_res) = jet(stack, subject) {
                // if in test mode, check that the jet returns the same result as the raw nock
                if jets::get_jet_test_mode(jet_name) {
                    let mut nock_res = interpret(stack, newt, subject, formula);
                    if unsafe { !unifying_equality(stack, &mut nock_res, &mut jet_res) } {
                        eprintln!(
                            "\rJet {} failed, raw: {}, jetted: {}",
                            jet_name, nock_res, jet_res
                        );
                        return Err(());
                    }
                }
                Ok(jet_res)
            } else {
                // Print jet errors and punt to Nock
                eprintln!("\rJet {} failed", jet_name);
                Err(())
            }
        }
        tas!(b"memo") => {
            let formula = unsafe { *stack.local_noun_pointer(2) };
            let mut key = Cell::new(stack, subject, formula).as_noun();
            if let Some(res) = cache.lookup(stack, &mut key) {
                Ok(res)
            } else {
                Err(())
            }
        }
        _ => Err(()),
    }
}

/** Match static hints and dynamic hints after they're evaluated */
fn match_post_hint(
    stack: &mut NockStack,
    newt: &mut Option<&mut Newt>,
    _subject: Noun,
    hint: Noun,
    res: Noun,
) -> Result<Noun, ()> {
    let direct = hint.as_cell()?.head().as_direct()?;
    match direct.data() {
        tas!(b"slog") => {
            let slog_cell = res.as_cell()?;
            let pri = slog_cell.head().as_direct()?.data();
            let tank = slog_cell.tail();
            if let Some(not) = newt {
                not.slog(stack, pri, tank);
            } else {
                println!("slog: {} {}", pri, tank);
            }
            Err(())
        }
        _ => Err(()),
    }
}

fn match_post_hinted(
    stack: &mut NockStack,
    subject: Noun,
    hint: Noun,
    res: Noun,
    cache: &mut Hamt<Noun>,
) -> Result<(), ()> {
    let direct = hint.as_cell()?.head().as_direct()?;
    match direct.data() {
        tas!(b"memo") => {
            let formula = unsafe { *stack.local_noun_pointer(2) };
            let mut key = Cell::new(stack, subject, formula).as_noun();
            *cache = cache.insert(stack, &mut key, res);
            Ok(())
        }
        _ => Err(()),
    }
}<|MERGE_RESOLUTION|>--- conflicted
+++ resolved
@@ -77,20 +77,16 @@
     formula: Noun,
 ) -> Noun {
     let mut res = unsafe { DirectAtom::new_unchecked(0).as_atom().as_noun() };
-<<<<<<< HEAD
-    stack.push(0);
-=======
-    stack.frame_push(1);
->>>>>>> 56b77caa
+    stack.frame_push(0);
     let mut cache = Hamt::<Noun>::new();
     unsafe {
-        *(stack.stack_push()) = work_to_noun(Done);
+        *(stack.push()) = work_to_noun(Done);
     }
     push_formula(stack, formula);
     assert_no_alloc(|| unsafe {
         loop {
-            let work = noun_to_work(*stack.stack_top());
-            stack.stack_pop::<Noun>();
+            let work = noun_to_work(*stack.top());
+            stack.pop::<Noun>();
             match work {
                 Done => {
                     stack.preserve(&mut cache);
@@ -99,85 +95,63 @@
                     break;
                 }
                 NockCellComputeHead => {
-                    let formula = *(stack.stack_top::<Noun>());
-                    stack.stack_pop::<Noun>();
-                    *(stack.stack_push()) = work_to_noun(NockCellComputeTail);
+                    let formula = *(stack.top::<Noun>());
+                    stack.pop::<Noun>();
+                    *(stack.push()) = work_to_noun(NockCellComputeTail);
                     push_formula(stack, formula);
                 }
                 NockCellComputeTail => {
-                    let formula = *(stack.stack_top::<Noun>());
-                    stack.stack_pop::<Noun>();
-                    *(stack.stack_push()) = res;
-                    *(stack.stack_push()) = work_to_noun(NockCellCons);
+                    let formula = *(stack.top::<Noun>());
+                    stack.pop::<Noun>();
+                    *(stack.push()) = res;
+                    *(stack.push()) = work_to_noun(NockCellCons);
                     push_formula(stack, formula);
                 }
                 NockCellCons => {
-                    let head = *(stack.stack_top::<Noun>());
-                    stack.stack_pop::<Noun>();
+                    let head = *(stack.top::<Noun>());
+                    stack.pop::<Noun>();
                     res = Cell::new(stack, head, res).as_noun();
-<<<<<<< HEAD
-=======
+                }
+                Nock0Axis => {
+                    if let Ok(atom) = (*(stack.top::<Noun>())).as_atom() {
+                        stack.pop::<Noun>();
+                        res = slot(subject, atom.as_bitslice());
+                    } else {
+                        panic!("Axis must be atom");
+                    };
+                }
+                Nock1Constant => {
+                    res = *stack.top();
+                    stack.pop::<Noun>();
+                }
+                Nock2ComputeSubject => {
+                    *(stack.push()) = work_to_noun(Nock2ComputeFormula);
+                    let formula = *stack.local_noun_pointer(1);
+                    push_formula(stack, formula);
+                }
+                Nock2ComputeFormula => {
+                    *(stack.push()) = work_to_noun(Nock2ComputeResult);
+                    *(stack.local_noun_pointer(1)) = res;
+                    let formula = *stack.local_noun_pointer(2);
+                    push_formula(stack, formula);
+                }
+                Nock2ComputeResult => {
+                    *(stack.push()) = work_to_noun(Nock2RestoreSubject);
+                    *(stack.local_noun_pointer(2)) = subject;
+                    subject = *(stack.local_noun_pointer(1));
+                    push_formula(stack, res);
+                }
+                Nock2RestoreSubject => {
+                    subject = *(stack.local_noun_pointer(2));
 
                     stack.preserve(&mut cache);
                     stack.preserve(&mut res);
                     stack.frame_pop();
->>>>>>> 56b77caa
-                }
-                Nock0Axis => {
-                    if let Ok(atom) = (*(stack.stack_top::<Noun>())).as_atom() {
-                        stack.stack_pop::<Noun>();
-                        res = slot(subject, atom.as_bitslice());
-<<<<<<< HEAD
-=======
-
-                        stack.preserve(&mut cache);
-                        stack.preserve(&mut res);
-                        stack.frame_pop();
->>>>>>> 56b77caa
-                    } else {
-                        panic!("Axis must be atom");
-                    };
-                }
-                Nock1Constant => {
-<<<<<<< HEAD
-                    res = *stack.stack_top();
-                    stack.stack_pop::<Noun>();
-=======
-                    res = *(stack.local_noun_pointer(1));
-
-                    stack.preserve(&mut cache);
-                    stack.preserve(&mut res);
-                    stack.frame_pop();
->>>>>>> 56b77caa
-                }
-                Nock2ComputeSubject => {
-                    *(stack.stack_push()) = work_to_noun(Nock2ComputeFormula);
-                    let formula = *stack.local_noun_pointer(1);
-                    push_formula(stack, formula);
-                }
-                Nock2ComputeFormula => {
-                    *(stack.stack_push()) = work_to_noun(Nock2ComputeResult);
-                    *(stack.local_noun_pointer(1)) = res;
-                    let formula = *stack.local_noun_pointer(2);
-                    push_formula(stack, formula);
-                }
-                Nock2ComputeResult => {
-                    *(stack.stack_push()) = work_to_noun(Nock2RestoreSubject);
-                    *(stack.local_noun_pointer(2)) = subject;
-                    subject = *(stack.local_noun_pointer(1));
-                    push_formula(stack, res);
-                }
-                Nock2RestoreSubject => {
-                    subject = *(stack.local_noun_pointer(2));
-
-                    stack.preserve(&mut cache);
-                    stack.preserve(&mut res);
-                    stack.frame_pop();
                 }
                 Nock3ComputeChild => {
-                    let formula = *(stack.stack_top::<Noun>());
-                    stack.stack_pop::<Noun>();
-                    *(stack.stack_push()) = work_to_noun(Nock3ComputeType);
+                    let formula = *(stack.top::<Noun>());
+                    stack.pop::<Noun>();
+                    *(stack.push()) = work_to_noun(Nock3ComputeType);
                     push_formula(stack, formula);
                 }
                 Nock3ComputeType => {
@@ -186,82 +160,61 @@
                     } else {
                         DirectAtom::new_unchecked(1).as_atom().as_noun()
                     };
-<<<<<<< HEAD
-=======
-
-                    stack.preserve(&mut cache);
-                    stack.preserve(&mut res);
-                    stack.frame_pop();
->>>>>>> 56b77caa
                 }
                 Nock4ComputeChild => {
-                    let formula = *(stack.stack_top::<Noun>());
-                    stack.stack_pop::<Noun>();
-                    *(stack.stack_push()) = work_to_noun(Nock4Increment);
+                    let formula = *(stack.top::<Noun>());
+                    stack.pop::<Noun>();
+                    *(stack.push()) = work_to_noun(Nock4Increment);
                     push_formula(stack, formula);
                 }
                 Nock4Increment => {
                     if let Ok(atom) = res.as_atom() {
                         res = inc(stack, atom).as_noun();
-<<<<<<< HEAD
-=======
-
-                        stack.preserve(&mut cache);
-                        stack.preserve(&mut res);
-                        stack.frame_pop();
->>>>>>> 56b77caa
                     } else {
                         panic!("Cannot increment (Nock 4) a cell");
                     };
                 }
                 Nock5ComputeLeftChild => {
-                    let formula = *(stack.stack_top::<Noun>());
-                    stack.stack_pop::<Noun>();
-                    *(stack.stack_push()) = work_to_noun(Nock5ComputeRightChild);
+                    let formula = *(stack.top::<Noun>());
+                    stack.pop::<Noun>();
+                    *(stack.push()) = work_to_noun(Nock5ComputeRightChild);
                     push_formula(stack, formula);
                 }
                 Nock5ComputeRightChild => {
-                    let formula = *(stack.stack_top::<Noun>());
-                    stack.stack_pop::<Noun>();
-                    *(stack.stack_push()) = res;
-                    *(stack.stack_push()) = work_to_noun(Nock5TestEquals);
+                    let formula = *(stack.top::<Noun>());
+                    stack.pop::<Noun>();
+                    *(stack.push()) = res;
+                    *(stack.push()) = work_to_noun(Nock5TestEquals);
                     push_formula(stack, formula);
                 }
                 Nock5TestEquals => {
-                    let saved_value_ptr = stack.stack_top::<Noun>();
+                    let saved_value_ptr = stack.top::<Noun>();
                     res = if unifying_equality(stack, &mut res, saved_value_ptr) {
                         DirectAtom::new_unchecked(0).as_atom().as_noun()
                     } else {
                         DirectAtom::new_unchecked(1).as_atom().as_noun()
                     };
-<<<<<<< HEAD
-                    stack.stack_pop::<Noun>();
-=======
-
-                    stack.preserve(&mut cache);
-                    stack.preserve(&mut res);
-                    stack.frame_pop();
->>>>>>> 56b77caa
+                    stack.pop::<Noun>();
                 }
                 Nock6ComputeTest => {
-                    let formula = *(stack.stack_top::<Noun>());
-                    stack.stack_pop::<Noun>();
-                    *(stack.stack_push()) = work_to_noun(Nock6ComputeBranch);
+                    let formula = *(stack.top::<Noun>());
+                    stack.pop::<Noun>();
+                    *(stack.push()) = work_to_noun(Nock6ComputeBranch);
                     push_formula(stack, formula);
                 }
                 Nock6ComputeBranch => {
                     if let Left(direct) = res.as_either_direct_allocated() {
                         if direct.data() == 0 {
-                            let formula = *(stack.stack_top::<Noun>());
-                            stack.stack_pop::<Noun>();
-                            stack.stack_pop::<Noun>();
-                            *(stack.stack_push()) = work_to_noun(Nock6Done);
+                            let formula = *(stack.top::<Noun>());
+                            stack.pop::<Noun>();
+                            stack.pop::<Noun>();
+                            *(stack.push()) = work_to_noun(Nock6Done);
                             push_formula(stack, formula);
                         } else if direct.data() == 1 {
-                            stack.stack_pop::<Noun>();
-                            let formula = *(stack.stack_top::<Noun>());
-                            stack.stack_pop::<Noun>();
-                            *(stack.stack_push()) = work_to_noun(Nock6Done);
+                            stack.pop::<Noun>();
+                            let formula = *(stack.top::<Noun>());
+                            stack.pop::<Noun>();
+                            *(stack.push()) = work_to_noun(Nock6Done);
                             push_formula(stack, formula);
                         } else {
                             panic!("Test branch of Nock 6 must return 0 or 1");
@@ -271,119 +224,89 @@
                     }
                 }
                 Nock6Done => {
-<<<<<<< HEAD
                     //TODO remove this
-=======
+                }
+                Nock7ComputeSubject => {
+                    let formula = *(stack.top::<Noun>());
+                    stack.pop::<Noun>();
+                    *(stack.push()) = work_to_noun(Nock7ComputeResult);
+                    push_formula(stack, formula);
+                }
+                Nock7ComputeResult => {
+                    let formula = *(stack.top::<Noun>());
+                    stack.pop::<Noun>();
+                    *(stack.push()) = subject;
+                    *(stack.push()) = work_to_noun(Nock7RestoreSubject);
+                    subject = res;
+                    push_formula(stack, formula);
+                }
+                Nock7RestoreSubject => {
+                    subject = *(stack.top::<Noun>());
+                    stack.pop::<Noun>();
+                }
+                Nock8ComputeSubject => {
+                    let formula = *(stack.top::<Noun>());
+                    stack.pop::<Noun>();
+                    *(stack.push()) = work_to_noun(Nock8ComputeResult);
+                    push_formula(stack, formula);
+                }
+                Nock8ComputeResult => {
+                    let formula = *(stack.top::<Noun>());
+                    stack.pop::<Noun>();
+                    *(stack.push()) = subject;
+                    *(stack.push()) = work_to_noun(Nock8RestoreSubject);
+                    subject = Cell::new(stack, res, subject).as_noun();
+                    push_formula(stack, formula);
+                }
+                //TODO do I actually need this anymore?
+                Nock8RestoreSubject => {
+                    subject = *(stack.top::<Noun>());
+                    stack.pop::<Noun>();
+                }
+                Nock9ComputeCore => {
+                    *(stack.push()) = work_to_noun(Nock9ComputeResult);
+                    let formula = *stack.local_noun_pointer(2);
+                    push_formula(stack, formula);
+                }
+                Nock9ComputeResult => {
+                    if let Ok(formula_axis) = (*(stack.local_noun_pointer(1))).as_atom() {
+                        *(stack.push()) = work_to_noun(Nock9RestoreSubject);
+                        *(stack.local_noun_pointer(2)) = subject;
+                        subject = res;
+                        push_formula(stack, slot(subject, formula_axis.as_bitslice()));
+                    } else {
+                        panic!("Axis into core must be atom");
+                    }
+                }
+                Nock9RestoreSubject => {
+                    subject = *(stack.local_noun_pointer(2));
 
                     stack.preserve(&mut cache);
                     stack.preserve(&mut res);
                     stack.frame_pop();
->>>>>>> 56b77caa
-                }
-                Nock7ComputeSubject => {
-                    let formula = *(stack.stack_top::<Noun>());
-                    stack.stack_pop::<Noun>();
-                    *(stack.stack_push()) = work_to_noun(Nock7ComputeResult);
-                    push_formula(stack, formula);
-                }
-                Nock7ComputeResult => {
-                    let formula = *(stack.stack_top::<Noun>());
-                    stack.stack_pop::<Noun>();
-                    *(stack.stack_push()) = subject;
-                    *(stack.stack_push()) = work_to_noun(Nock7RestoreSubject);
-                    subject = res;
-                    push_formula(stack, formula);
-                }
-                Nock7RestoreSubject => {
-<<<<<<< HEAD
-                    subject = *(stack.stack_top::<Noun>());
-                    stack.stack_pop::<Noun>();
-=======
-                    subject = *(stack.local_noun_pointer(1));
-
-                    stack.preserve(&mut cache);
-                    stack.preserve(&mut res);
-                    stack.frame_pop();
->>>>>>> 56b77caa
-                }
-                Nock8ComputeSubject => {
-                    let formula = *(stack.stack_top::<Noun>());
-                    stack.stack_pop::<Noun>();
-                    *(stack.stack_push()) = work_to_noun(Nock8ComputeResult);
-                    push_formula(stack, formula);
-                }
-                Nock8ComputeResult => {
-                    let formula = *(stack.stack_top::<Noun>());
-                    stack.stack_pop::<Noun>();
-                    *(stack.stack_push()) = subject;
-                    *(stack.stack_push()) = work_to_noun(Nock8RestoreSubject);
-                    subject = Cell::new(stack, res, subject).as_noun();
-                    push_formula(stack, formula);
-                }
-                //TODO do I actually need this anymore?
-                Nock8RestoreSubject => {
-<<<<<<< HEAD
-                    subject = *(stack.stack_top::<Noun>());
-                    stack.stack_pop::<Noun>();
-=======
-                    subject = *(stack.local_noun_pointer(1));
-
-                    stack.preserve(&mut cache);
-                    stack.preserve(&mut res);
-                    stack.frame_pop();
->>>>>>> 56b77caa
-                }
-                Nock9ComputeCore => {
-                    *(stack.stack_push()) = work_to_noun(Nock9ComputeResult);
-                    let formula = *stack.local_noun_pointer(2);
-                    push_formula(stack, formula);
-                }
-                Nock9ComputeResult => {
-                    if let Ok(formula_axis) = (*(stack.local_noun_pointer(1))).as_atom() {
-                        *(stack.stack_push()) = work_to_noun(Nock9RestoreSubject);
-                        *(stack.local_noun_pointer(2)) = subject;
-                        subject = res;
-                        push_formula(stack, slot(subject, formula_axis.as_bitslice()));
-                    } else {
-                        panic!("Axis into core must be atom");
-                    }
-                }
-                Nock9RestoreSubject => {
-                    subject = *(stack.local_noun_pointer(2));
-
-                    stack.preserve(&mut cache);
-                    stack.preserve(&mut res);
-                    stack.frame_pop();
                 }
                 Nock10ComputeTree => {
-                    let formula = *(stack.stack_top::<Noun>());
-                    stack.stack_pop::<Noun>();
-                    *(stack.stack_push()) = work_to_noun(Nock10ComputePatch);
+                    let formula = *(stack.top::<Noun>());
+                    stack.pop::<Noun>();
+                    *(stack.push()) = work_to_noun(Nock10ComputePatch);
                     push_formula(stack, formula);
                 }
                 Nock10ComputePatch => {
-                    let formula = *(stack.stack_top::<Noun>());
-                    stack.stack_pop::<Noun>();
-                    let axis = *(stack.stack_top::<Noun>());
-                    stack.stack_pop::<Noun>();
-                    *(stack.stack_push::<Noun>()) = res;
-                    *(stack.stack_push::<Noun>()) = axis;
-                    *(stack.stack_push::<Noun>()) = work_to_noun(Nock10Edit);
+                    let formula = *(stack.top::<Noun>());
+                    stack.pop::<Noun>();
+                    let axis = *(stack.top::<Noun>());
+                    stack.pop::<Noun>();
+                    *(stack.push::<Noun>()) = res;
+                    *(stack.push::<Noun>()) = axis;
+                    *(stack.push::<Noun>()) = work_to_noun(Nock10Edit);
                     push_formula(stack, formula);
                 }
                 Nock10Edit => {
-                    if let Ok(edit_axis) = (*stack.stack_top::<Noun>()).as_atom() {
-                        stack.stack_pop::<Noun>();
-                        let tree = *stack.stack_top::<Noun>();
-                        stack.stack_pop::<Noun>();
+                    if let Ok(edit_axis) = (*stack.top::<Noun>()).as_atom() {
+                        stack.pop::<Noun>();
+                        let tree = *stack.top::<Noun>();
+                        stack.pop::<Noun>();
                         res = edit(stack, edit_axis.as_bitslice(), res, tree);
-<<<<<<< HEAD
-=======
-
-                        stack.preserve(&mut cache);
-                        stack.preserve(&mut res);
-                        stack.frame_pop();
->>>>>>> 56b77caa
                     } else {
                         panic!("Axis into tree must be atom");
                     }
@@ -401,7 +324,7 @@
                             stack.preserve(&mut res);
                             stack.frame_pop();
                         } else {
-                            *(stack.stack_push()) = work_to_noun(Nock11ComputeResult);
+                            *(stack.push()) = work_to_noun(Nock11ComputeResult);
                             push_formula(stack, hint_cell.tail());
                         }
                     } else {
@@ -417,7 +340,7 @@
                         stack.preserve(&mut res);
                         stack.frame_pop();
                     } else {
-                        *(stack.stack_push()) = work_to_noun(Nock11Done);
+                        *(stack.push()) = work_to_noun(Nock11Done);
                         let formula = *stack.local_noun_pointer(2);
                         push_formula(stack, formula);
                     }
@@ -441,44 +364,32 @@
         // Formula
         match formula_cell.head().as_either_atom_cell() {
             Right(_cell) => {
-<<<<<<< HEAD
-=======
-                stack.frame_push(3);
->>>>>>> 56b77caa
                 unsafe {
-                    *(stack.stack_push()) = formula_cell.tail();
-                    *(stack.stack_push()) = formula_cell.head();
-                    *(stack.stack_push()) = work_to_noun(NockCellComputeHead);
+                    *(stack.push()) = formula_cell.tail();
+                    *(stack.push()) = formula_cell.head();
+                    *(stack.push()) = work_to_noun(NockCellComputeHead);
                 }
             }
             Left(atom) => {
                 if let Ok(direct) = atom.as_direct() {
                     match direct.data() {
                         0 => {
-<<<<<<< HEAD
-=======
-                            stack.frame_push(2);
->>>>>>> 56b77caa
                             unsafe {
-                                *(stack.stack_push()) = formula_cell.tail();
-                                *(stack.stack_push()) = work_to_noun(Nock0Axis);
+                                *(stack.push()) = formula_cell.tail();
+                                *(stack.push()) = work_to_noun(Nock0Axis);
                             }
                         }
                         1 => {
-<<<<<<< HEAD
-=======
-                            stack.frame_push(2);
->>>>>>> 56b77caa
                             unsafe {
-                                *(stack.stack_push()) = formula_cell.tail();
-                                *(stack.stack_push()) = work_to_noun(Nock1Constant);
+                                *(stack.push()) = formula_cell.tail();
+                                *(stack.push()) = work_to_noun(Nock1Constant);
                             };
                         }
                         2 => {
                             if let Ok(arg_cell) = formula_cell.tail().as_cell() {
                                 stack.frame_push(3);
                                 unsafe {
-                                    *(stack.stack_push()) =
+                                    *(stack.push()) =
                                         work_to_noun(Nock2ComputeSubject);
 
                                     //TODO use lw stack
@@ -490,35 +401,23 @@
                             };
                         }
                         3 => {
-<<<<<<< HEAD
-=======
-                            stack.frame_push(2);
->>>>>>> 56b77caa
                             unsafe {
-                                *(stack.stack_push()) = formula_cell.tail();
-                                *(stack.stack_push()) = work_to_noun(Nock3ComputeChild);
+                                *(stack.push()) = formula_cell.tail();
+                                *(stack.push()) = work_to_noun(Nock3ComputeChild);
                             }
                         }
                         4 => {
-<<<<<<< HEAD
-=======
-                            stack.frame_push(2);
->>>>>>> 56b77caa
                             unsafe {
-                                *(stack.stack_push()) = formula_cell.tail();
-                                *(stack.stack_push()) = work_to_noun(Nock4ComputeChild);
+                                *(stack.push()) = formula_cell.tail();
+                                *(stack.push()) = work_to_noun(Nock4ComputeChild);
                             }
                         }
                         5 => {
                             if let Ok(arg_cell) = formula_cell.tail().as_cell() {
-<<<<<<< HEAD
-=======
-                                stack.frame_push(3);
->>>>>>> 56b77caa
                                 unsafe {
-                                    *(stack.stack_push()) = arg_cell.tail();
-                                    *(stack.stack_push()) = arg_cell.head();
-                                    *(stack.stack_push()) = work_to_noun(Nock5ComputeLeftChild);
+                                    *(stack.push()) = arg_cell.tail();
+                                    *(stack.push()) = arg_cell.head();
+                                    *(stack.push()) = work_to_noun(Nock5ComputeLeftChild);
                                 };
                             } else {
                                 panic!("Argument for Nock 5 must be cell");
@@ -527,15 +426,11 @@
                         6 => {
                             if let Ok(arg_cell) = formula_cell.tail().as_cell() {
                                 if let Ok(branch_cell) = arg_cell.tail().as_cell() {
-<<<<<<< HEAD
-=======
-                                    stack.frame_push(4);
->>>>>>> 56b77caa
                                     unsafe {
-                                        *(stack.stack_push()) = branch_cell.tail();
-                                        *(stack.stack_push()) = branch_cell.head();
-                                        *(stack.stack_push()) = arg_cell.head();
-                                        *(stack.stack_push()) = work_to_noun(Nock6ComputeTest);
+                                        *(stack.push()) = branch_cell.tail();
+                                        *(stack.push()) = branch_cell.head();
+                                        *(stack.push()) = arg_cell.head();
+                                        *(stack.push()) = work_to_noun(Nock6ComputeTest);
                                     }
                                 } else {
                                     panic!("Argument tail for Nock 6 must be cell");
@@ -546,14 +441,10 @@
                         }
                         7 => {
                             if let Ok(arg_cell) = formula_cell.tail().as_cell() {
-<<<<<<< HEAD
-=======
-                                stack.frame_push(3);
->>>>>>> 56b77caa
                                 unsafe {
-                                    *(stack.stack_push()) = arg_cell.tail();
-                                    *(stack.stack_push()) = arg_cell.head();
-                                    *(stack.stack_push()) = work_to_noun(Nock7ComputeSubject);
+                                    *(stack.push()) = arg_cell.tail();
+                                    *(stack.push()) = arg_cell.head();
+                                    *(stack.push()) = work_to_noun(Nock7ComputeSubject);
                                 }
                             } else {
                                 panic!("Argument for Nock 7 must be cell");
@@ -561,14 +452,10 @@
                         }
                         8 => {
                             if let Ok(arg_cell) = formula_cell.tail().as_cell() {
-<<<<<<< HEAD
-=======
-                                stack.frame_push(3);
->>>>>>> 56b77caa
                                 unsafe {
-                                    *(stack.stack_push()) = arg_cell.tail();
-                                    *(stack.stack_push()) = arg_cell.head();
-                                    *(stack.stack_push()) =
+                                    *(stack.push()) = arg_cell.tail();
+                                    *(stack.push()) = arg_cell.head();
+                                    *(stack.push()) =
                                         work_to_noun(Nock8ComputeSubject);
                                 };
                             } else {
@@ -579,7 +466,7 @@
                             if let Ok(arg_cell) = formula_cell.tail().as_cell() {
                                 stack.frame_push(3);
                                 unsafe {
-                                    *(stack.stack_push()) = work_to_noun(Nock9ComputeCore);
+                                    *(stack.push()) = work_to_noun(Nock9ComputeCore);
 
                                     //TODO use lw stack
                                     *(stack.local_noun_pointer(1)) = arg_cell.head();
@@ -592,15 +479,11 @@
                         10 => {
                             if let Ok(arg_cell) = formula_cell.tail().as_cell() {
                                 if let Ok(patch_cell) = arg_cell.head().as_cell() {
-<<<<<<< HEAD
-=======
-                                    stack.frame_push(4);
->>>>>>> 56b77caa
                                     unsafe {
-                                        *(stack.stack_push()) = patch_cell.head();
-                                        *(stack.stack_push()) = patch_cell.tail();
-                                        *(stack.stack_push()) = arg_cell.tail();
-                                        *(stack.stack_push()) = work_to_noun(Nock10ComputeTree);
+                                        *(stack.push()) = patch_cell.head();
+                                        *(stack.push()) = patch_cell.tail();
+                                        *(stack.push()) = arg_cell.tail();
+                                        *(stack.push()) = work_to_noun(Nock10ComputeTree);
                                     };
                                 } else {
                                     panic!("Argument head for Nock 10 must be cell");
@@ -613,7 +496,7 @@
                             if let Ok(arg_cell) = formula_cell.tail().as_cell() {
                                 stack.frame_push(3);
                                 unsafe {
-                                    *(stack.stack_push()) =
+                                    *(stack.push()) =
                                         work_to_noun(if arg_cell.head().is_cell() {
                                             Nock11ComputeHint
                                         } else {
