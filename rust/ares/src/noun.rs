--- conflicted
+++ resolved
@@ -440,11 +440,7 @@
     pub unsafe fn new_raw_mut_bytearray<'a, const N: usize, A: NounAllocator>(
         allocator: &mut A,
     ) -> (Self, &'a mut [u8; N]) {
-<<<<<<< HEAD
-        let word_size = (std::mem::size_of::<[u8; N]>() + 7) << 3;
-=======
         let word_size = (std::mem::size_of::<[u8; N]>() + 7) >> 3;
->>>>>>> 73720958
         let (noun, ptr) = Self::new_raw_mut_zeroed(allocator, word_size);
         (noun, &mut *(ptr as *mut [u8; N]))
     }
