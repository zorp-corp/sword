--- conflicted
+++ resolved
@@ -11,23 +11,16 @@
 use crate::mug::*;
 use crate::newt::Newt;
 use crate::noun::{Atom, Cell, DirectAtom, Noun, Slots, D, T};
-<<<<<<< HEAD
 use crate::persist::pma_meta_set;
 use crate::persist::{pma_meta_get, pma_open, pma_sync, Persist};
-=======
->>>>>>> 7954758e
 use crate::trace::*;
 use ares_macros::tas;
 use signal_hook;
 use signal_hook::consts::SIGINT;
 use std::fs::create_dir_all;
 use std::io;
-<<<<<<< HEAD
 use std::mem::size_of;
 use std::path::PathBuf;
-=======
-use std::path::{Path, PathBuf};
->>>>>>> 7954758e
 use std::result::Result;
 use std::sync::atomic::{AtomicBool, Ordering};
 use std::sync::Arc;
@@ -97,7 +90,6 @@
 }
 
 impl Context {
-<<<<<<< HEAD
     pub fn load(
         snap_path: PathBuf,
         trace_info: Option<TraceInfo>,
@@ -130,19 +122,9 @@
                 (*snapshot_mem_ptr).cold = self.nock_context.cold;
                 snapshot_mem_ptr
             });
-=======
-    pub fn new(
-        _snap_path: &Path,
-        trace_info: Option<TraceInfo>,
-        constant_hot_state: &[HotEntry],
-    ) -> Self {
-        // TODO: switch to Pma when ready
-        let mut stack = NockStack::new(512 << 10 << 10, 0);
->>>>>>> 7954758e
 
             let handle = snapshot.save_to_pma(&mut self.nock_context.stack);
 
-<<<<<<< HEAD
             self.epoch = (*snapshot.0).epoch;
             self.arvo = (*snapshot.0).arvo;
             self.event_num = (*snapshot.0).event_num;
@@ -180,9 +162,6 @@
 
         let mut hot = Hot::init(&mut stack, constant_hot_state);
         let warm = Warm::init(&mut stack, &mut cold, &mut hot);
-=======
-        let (epoch, event_num, arvo) = (0, 0, D(0));
->>>>>>> 7954758e
         let mug = mug_u32(&mut stack, arvo);
 
         let nock_context = interpreter::Context {
@@ -218,7 +197,6 @@
         //  XX: assert event numbers are continuous
         self.arvo = new_arvo;
         self.event_num = new_event_num;
-<<<<<<< HEAD
         self.save();
 
         self.nock_context.cache = Hamt::new(&mut self.nock_context.stack);
@@ -236,23 +214,9 @@
     /// [event_update] and invocation of this function
     pub unsafe fn preserve_event_update_leftovers(&mut self) {
         let stack = &mut self.nock_context.stack;
-        stack.preserve(&mut self.arvo);
-        stack.preserve(&mut self.nock_context.cold);
         stack.preserve(&mut self.nock_context.warm);
         stack.preserve(&mut self.nock_context.hot);
         stack.flip_top_frame(0);
-=======
-        self.mug = mug_u32(&mut self.nock_context.stack, self.arvo);
-    }
-
-    //
-    // Snapshot functions
-    //
-
-    pub fn sync(&mut self) {
-        // TODO actually sync
-        eprintln!("serf: TODO sync");
->>>>>>> 7954758e
     }
 
     //
@@ -395,12 +359,7 @@
                     }
                     tas!(b"save") => {
                         // XX what is eve for?
-<<<<<<< HEAD
                         pma_sync();
-=======
-                        eprintln!("\r %save");
-                        context.sync();
->>>>>>> 7954758e
                     }
                     tas!(b"meld") => eprintln!("\r %meld: not implemented"),
                     tas!(b"pack") => eprintln!("\r %pack: not implemented"),
@@ -545,6 +504,7 @@
     let mut eve = context.event_num;
     while let Ok(cell) = lit.as_cell() {
         let ovo = cell.head();
+        lit = cell.tail();
         let trace_name = if context.nock_context.trace_info.is_some() {
             Some(format!("play [{}]", eve))
         } else {
@@ -561,6 +521,7 @@
 
                 unsafe {
                     context.event_update(eve, arvo);
+                    context.nock_context.stack.preserve(&mut lit);
                     context.preserve_event_update_leftovers();
                 }
             }
@@ -568,7 +529,6 @@
                 return context.play_bail(goof);
             }
         }
-        lit = cell.tail();
     }
     context.play_done();
 }
