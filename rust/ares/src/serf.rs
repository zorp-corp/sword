<<<<<<< HEAD
use crate::interpreter::{interpret, raw_slot};
use crate::jets::cold::Cold;
use crate::jets::hot::Hot;
use crate::jets::warm::Warm;
=======
use crate::hamt::Hamt;
use crate::interpreter;
use crate::interpreter::{inc, interpret, Tone};
use crate::jets::nock::util::mook;
use crate::jets::text::util::lent;
>>>>>>> 1f4113da
use crate::mem::NockStack;
use crate::mug::mug_u32;
use crate::newt::Newt;
use crate::noun::{Cell, Noun, Slots, D, T};
use crate::snapshot::double_jam::DoubleJam;
use crate::snapshot::Snapshot;
use ares_macros::tas;
use signal_hook;
use signal_hook::consts::SIGINT;
use std::fs::create_dir_all;
use std::io;
use std::path::PathBuf;
use std::result::Result;
use std::sync::atomic::{AtomicBool, Ordering};
use std::sync::Arc;

crate::gdb!();

struct Context {
    epoch: u64,
    event_num: u64,
    snapshot: DoubleJam,
    arvo: Noun,
    mug: u32,
    stack: NockStack,
    newt: Newt,
    cache: Hamt<Noun>,
    //  XX: persistent memo cache
}

impl Context {
    pub fn new(snap_path: &PathBuf) -> Self {
        // TODO: switch to Pma when ready
        // let snap = &mut snapshot::pma::Pma::new(snap_path);
        let mut snapshot = DoubleJam::new(snap_path);
        let mut stack = NockStack::new(256 << 10 << 10, 0);
        let newt = Newt::new();
        let cache = Hamt::<Noun>::new();

        let (epoch, event_num, arvo) = snapshot.load(&mut stack).unwrap_or((0, 0, D(0)));
        let mug = mug_u32(&mut stack, arvo);

        Context {
            epoch,
            event_num,
            snapshot,
            arvo,
            mug,
            stack,
            newt,
            cache,
        }
    }

    //
    // Getters
    //

    pub fn epoch(&self) -> u64 {
        self.epoch
    }

    pub fn event_num(&self) -> u64 {
        self.event_num
    }

    pub fn arvo(&self) -> Noun {
        self.arvo
    }

    pub fn stack_as_mut(&mut self) -> &mut NockStack {
        &mut self.stack
    }

    pub fn for_interpreter(&mut self) -> interpreter::Context {
        self.cache = Hamt::<Noun>::new();

        interpreter::Context {
            stack: &mut self.stack,
            newt: Some(&mut self.newt),
            cache: &mut self.cache,
        }
    }

    //
    // Setters
    //

    pub fn event_update(&mut self, new_event_num: u64, new_arvo: Noun) {
        //  XX: assert event numbers are continuous
        self.arvo = new_arvo;
        self.event_num = new_event_num;
        self.snapshot.save(&mut self.stack, &mut self.arvo);
        self.mug = mug_u32(&mut self.stack, self.arvo);
    }

    //
    // Snapshot functions
    //

    pub fn sync(&mut self) {
        self.snapshot
            .sync(&mut self.stack, self.epoch, self.event_num);
    }

    //
    // Newt functions
    //

    pub fn next(&mut self) -> Option<Noun> {
        self.newt.next(&mut self.stack)
    }

    pub fn ripe(&mut self) {
        self.newt
            .ripe(&mut self.stack, self.event_num, self.mug as u64);
    }

    pub fn live(&mut self) {
        self.newt.live(&mut self.stack);
    }

    pub fn peek_done(&mut self, dat: Noun) {
        self.newt.peek_done(&mut self.stack, dat);
    }

    pub fn play_done(&mut self) {
        self.newt.play_done(&mut self.stack, self.mug as u64);
    }

    pub fn play_bail(&mut self, dud: Noun) {
        self.newt
            .play_bail(&mut self.stack, self.event_num, self.mug as u64, dud);
    }

    pub fn work_done(&mut self, fec: Noun) {
        self.newt
            .work_done(&mut self.stack, self.event_num, self.mug as u64, fec);
    }

    pub fn work_swap(&mut self, job: Noun, fec: Noun) {
        self.newt
            .work_swap(&mut self.stack, self.event_num, self.mug as u64, job, fec);
    }

    pub fn work_bail(&mut self, lud: Noun) {
        self.newt.work_bail(&mut self.stack, lud);
    }
}

#[allow(dead_code)]
const LOAD_AXIS: u64 = 4;
const PEEK_AXIS: u64 = 22;
const POKE_AXIS: u64 = 23;
#[allow(dead_code)]
const WISH_AXIS: u64 = 10;

// Necessary because Arc::new is not const
lazy_static! {
    pub static ref TERMINATOR: Arc<AtomicBool> = Arc::new(AtomicBool::new(false));
}

/**
 * This is suitable for talking to the king process.  To test, change the arg_c[0] line in
 * u3_lord_init in vere to point at this binary and start vere like normal.
 */
pub fn serf() -> io::Result<()> {
    // Register SIGINT signal hook to set flag first time, shutdown second time
    signal_hook::flag::register_conditional_shutdown(SIGINT, 1, Arc::clone(&TERMINATOR))?;
    signal_hook::flag::register(SIGINT, Arc::clone(&TERMINATOR))?;

    let snap_path_string = std::env::args()
        .nth(2)
        .ok_or(io::Error::new(io::ErrorKind::Other, "no pier path"))?;
    let mut snap_path = PathBuf::from(snap_path_string);
    snap_path.push(".urb");
    snap_path.push("chk");
    create_dir_all(&snap_path)?;
<<<<<<< HEAD
    // TODO: switch to Pma when ready
    // let snap = &mut snapshot::pma::Pma::new(snap_path);
    let snap = &mut snapshot::double_jam::DoubleJam::new(snap_path);

    let stack = &mut NockStack::new(96 << 10 << 10, 0);
    let mut cold = Cold::new(stack);
    let mut warm = Warm::new();
    let hot = Hot::init(stack);
    let newt = &mut Newt::new();

    let (_epoch, mut event_number, mut arvo) = snap.load(stack).unwrap_or((0, 0, D(0)));
    let mug = mug_u32(stack, arvo);
=======
>>>>>>> 1f4113da

    let mut context = Context::new(&snap_path);
    context.ripe();

    // Can't use for loop because it borrows newt
    while let Some(writ) = context.next() {
        //  XX: probably want to bookend this logic frame_push / frame_pop
        //      preserve jet state and persistent cache, lose everything else
        let tag = slot(writ, 2)?.as_direct().unwrap();
        match tag.data() {
            tas!(b"live") => {
                let inner = slot(writ, 6)?.as_direct().unwrap();
                match inner.data() {
                    tas!(b"cram") => eprintln!("cram"),
                    tas!(b"exit") => eprintln!("exit"),
                    tas!(b"save") => {
                        // XX what is eve for?
                        eprintln!("save");
                        context.sync();
                    }
                    tas!(b"meld") => eprintln!("meld"),
                    tas!(b"pack") => eprintln!("pack"),
                    _ => eprintln!("unknown live"),
                }
                context.live();
            }
            tas!(b"peek") => {
<<<<<<< HEAD
                let sam = raw_slot(writ, 7);
                let res = slam(stack, newt, &mut cold, &mut warm, hot, arvo, PEEK_AXIS, sam);
                newt.peek_done(stack, res);
=======
                let sam = slot(writ, 7)?;
                let res =
                    slam(&mut context, PEEK_AXIS, sam).expect("peek error handling unimplemented");
                context.peek_done(res);
>>>>>>> 1f4113da
            }
            tas!(b"play") => {
                let lit = slot(writ, 7)?;
                if context.epoch() == 0 && context.event_num() == 0 {
                    // apply lifecycle to first batch
<<<<<<< HEAD
                    let lit = raw_slot(writ, 7);
                    let sub = T(stack, &[D(0), D(3)]);
                    let lyf = T(stack, &[D(2), sub, D(0), D(2)]);
                    let gat =
                        interpret(stack, &mut Some(newt), &mut cold, &mut warm, hot, lit, lyf);
                    arvo = raw_slot(gat, 7);
                    false
=======
                    play_life(&mut context, lit);
>>>>>>> 1f4113da
                } else {
                    play_list(&mut context, lit);
                };
<<<<<<< HEAD

                // do we need to assert something here?
                // event_number = raw_slot(writ, 6).as_direct().unwrap().data();

                let mut lit = raw_slot(writ, 7);
                while let Ok(cell) = lit.as_cell() {
                    if run {
                        let ovo = cell.head();
                        let res =
                            slam(stack, newt, &mut cold, &mut warm, hot, arvo, POKE_AXIS, ovo)
                                .as_cell()
                                .unwrap();
                        arvo = res.tail();
                    }
                    event_number += 1;
                    lit = cell.tail();
                }

                snap.save(stack, &mut arvo);
                newt.play_done(stack, 0);
            }
            tas!(b"work") => {
                let ovo = raw_slot(writ, 7);
                let res = slam(stack, newt, &mut cold, &mut warm, hot, arvo, POKE_AXIS, ovo)
                    .as_cell()
                    .unwrap();
                let fec = res.head();
                arvo = res.tail();
                snap.save(stack, &mut arvo);

                event_number += 1;

                newt.work_done(stack, event_number, 0, fec);
=======
            }
            tas!(b"work") => {
                //  XX: what is in slot 6? it's mil_w in Vere Serf
                let job = slot(writ, 7)?;
                work(&mut context, job);
>>>>>>> 1f4113da
            }
            _ => panic!("got message with unknown tag {}", tag),
        };

        clear_interrupt();
    }

    Ok(())
}

<<<<<<< HEAD
#[allow(clippy::too_many_arguments)]
pub fn slam(
    stack: &mut NockStack,
    newt: &mut Newt,
    cold: &mut Cold,
    warm: &mut Warm,
    hot: Hot,
    core: Noun,
    axis: u64,
    ovo: Noun,
) -> Noun {
    let pul = T(stack, &[D(9), D(axis), D(0), D(2)]);
    let sam = T(stack, &[D(6), D(0), D(7)]);
    let fol = T(stack, &[D(8), pul, D(9), D(2), D(10), sam, D(0), D(2)]);
    let sub = T(stack, &[core, ovo]);
    interpret(stack, &mut Some(newt), cold, warm, hot, sub, fol)
=======
fn burn(context: &mut Context, subject: Noun, formula: Noun) -> Result<Noun, Tone> {
    let burn_context = &mut context.for_interpreter();
    interpret(burn_context, subject, formula)
}

fn slam(context: &mut Context, axis: u64, ovo: Noun) -> Result<Noun, Tone> {
    let arvo = context.arvo();
    let pul = T(context.stack_as_mut(), &[D(9), D(axis), D(0), D(2)]);
    let sam = T(context.stack_as_mut(), &[D(6), D(0), D(7)]);
    let fol = T(
        context.stack_as_mut(),
        &[D(8), pul, D(9), D(2), D(10), sam, D(0), D(2)],
    );
    let sub = T(context.stack_as_mut(), &[arvo, ovo]);
    burn(context, sub, fol)
}

fn goof(context: &mut Context, trace: Noun) -> Noun {
    let tone = Cell::new(context.stack_as_mut(), D(2), trace);
    let mook_context = &mut context.for_interpreter();

    let tang = mook(mook_context, tone, false)
        .expect("serf: goof: +mook crashed on bail")
        .tail();
    //  XX: noun::Tone or noun::NockErr should use a bail enum system similar to u3m_bail motes;
    //      might be able to replace NockErr with mote and map determinism to individual motes;
    //      for, always set to %exit
    T(mook_context.stack, &[D(tas!(b"exit")), tang])
}

/** Run slam, process stack trace to tang if error */
fn soft(context: &mut Context, ovo: Noun) -> Result<Noun, Noun> {
    match slam(context, POKE_AXIS, ovo) {
        Ok(res) => Ok(res),
        Err(Tone::Error(_, trace)) => Err(goof(context, trace)),
        Err(Tone::Blocked(_)) => panic!("soft: blocked err handling unimplemented"),
    }
}

fn play_life(context: &mut Context, eve: Noun) {
    let sub = T(context.stack_as_mut(), &[D(0), D(3)]);
    let lyf = T(context.stack_as_mut(), &[D(2), sub, D(0), D(2)]);
    match burn(context, eve, lyf) {
        Ok(gat) => {
            let eved = lent(eve).expect("serf: play: boot event number failure") as u64;
            let arvo = slot(gat, 7).expect("serf: play: lifecycle didn't return initial Arvo");

            context.event_update(eved, arvo);
            context.play_done();
        }
        Err(Tone::Error(_, trace)) => {
            let goof = goof(context, trace);
            context.play_bail(goof);
        }
        Err(Tone::Blocked(_)) => {
            panic!("play: blocked err handling unimplemented")
        }
    }
}

fn play_list(context: &mut Context, mut lit: Noun) {
    let mut eve = context.event_num();
    while let Ok(cell) = lit.as_cell() {
        let ovo = cell.head();
        match soft(context, ovo) {
            Ok(res) => {
                let arvo = res
                    .as_cell()
                    .expect("serf: work: +slam returned atom")
                    .tail();
                eve += 1;

                context.event_update(eve, arvo);
            }
            Err(goof) => {
                return context.play_bail(goof);
            }
        }
        lit = cell.tail();
    }
    context.play_done();
}

fn work(context: &mut Context, job: Noun) {
    match soft(context, job) {
        Ok(res) => {
            let cell = res.as_cell().expect("serf: work: +slam returned atom");
            let fec = cell.head();
            let eve = context.event_num();

            context.event_update(eve + 1, cell.tail());
            context.work_done(fec);
        }
        Err(goof) => {
            work_swap(context, job, goof);
        }
    }
}

fn work_swap(context: &mut Context, job: Noun, goof: Noun) {
    //  TODO: on decryption failure in aes_siv, should bail as fast as
    //  possible, without rendering stack trace or injecting crud event.  See
    //  c3__evil in vere.

    clear_interrupt();

    //  crud = [+(now) [%$ %arvo ~] [%crud goof ovo]]
    let job_cell = job.as_cell().expect("serf: work: job not a cell");
    let job_now = job_cell.head().as_atom().expect("serf: work: now not atom");
    let now = inc(context.stack_as_mut(), job_now).as_noun();
    let wire = T(context.stack_as_mut(), &[D(0), D(tas!(b"arvo")), D(0)]);
    let crud = T(
        context.stack_as_mut(),
        &[now, wire, D(tas!(b"crud")), goof, job_cell.tail()],
    );

    match soft(context, crud) {
        Ok(res) => {
            let cell = res.as_cell().expect("serf: work: crud +slam returned atom");
            let fec = cell.head();
            let eve = context.event_num();

            context.event_update(eve + 1, cell.tail());
            context.work_swap(crud, fec);
        }
        Err(goof_crud) => {
            work_bail(context, &[goof_crud, goof]);
        }
    }
}

fn work_bail(context: &mut Context, goofs: &[Noun]) {
    let lest = T(context.stack_as_mut(), goofs);
    let lud = T(context.stack_as_mut(), &[lest, D(0)]);
    context.work_bail(lud);
}

fn slot(noun: Noun, axis: u64) -> io::Result<Noun> {
    noun.slot(axis)
        .map_err(|_e| io::Error::new(io::ErrorKind::InvalidInput, "Bad axis"))
}

fn clear_interrupt() {
    (*TERMINATOR).store(false, Ordering::Relaxed);
>>>>>>> 1f4113da
}<|MERGE_RESOLUTION|>--- conflicted
+++ resolved
@@ -1,15 +1,11 @@
-<<<<<<< HEAD
-use crate::interpreter::{interpret, raw_slot};
+use crate::hamt::Hamt;
+use crate::interpreter;
+use crate::interpreter::{inc, interpret, Tone};
 use crate::jets::cold::Cold;
 use crate::jets::hot::Hot;
 use crate::jets::warm::Warm;
-=======
-use crate::hamt::Hamt;
-use crate::interpreter;
-use crate::interpreter::{inc, interpret, Tone};
 use crate::jets::nock::util::mook;
 use crate::jets::text::util::lent;
->>>>>>> 1f4113da
 use crate::mem::NockStack;
 use crate::mug::mug_u32;
 use crate::newt::Newt;
@@ -38,6 +34,9 @@
     newt: Newt,
     cache: Hamt<Noun>,
     //  XX: persistent memo cache
+    cold: Cold,
+    warm: Warm,
+    hot: Hot,
 }
 
 impl Context {
@@ -48,6 +47,10 @@
         let mut stack = NockStack::new(256 << 10 << 10, 0);
         let newt = Newt::new();
         let cache = Hamt::<Noun>::new();
+
+        let cold = Cold::new(stack);
+        let warm = Warm::new();
+        let hot = Hot::init(stack);
 
         let (epoch, event_num, arvo) = snapshot.load(&mut stack).unwrap_or((0, 0, D(0)));
         let mug = mug_u32(&mut stack, arvo);
@@ -61,6 +64,9 @@
             stack,
             newt,
             cache,
+            cold,
+            warm,
+            hot,
         }
     }
 
@@ -91,6 +97,9 @@
             stack: &mut self.stack,
             newt: Some(&mut self.newt),
             cache: &mut self.cache,
+            cold: &mut self.cold,
+            warm: &mut self.warm,
+            hot: &mut self.hot,
         }
     }
 
@@ -188,21 +197,6 @@
     snap_path.push(".urb");
     snap_path.push("chk");
     create_dir_all(&snap_path)?;
-<<<<<<< HEAD
-    // TODO: switch to Pma when ready
-    // let snap = &mut snapshot::pma::Pma::new(snap_path);
-    let snap = &mut snapshot::double_jam::DoubleJam::new(snap_path);
-
-    let stack = &mut NockStack::new(96 << 10 << 10, 0);
-    let mut cold = Cold::new(stack);
-    let mut warm = Warm::new();
-    let hot = Hot::init(stack);
-    let newt = &mut Newt::new();
-
-    let (_epoch, mut event_number, mut arvo) = snap.load(stack).unwrap_or((0, 0, D(0)));
-    let mug = mug_u32(stack, arvo);
-=======
->>>>>>> 1f4113da
 
     let mut context = Context::new(&snap_path);
     context.ripe();
@@ -230,76 +224,24 @@
                 context.live();
             }
             tas!(b"peek") => {
-<<<<<<< HEAD
-                let sam = raw_slot(writ, 7);
-                let res = slam(stack, newt, &mut cold, &mut warm, hot, arvo, PEEK_AXIS, sam);
-                newt.peek_done(stack, res);
-=======
                 let sam = slot(writ, 7)?;
                 let res =
                     slam(&mut context, PEEK_AXIS, sam).expect("peek error handling unimplemented");
                 context.peek_done(res);
->>>>>>> 1f4113da
             }
             tas!(b"play") => {
                 let lit = slot(writ, 7)?;
                 if context.epoch() == 0 && context.event_num() == 0 {
                     // apply lifecycle to first batch
-<<<<<<< HEAD
-                    let lit = raw_slot(writ, 7);
-                    let sub = T(stack, &[D(0), D(3)]);
-                    let lyf = T(stack, &[D(2), sub, D(0), D(2)]);
-                    let gat =
-                        interpret(stack, &mut Some(newt), &mut cold, &mut warm, hot, lit, lyf);
-                    arvo = raw_slot(gat, 7);
-                    false
-=======
                     play_life(&mut context, lit);
->>>>>>> 1f4113da
                 } else {
                     play_list(&mut context, lit);
                 };
-<<<<<<< HEAD
-
-                // do we need to assert something here?
-                // event_number = raw_slot(writ, 6).as_direct().unwrap().data();
-
-                let mut lit = raw_slot(writ, 7);
-                while let Ok(cell) = lit.as_cell() {
-                    if run {
-                        let ovo = cell.head();
-                        let res =
-                            slam(stack, newt, &mut cold, &mut warm, hot, arvo, POKE_AXIS, ovo)
-                                .as_cell()
-                                .unwrap();
-                        arvo = res.tail();
-                    }
-                    event_number += 1;
-                    lit = cell.tail();
-                }
-
-                snap.save(stack, &mut arvo);
-                newt.play_done(stack, 0);
-            }
-            tas!(b"work") => {
-                let ovo = raw_slot(writ, 7);
-                let res = slam(stack, newt, &mut cold, &mut warm, hot, arvo, POKE_AXIS, ovo)
-                    .as_cell()
-                    .unwrap();
-                let fec = res.head();
-                arvo = res.tail();
-                snap.save(stack, &mut arvo);
-
-                event_number += 1;
-
-                newt.work_done(stack, event_number, 0, fec);
-=======
             }
             tas!(b"work") => {
                 //  XX: what is in slot 6? it's mil_w in Vere Serf
                 let job = slot(writ, 7)?;
                 work(&mut context, job);
->>>>>>> 1f4113da
             }
             _ => panic!("got message with unknown tag {}", tag),
         };
@@ -310,24 +252,6 @@
     Ok(())
 }
 
-<<<<<<< HEAD
-#[allow(clippy::too_many_arguments)]
-pub fn slam(
-    stack: &mut NockStack,
-    newt: &mut Newt,
-    cold: &mut Cold,
-    warm: &mut Warm,
-    hot: Hot,
-    core: Noun,
-    axis: u64,
-    ovo: Noun,
-) -> Noun {
-    let pul = T(stack, &[D(9), D(axis), D(0), D(2)]);
-    let sam = T(stack, &[D(6), D(0), D(7)]);
-    let fol = T(stack, &[D(8), pul, D(9), D(2), D(10), sam, D(0), D(2)]);
-    let sub = T(stack, &[core, ovo]);
-    interpret(stack, &mut Some(newt), cold, warm, hot, sub, fol)
-=======
 fn burn(context: &mut Context, subject: Noun, formula: Noun) -> Result<Noun, Tone> {
     let burn_context = &mut context.for_interpreter();
     interpret(burn_context, subject, formula)
@@ -472,5 +396,4 @@
 
 fn clear_interrupt() {
     (*TERMINATOR).store(false, Ordering::Relaxed);
->>>>>>> 1f4113da
 }