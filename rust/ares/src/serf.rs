--- conflicted
+++ resolved
@@ -33,17 +33,10 @@
     snap_path.push(".urb");
     snap_path.push("chk");
     create_dir_all(&snap_path)?;
-    let ref mut snap = snapshot::double_jam::DoubleJam::new(snap_path);
+    let snap = &mut snapshot::double_jam::DoubleJam::new(snap_path);
 
-<<<<<<< HEAD
-    let ref mut stack = NockStack::new(96 << 10 << 10, 0);
-    let ref mut newt = Newt::new();
-=======
     let stack = &mut NockStack::new(96 << 10 << 10, 0);
     let newt = &mut Newt::new();
-    let mut event_number;
-    let mut arvo;
->>>>>>> 997c4d2b
 
     let (_epoch, mut event_number, mut arvo) = snap.load(stack).unwrap_or((0, 0, D(0)));
     let mug = mug_u32(stack, arvo);
