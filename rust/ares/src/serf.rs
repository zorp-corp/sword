--- conflicted
+++ resolved
@@ -112,6 +112,7 @@
     }
 
     pub unsafe fn save(&mut self) {
+        // XX need to save line core and codegen state
         let handle = {
             let mut snapshot = Snapshot({
                 let snapshot_mem_ptr: *mut SnapshotMem = self.nock_context.stack.struct_alloc(1);
@@ -147,14 +148,6 @@
     ) -> Self {
         let mut stack = NockStack::new(1024 << 10 << 10, 0);
         let newt = Newt::new();
-<<<<<<< HEAD
-        let cache = Hamt::<Noun>::new();
-
-        let cold = Cold::new(&mut stack);
-        let warm = Warm::new();
-        let hot = Hot::init(&mut stack);
-        let hill = Hill::new();
-=======
         let cache = Hamt::<Noun>::new(&mut stack);
 
         let (epoch, event_num, arvo, mut cold) = unsafe {
@@ -168,10 +161,10 @@
                 None => (0, 0, D(0), Cold::new(&mut stack)),
             }
         };
->>>>>>> a96c669b
 
         let hot = Hot::init(&mut stack, constant_hot_state);
         let warm = Warm::init(&mut stack, &mut cold, &hot);
+        let hill = Hill::new(&mut stack);
         let mug = mug_u32(&mut stack, arvo);
 
         let nock_context = interpreter::Context {
@@ -409,24 +402,7 @@
         };
 
         clear_interrupt();
-<<<<<<< HEAD
-
-        // Persist data that should survive between events
-        //  XX: Such data should go in the PMA once that's available
-        unsafe {
-            let stack = &mut context.nock_context.stack;
-            stack.preserve(&mut context.arvo);
-            stack.preserve(&mut context.nock_context.cold);
-            stack.preserve(&mut context.nock_context.warm);
-            context
-                .nock_context
-                .line
-                .as_mut()
-                .map(|line| stack.preserve(line));
-            stack.frame_pop();
-        }
-=======
->>>>>>> a96c669b
+
     }
 
     Ok(())
