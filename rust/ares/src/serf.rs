--- conflicted
+++ resolved
@@ -418,13 +418,8 @@
     }
 }
 
-<<<<<<< HEAD
 fn goof(context: &mut Context, mote: Mote, traces: Noun) -> Noun {
-    let trace = zing(&mut context.nock_context.stack, traces).unwrap();
-=======
-fn goof(context: &mut Context, traces: Noun) -> Noun {
     let trace = zing(&mut context.nock_context.stack, traces).expect("serf: goof: zing failed");
->>>>>>> dd8f4818
     let tone = Cell::new(&mut context.nock_context.stack, D(2), trace);
     let tang = mook(&mut context.nock_context, tone, false)
         .expect("serf: goof: +mook crashed on bail")
