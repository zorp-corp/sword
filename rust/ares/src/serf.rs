<<<<<<< HEAD
use crate::interpreter::{interpret, raw_slot};
use crate::jets::cold::Cold;
use crate::jets::hot::Hot;
use crate::jets::warm::Warm;
=======
use crate::interpreter::{interpret, NockErr};
use crate::jets::nock::util::mook;
use crate::jets::text::util::lent;
>>>>>>> 79ab07aa
use crate::mem::NockStack;
use crate::mug::mug_u32;
use crate::newt::Newt;
use crate::noun::{Cell, Noun, Slots, D, T};
use crate::snapshot::{self, Snapshot};
use ares_macros::tas;
use std::fs::create_dir_all;
use std::io;
use std::path::PathBuf;
use std::result::Result;
use std::thread::sleep;
use std::time;

crate::gdb!();

#[allow(dead_code)]
const LOAD_AXIS: u64 = 4;
const PEEK_AXIS: u64 = 22;
const POKE_AXIS: u64 = 23;
#[allow(dead_code)]
const WISH_AXIS: u64 = 10;

/**
 * This is suitable for talking to the king process.  To test, change the arg_c[0] line in
 * u3_lord_init in vere to point at this binary and start vere like normal.
 */
pub fn serf() -> io::Result<()> {
    sleep(time::Duration::from_secs(0));
    let snap_path_string = std::env::args()
        .nth(2)
        .ok_or(io::Error::new(io::ErrorKind::Other, "no pier path"))?;
    let mut snap_path = PathBuf::from(snap_path_string);
    snap_path.push(".urb");
    snap_path.push("chk");
    create_dir_all(&snap_path)?;
    // TODO: switch to Pma when ready
    // let snap = &mut snapshot::pma::Pma::new(snap_path);
    let snap = &mut snapshot::double_jam::DoubleJam::new(snap_path);

    let stack = &mut NockStack::new(96 << 10 << 10, 0);
    let mut cold = Cold::new(stack);
    let mut warm = Warm::new();
    let hot = Hot::init(stack);
    let newt = &mut Newt::new();

    let (_epoch, loaded_event_num, mut arvo) = snap.load(stack).unwrap_or((0, 0, D(0)));
    let mut current_event_num = loaded_event_num;
    let loaded_mug = mug_u32(stack, arvo);
    let mut current_mug = loaded_mug;

    newt.ripe(stack, current_event_num, loaded_mug as u64);

    // Can't use for loop because it borrows newt
    while let Some(writ) = newt.next(stack) {
        let tag = slot(writ, 2)?.as_direct().unwrap();
        match tag.data() {
            tas!(b"live") => {
                let inner = slot(writ, 6)?.as_direct().unwrap();
                match inner.data() {
                    tas!(b"cram") => eprintln!("cram"),
                    tas!(b"exit") => eprintln!("exit"),
                    tas!(b"save") => {
                        // XX what is eve for?
                        eprintln!("save");
                        snap.sync(stack, 0, current_event_num);
                    }
                    tas!(b"meld") => eprintln!("meld"),
                    tas!(b"pack") => eprintln!("pack"),
                    _ => eprintln!("unknown live"),
                }
                newt.live(stack);
            }
            tas!(b"peek") => {
<<<<<<< HEAD
                let sam = raw_slot(writ, 7);
                let res = slam(stack, newt, &mut cold, &mut warm, hot, arvo, PEEK_AXIS, sam);
=======
                let sam = slot(writ, 7)?;
                let res = slam(stack, newt, arvo, PEEK_AXIS, sam)
                    .expect("peek error handling unimplemented");
>>>>>>> 79ab07aa
                newt.peek_done(stack, res);
            }
            tas!(b"play") => {
                // apply lifecycle to first batch
                if current_event_num == 0 {
                    let eve = slot(writ, 7)?;
                    let sub = T(stack, &[D(0), D(3)]);
                    let lyf = T(stack, &[D(2), sub, D(0), D(2)]);
<<<<<<< HEAD
                    let gat =
                        interpret(stack, &mut Some(newt), &mut cold, &mut warm, hot, lit, lyf);
                    arvo = raw_slot(gat, 7);
                    false
=======
                    //  XX: TODO
                    match interpret(stack, &mut Some(newt), eve, lyf) {
                        Ok(gat) => {
                            arvo = slot(gat, 7)
                                .expect("serf: play: lifecycle didn't return initial Arvo");
                            current_event_num =
                                lent(eve).expect("serf: play: boot event number failure") as u64;
                            current_mug = mug_u32(stack, arvo);
                        }
                        Err(NockErr::Error(trace)) => {
                            let tone = Cell::new(stack, D(2), trace);
                            let tang = mook(stack, &mut Some(newt), tone, false)
                                .expect("serf: play: +mook crashed on bail")
                                .tail();
                            let goof = T(stack, &[D(tas!(b"exit")), tang]);
                            newt.play_bail(stack, 0, 0, goof);
                        }
                        Err(NockErr::Blocked(_)) => {
                            panic!("play: blocked err handling unimplemented")
                        }
                    }
>>>>>>> 79ab07aa
                } else {
                    // do we need to assert something here?
                    // current_event_num = slot(writ, 6)?.as_direct().unwrap().data();

                    let mut lit = slot(writ, 7)?;
                    while let Ok(cell) = lit.as_cell() {
                        let ovo = cell.head();
<<<<<<< HEAD
                        let res =
                            slam(stack, newt, &mut cold, &mut warm, hot, arvo, POKE_AXIS, ovo)
                                .as_cell()
                                .unwrap();
                        arvo = res.tail();
=======

                        match slam(stack, newt, arvo, POKE_AXIS, ovo) {
                            Ok(res) => {
                                let cell = res.as_cell().expect("serf: play: +slam returned atom");
                                arvo = cell.tail();
                                current_mug = mug_u32(stack, arvo);
                                current_event_num += 1;
                            }
                            Err(NockErr::Error(trace)) => {
                                let tone = Cell::new(stack, D(2), trace);
                                let tang = mook(stack, &mut Some(newt), tone, false)
                                    .expect("serf: play: +mook crashed on bail")
                                    .tail();
                                let goof = T(stack, &[D(tas!(b"exit")), tang]);
                                newt.play_bail(stack, current_event_num, current_mug as u64, goof);
                            }
                            Err(NockErr::Blocked(_)) => {
                                panic!("play: blocked err handling unimplemented")
                            }
                        }

                        lit = cell.tail();
>>>>>>> 79ab07aa
                    }
                };

                snap.save(stack, &mut arvo);
                newt.play_done(stack, current_mug as u64);
            }
            tas!(b"work") => {
<<<<<<< HEAD
                let ovo = raw_slot(writ, 7);
                let res = slam(stack, newt, &mut cold, &mut warm, hot, arvo, POKE_AXIS, ovo)
                    .as_cell()
                    .unwrap();
                let fec = res.head();
                arvo = res.tail();
                snap.save(stack, &mut arvo);
=======
                //  XX: what is in slot 6? it's mil_w in Vere Serf
                let job = slot(writ, 7)?;
                match slam(stack, newt, arvo, POKE_AXIS, job) {
                    Ok(res) => {
                        let cell = res.as_cell().expect("serf: work: +slam returned atom");
                        let fec = cell.head();
                        arvo = cell.tail();
                        snap.save(stack, &mut arvo);
>>>>>>> 79ab07aa

                        current_mug = mug_u32(stack, arvo);
                        current_event_num += 1;

                        newt.work_done(stack, current_event_num, current_mug as u64, fec);
                    }
                    Err(NockErr::Error(trace)) => {
                        //  XX: Our Arvo can't currently handle %crud, so just bail
                        let tone = Cell::new(stack, D(2), trace);
                        let tang = mook(stack, &mut Some(newt), tone, false)
                            .expect("serf: play: +mook crashed on bail")
                            .tail();
                        let goof = T(stack, &[D(tas!(b"exit")), tang]);
                        //  lud = (list goof)
                        let lud = T(stack, &[goof, D(0)]);
                        newt.work_bail(stack, lud);
                    }
                    Err(NockErr::Blocked(_)) => {
                        panic!("play: blocked err handling unimplemented")
                    }
                }
            }
            _ => panic!("got message with unknown tag {}", tag),
        };
    }

    Ok(())
}

<<<<<<< HEAD
#[allow(clippy::too_many_arguments)]
pub fn slam(
    stack: &mut NockStack,
    newt: &mut Newt,
    cold: &mut Cold,
    warm: &mut Warm,
    hot: Hot,
    core: Noun,
    axis: u64,
    ovo: Noun,
) -> Noun {
=======
pub fn slam(
    stack: &mut NockStack,
    newt: &mut Newt,
    core: Noun,
    axis: u64,
    ovo: Noun,
) -> Result<Noun, NockErr> {
>>>>>>> 79ab07aa
    let pul = T(stack, &[D(9), D(axis), D(0), D(2)]);
    let sam = T(stack, &[D(6), D(0), D(7)]);
    let fol = T(stack, &[D(8), pul, D(9), D(2), D(10), sam, D(0), D(2)]);
    let sub = T(stack, &[core, ovo]);
<<<<<<< HEAD
    interpret(stack, &mut Some(newt), cold, warm, hot, sub, fol)
=======
    interpret(stack, &mut Some(newt), sub, fol)
}

fn slot(noun: Noun, axis: u64) -> io::Result<Noun> {
    noun.slot(axis)
        .map_err(|_e| io::Error::new(io::ErrorKind::InvalidInput, "Bad axis"))
>>>>>>> 79ab07aa
}<|MERGE_RESOLUTION|>--- conflicted
+++ resolved
@@ -1,13 +1,9 @@
-<<<<<<< HEAD
-use crate::interpreter::{interpret, raw_slot};
+use crate::interpreter::{interpret, NockErr};
+use crate::jets::nock::util::mook;
+use crate::jets::text::util::lent;
 use crate::jets::cold::Cold;
 use crate::jets::hot::Hot;
 use crate::jets::warm::Warm;
-=======
-use crate::interpreter::{interpret, NockErr};
-use crate::jets::nock::util::mook;
-use crate::jets::text::util::lent;
->>>>>>> 79ab07aa
 use crate::mem::NockStack;
 use crate::mug::mug_u32;
 use crate::newt::Newt;
@@ -81,14 +77,9 @@
                 newt.live(stack);
             }
             tas!(b"peek") => {
-<<<<<<< HEAD
-                let sam = raw_slot(writ, 7);
-                let res = slam(stack, newt, &mut cold, &mut warm, hot, arvo, PEEK_AXIS, sam);
-=======
                 let sam = slot(writ, 7)?;
-                let res = slam(stack, newt, arvo, PEEK_AXIS, sam)
+                let res = slam(stack, newt, &mut cold, &mut warm, hot, arvo, PEEK_AXIS, sam)
                     .expect("peek error handling unimplemented");
->>>>>>> 79ab07aa
                 newt.peek_done(stack, res);
             }
             tas!(b"play") => {
@@ -97,14 +88,8 @@
                     let eve = slot(writ, 7)?;
                     let sub = T(stack, &[D(0), D(3)]);
                     let lyf = T(stack, &[D(2), sub, D(0), D(2)]);
-<<<<<<< HEAD
-                    let gat =
-                        interpret(stack, &mut Some(newt), &mut cold, &mut warm, hot, lit, lyf);
-                    arvo = raw_slot(gat, 7);
-                    false
-=======
                     //  XX: TODO
-                    match interpret(stack, &mut Some(newt), eve, lyf) {
+                    match interpret(stack, &mut Some(newt), &mut cold, &mut warm, hot, eve, lyf) {
                         Ok(gat) => {
                             arvo = slot(gat, 7)
                                 .expect("serf: play: lifecycle didn't return initial Arvo");
@@ -124,7 +109,6 @@
                             panic!("play: blocked err handling unimplemented")
                         }
                     }
->>>>>>> 79ab07aa
                 } else {
                     // do we need to assert something here?
                     // current_event_num = slot(writ, 6)?.as_direct().unwrap().data();
@@ -132,15 +116,8 @@
                     let mut lit = slot(writ, 7)?;
                     while let Ok(cell) = lit.as_cell() {
                         let ovo = cell.head();
-<<<<<<< HEAD
-                        let res =
-                            slam(stack, newt, &mut cold, &mut warm, hot, arvo, POKE_AXIS, ovo)
-                                .as_cell()
-                                .unwrap();
-                        arvo = res.tail();
-=======
-
-                        match slam(stack, newt, arvo, POKE_AXIS, ovo) {
+
+                        match slam(stack, newt, &mut cold, &mut warm, hot, arvo, POKE_AXIS, ovo) {
                             Ok(res) => {
                                 let cell = res.as_cell().expect("serf: play: +slam returned atom");
                                 arvo = cell.tail();
@@ -161,7 +138,6 @@
                         }
 
                         lit = cell.tail();
->>>>>>> 79ab07aa
                     }
                 };
 
@@ -169,24 +145,14 @@
                 newt.play_done(stack, current_mug as u64);
             }
             tas!(b"work") => {
-<<<<<<< HEAD
-                let ovo = raw_slot(writ, 7);
-                let res = slam(stack, newt, &mut cold, &mut warm, hot, arvo, POKE_AXIS, ovo)
-                    .as_cell()
-                    .unwrap();
-                let fec = res.head();
-                arvo = res.tail();
-                snap.save(stack, &mut arvo);
-=======
                 //  XX: what is in slot 6? it's mil_w in Vere Serf
                 let job = slot(writ, 7)?;
-                match slam(stack, newt, arvo, POKE_AXIS, job) {
+                match slam(stack, newt, &mut cold, &mut warm, hot, arvo, POKE_AXIS, job) {
                     Ok(res) => {
                         let cell = res.as_cell().expect("serf: work: +slam returned atom");
                         let fec = cell.head();
                         arvo = cell.tail();
                         snap.save(stack, &mut arvo);
->>>>>>> 79ab07aa
 
                         current_mug = mug_u32(stack, arvo);
                         current_event_num += 1;
@@ -216,7 +182,6 @@
     Ok(())
 }
 
-<<<<<<< HEAD
 #[allow(clippy::too_many_arguments)]
 pub fn slam(
     stack: &mut NockStack,
@@ -227,28 +192,15 @@
     core: Noun,
     axis: u64,
     ovo: Noun,
-) -> Noun {
-=======
-pub fn slam(
-    stack: &mut NockStack,
-    newt: &mut Newt,
-    core: Noun,
-    axis: u64,
-    ovo: Noun,
 ) -> Result<Noun, NockErr> {
->>>>>>> 79ab07aa
     let pul = T(stack, &[D(9), D(axis), D(0), D(2)]);
     let sam = T(stack, &[D(6), D(0), D(7)]);
     let fol = T(stack, &[D(8), pul, D(9), D(2), D(10), sam, D(0), D(2)]);
     let sub = T(stack, &[core, ovo]);
-<<<<<<< HEAD
     interpret(stack, &mut Some(newt), cold, warm, hot, sub, fol)
-=======
-    interpret(stack, &mut Some(newt), sub, fol)
 }
 
 fn slot(noun: Noun, axis: u64) -> io::Result<Noun> {
     noun.slot(axis)
         .map_err(|_e| io::Error::new(io::ErrorKind::InvalidInput, "Bad axis"))
->>>>>>> 79ab07aa
 }