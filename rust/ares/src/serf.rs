--- conflicted
+++ resolved
@@ -79,18 +79,20 @@
 
 const PMA_CURRENT_SNAPSHOT_VERSION: u64 = 1;
 
-struct Context {
+struct Context<'a> {
     epoch: u64,
     event_num: u64,
     pma: PMA,
     arvo: Noun,
     mug: u32,
+    constant_hot_state: &'a [HotEntry],
     nock_context: interpreter::Context,
 }
 
-impl Context {
-<<<<<<< HEAD
-    pub fn load(snap_path: PathBuf, trace_info: Option<TraceInfo>) -> Context {
+impl<'a> Context<'a> {
+    pub fn load(snap_path: PathBuf, trace_info: Option<TraceInfo>,
+                constant_hot_state: &[HotEntry],
+                ) -> Context {
         let mut pma = PMA::open(snap_path).expect("serf: pma open failed");
 
         let snapshot_version = pma.meta_get(BTMetaField::SnapshotVersion as usize);
@@ -103,7 +105,7 @@
             _ => panic!("Unsupported snapshot version"),
         };
 
-        Context::new(trace_info, pma, snapshot)
+        Context::new(trace_info, pma, snapshot, constant_hot_state)
     }
 
     pub fn save(&mut self) {
@@ -135,7 +137,9 @@
         self.pma.meta_set(BTMetaField::Snapshot as usize, handle);
     }
 
-    fn new(trace_info: Option<TraceInfo>, pma: PMA, snapshot: Option<Snapshot>) -> Self {
+    fn new(trace_info: Option<TraceInfo>, pma: PMA, snapshot: Option<Snapshot>,
+           constant_hot_state: &'a [HotEntry],
+           ) -> Self {
         let mut stack = NockStack::new(1024 << 10 << 10, 0);
         let newt = Newt::new();
         let cache = Hamt::<Noun>::new(&mut stack);
@@ -152,32 +156,17 @@
             }
         };
 
-        let mut hot = Hot::init(&mut stack);
+        let mut hot = Hot::init(&mut stack, constant_hot_state);
         let warm = Warm::init(&mut stack, &mut cold, &mut hot);
-=======
-    pub fn new(
-        snap_path: &PathBuf,
-        trace_info: Option<TraceInfo>,
-        constant_hot_state: &[HotEntry],
-    ) -> Self {
-        // TODO: switch to Pma when ready
-        // let snap = &mut snapshot::pma::Pma::new(snap_path);
-        let mut snapshot = DoubleJam::new(snap_path);
-        let mut stack = NockStack::new(512 << 10 << 10, 0);
-
-        let cold = Cold::new(&mut stack);
-        let hot = Hot::init(&mut stack, constant_hot_state);
->>>>>>> 94c11b99
-
         let mug = mug_u32(&mut stack, arvo);
 
         let nock_context = interpreter::Context {
             stack,
-            newt: Newt::new(),
+            newt,
             cold,
-            warm: Warm::new(),
+            warm,
             hot,
-            cache: Hamt::<Noun>::new(),
+            cache,
             scry_stack: D(0),
             trace_info,
         };
@@ -189,6 +178,7 @@
             arvo,
             mug,
             nock_context,
+            constant_hot_state,
         }
     }
 
@@ -212,7 +202,7 @@
         // Then, save the stack and reset to the saved stack for each event, thus avoiding the need
         // to recreate the hot state each event, since it does not change over the execution of the
         // interpreter.
-        self.nock_context.hot = Hot::init(&mut self.nock_context.stack);
+        self.nock_context.hot = Hot::init(&mut self.nock_context.stack, self.constant_hot_state);
 
         // XX the above trick won't work for the warm state, since it changes whenever the cold
         // state does. One possibility is to just save the warm and hot states in the snapshot
@@ -357,11 +347,7 @@
         }
     }
 
-<<<<<<< HEAD
-    let mut context = Context::load(snap_path, trace_info);
-=======
-    let mut context = Context::new(&snap_path, trace_info, constant_hot_state);
->>>>>>> 94c11b99
+    let mut context = Context::load(snap_path, trace_info, constant_hot_state);
     context.ripe();
 
     // Can't use for loop because it borrows newt
@@ -596,7 +582,7 @@
     clear_interrupt();
 
     let stack = &mut context.nock_context.stack;
-    context.nock_context.cache = Hamt::<Noun>::new();
+    context.nock_context.cache = Hamt::<Noun>::new(stack);
     //  crud ovo = [+(now) [%$ %arvo ~] [%crud goof ovo]]
     let job_cell = job.as_cell().expect("serf: work: job not a cell");
     let job_now = job_cell.head().as_atom().expect("serf: work: now not atom");
