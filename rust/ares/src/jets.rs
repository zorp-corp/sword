pub mod cold;
pub mod hot;
pub mod warm;

pub mod bits;
pub mod form;
pub mod hash;
pub mod list;
<<<<<<< HEAD
pub mod parse;
=======
pub mod lute;
>>>>>>> b38a5d45
pub mod math;
pub mod nock;
pub mod serial;
pub mod sort;
pub mod tree;

use crate::interpreter::{interpret, Context, Error};
use crate::jets::bits::*;
use crate::jets::cold::Cold;
use crate::jets::form::*;
use crate::jets::hash::*;
use crate::jets::hot::Hot;
use crate::jets::list::*;
<<<<<<< HEAD
use crate::jets::parse::*;
=======
use crate::jets::lute::*;
>>>>>>> b38a5d45
use crate::jets::math::*;
use crate::jets::nock::*;
use crate::jets::serial::*;
use crate::jets::sort::*;

use crate::jets::tree::*;
use crate::jets::warm::Warm;
use crate::mem::NockStack;
use crate::newt::Newt;
use crate::noun::{self, Noun, Atom, Slots, D};
use ares_macros::tas;

crate::gdb!();

/// Return Err if the computation crashed or should punt to Nock
pub type Result = std::result::Result<Noun, JetErr>;
pub type Jet = fn(&mut Context, Noun) -> Result;

/**
 * Only return a deterministic error if the Nock would have deterministically
 * crashed.
 */
#[derive(Clone, Copy, Debug)]
pub enum JetErr {
    Punt,        // Retry with the raw nock
    Fail(Error), // Error; do not retry
}

impl From<Error> for JetErr {
    fn from(err: Error) -> Self {
        Self::Fail(err)
    }
}

impl From<noun::Error> for JetErr {
    fn from(_err: noun::Error) -> Self {
        Self::Fail(Error::Deterministic(D(0)))
    }
}

impl From<JetErr> for () {
    fn from(_: JetErr) -> Self {}
}

impl From<JetErr> for Error {
    fn from(e: JetErr) -> Self {
        match e {
            JetErr::Fail(f) => f,
            JetErr::Punt => panic!("unhandled JetErr::Punt"),
        }
    }
}

pub fn get_jet(jet_name: Noun) -> Option<Jet> {
    match jet_name.as_direct().ok()?.data() {
        tas!(b"add") => Some(jet_add),
        tas!(b"dec") => Some(jet_dec),
        tas!(b"div") => Some(jet_div),
        tas!(b"dvr") => Some(jet_dvr),
        tas!(b"gte") => Some(jet_gte),
        tas!(b"gth") => Some(jet_gth),
        tas!(b"lte") => Some(jet_lte),
        tas!(b"lth") => Some(jet_lth),
        tas!(b"mod") => Some(jet_mod),
        tas!(b"mul") => Some(jet_mul),
        tas!(b"sub") => Some(jet_sub),
        //
        tas!(b"cap") => Some(jet_cap),
        tas!(b"mas") => Some(jet_mas),
        //
        tas!(b"flop") => Some(jet_flop),
        tas!(b"lent") => Some(jet_lent),
        //
        tas!(b"bex") => Some(jet_bex),
        tas!(b"can") => Some(jet_can),
        tas!(b"cat") => Some(jet_cat),
        tas!(b"cut") => Some(jet_cut),
        tas!(b"end") => Some(jet_end),
        tas!(b"lsh") => Some(jet_lsh),
        tas!(b"met") => Some(jet_met),
        tas!(b"rap") => Some(jet_rap),
        tas!(b"rep") => Some(jet_rep),
        tas!(b"rev") => Some(jet_rev),
        tas!(b"rip") => Some(jet_rip),
        tas!(b"rsh") => Some(jet_rsh),
        tas!(b"xeb") => Some(jet_xeb),
        //
        tas!(b"con") => Some(jet_con),
        tas!(b"dis") => Some(jet_dis),
        tas!(b"mix") => Some(jet_mix),
        //
        tas!(b"mug") => Some(jet_mug),
        //
        tas!(b"dor") => Some(jet_dor),
        tas!(b"gor") => Some(jet_gor),
        tas!(b"mor") => Some(jet_mor),
        //
        tas!(b"cue") => Some(jet_cue),
        tas!(b"jam") => Some(jet_jam),
        //
        tas!(b"scow") => Some(jet_scow),
        //
        tas!(b"mink") => Some(jet_mink),
        _ => {
            // eprintln!("Unknown jet: {:?}", jet_name);
            None
        }
    }
}

pub fn get_jet_test_mode(_jet_name: Noun) -> bool {
    /*
    match jet_name.as_direct().unwrap().data() {
        tas!(b"cut") => true,
        _ => false,
    }
    */
    false
}

pub mod util {
    use super::*;
    use crate::noun::{Noun, D, T};
    use bitvec::prelude::{BitSlice, Lsb0};
    use std::result;

    /**
     * Address-based size checks.
     * Currently, only addresses indexable by the first 48 bits are reachable by
     * modern 64-bit CPUs.
     */
    const MAX_BIT_LENGTH: usize = (1 << 47) - 1;

    /// Performs addition that returns None on Noun size overflow
    pub fn checked_add(a: usize, b: usize) -> result::Result<usize, JetErr> {
        a.checked_add(b)
            .filter(|x| x <= &MAX_BIT_LENGTH)
            .ok_or(JetErr::Fail(Error::NonDeterministic(D(0))))
    }

    /// Performs subtraction that returns None on Noun size overflow
    pub fn checked_sub(a: usize, b: usize) -> result::Result<usize, JetErr> {
        a.checked_sub(b)
            .ok_or(JetErr::Fail(Error::NonDeterministic(D(0))))
    }

    pub fn checked_left_shift(bloq: usize, a: usize) -> result::Result<usize, JetErr> {
        let res = a << bloq;

        // Catch overflow
        if (res >> bloq) < a || res > MAX_BIT_LENGTH {
            Err(JetErr::Fail(Error::NonDeterministic(D(0))))
        } else {
            Ok(res)
        }
    }

    /// Convert length in bits to length in 64-bit words
    pub fn bits_to_word(a: usize) -> result::Result<usize, JetErr> {
        checked_add(a, 63).map(|x| x >> 6)
    }

    /// Convert length as bite to length in 64-bit words
    pub fn bite_to_word(bloq: usize, step: usize) -> result::Result<usize, JetErr> {
        bits_to_word(checked_left_shift(bloq, step)?)
    }

    pub fn slot(noun: Noun, axis: u64) -> Result {
        noun.slot(axis)
            .map_err(|_e| JetErr::Fail(Error::Deterministic(D(0))))
    }

    /// Extract a bloq and check that it's computable by the current system
    pub fn bloq(a: Noun) -> result::Result<usize, JetErr> {
        let bloq = a.as_direct()?.data() as usize;
        if bloq >= 47 {
            Err(JetErr::Fail(Error::NonDeterministic(D(0))))
        } else {
            Ok(bloq)
        }
    }

    /// Extract the bloq and step from a bite
    pub fn bite(a: Noun) -> result::Result<(usize, usize), JetErr> {
        if let Ok(cell) = a.as_cell() {
            let bloq = bloq(cell.head())?;
            let step = cell.tail().as_direct()?.data() as usize;
            Ok((bloq, step))
        } else {
            bloq(a).map(|x| (x, 1_usize))
        }
    }

    /** In a bloq space, copy from `from` for a span of `step`, to position `to`.
     *
     * Note: unlike the vere version, this sets the bits instead of XORing
     * them.  If we need the XOR version, we could use ^=.
     */
    pub unsafe fn chop(
        bloq: usize,
        from: usize,
        step: usize,
        to: usize,
        dest: &mut BitSlice<u64, Lsb0>,
        source: &BitSlice<u64, Lsb0>,
    ) -> result::Result<(), JetErr> {
        let from_b = checked_left_shift(bloq, from)?;
        let to_b = checked_left_shift(bloq, to)?;
        let mut step_b = checked_left_shift(bloq, step)?;
        let end_b = checked_add(from_b, step_b)?;

        if from_b >= source.len() {
            return Ok(());
        }

        if end_b > source.len() {
            step_b -= end_b - source.len();
        }

        dest[to_b..to_b + step_b].copy_from_bitslice(&source[from_b..from_b + step_b]);
        Ok(())
    }

    pub fn kick(context: &mut Context, core: Noun, axis: Noun) -> result::Result<Noun, JetErr> {
        let formula: Noun = T(&mut context.stack, &[D(9), axis, D(0), D(1)]);
        interpret(context, core, formula).map_err(|err| JetErr::Fail(err))
    }

    pub mod test {
        use super::*;
        use crate::hamt::Hamt;
        use crate::mem::{unifying_equality, NockStack};
        use crate::noun::{Atom, Noun, D, T};
        use assert_no_alloc::assert_no_alloc;
        use ibig::UBig;

        pub fn init_context() -> Context {
            let mut stack = NockStack::new(8 << 10 << 10, 0);
            let newt = Newt::new_mock();
            let cold = Cold::new(&mut stack);
            let warm = Warm::new();
            let hot = Hot::init(&mut stack);
            let cache = Hamt::<Noun>::new();

            Context {
                stack,
                newt,
                cold,
                warm,
                hot,
                cache,
                scry_stack: D(0),
                trace_info: None,
            }
        }

        #[allow(non_snake_case)]
        pub fn A(stack: &mut NockStack, ubig: &UBig) -> Noun {
            Atom::from_ubig(stack, ubig).as_noun()
        }

        pub fn assert_noun_eq(stack: &mut NockStack, mut a: Noun, mut b: Noun) {
            let eq = unsafe { unifying_equality(stack, &mut a, &mut b) };
            assert!(eq, "got: {}, need: {}", a, b);
        }

        pub fn assert_jet(context: &mut Context, jet: Jet, sam: Noun, res: Noun) {
            let sam = T(&mut context.stack, &[D(0), sam, D(0)]);
            let jet_res = assert_no_alloc(|| jet(context, sam).unwrap());
            assert_noun_eq(&mut context.stack, jet_res, res);
        }

        pub fn assert_jet_ubig(context: &mut Context, jet: Jet, sam: Noun, res: UBig) {
            let res = A(&mut context.stack, &res);
            assert_jet(context, jet, sam, res);
        }

        pub fn assert_nary_jet_ubig(context: &mut Context, jet: Jet, sam: &[Noun], res: UBig) {
            let sam = T(&mut context.stack, sam);
            assert_jet_ubig(context, jet, sam, res);
        }

        pub fn assert_jet_err(context: &mut Context, jet: Jet, sam: Noun, err: JetErr) {
            let sam = T(&mut context.stack, &[D(0), sam, D(0)]);
            let jet_res = jet(context, sam);
            assert!(
                jet_res.is_err(),
                "with sample: {}, expected err: {:?}, got: {:?}",
                sam,
                err,
                &jet_res
            );
            let jet_err = jet_res.unwrap_err();
            match (jet_err, err) {
                (JetErr::Punt, JetErr::Punt) => {}
                (JetErr::Fail(actual_err), JetErr::Fail(expected_err)) => {
                    match (actual_err, expected_err) {
                        (Error::ScryBlocked(mut actual), Error::ScryBlocked(mut expected))
                        | (Error::ScryCrashed(mut actual), Error::ScryCrashed(mut expected))
                        | (Error::Deterministic(mut actual), Error::Deterministic(mut expected))
                        | (
                            Error::NonDeterministic(mut actual),
                            Error::NonDeterministic(mut expected),
                        ) => unsafe {
                            assert!(unifying_equality(
                                &mut context.stack,
                                &mut actual,
                                &mut expected
                            ));
                        },
                        _ => {
                            panic!(
                                "with sample: {}, expected err: {:?}, got: {:?}",
                                sam, expected_err, actual_err
                            );
                        }
                    }
                }
                _ => {
                    panic!(
                        "with sample: {}, expected err: {:?}, got: {:?}",
                        sam, err, jet_err
                    );
                }
            }
        }

        pub fn assert_jet_size(context: &mut Context, jet: Jet, sam: Noun, siz: usize) {
            let sam = T(&mut context.stack, &[D(0), sam, D(0)]);
            let res = assert_no_alloc(|| jet(context, sam).unwrap());
            assert!(res.is_atom(), "jet result not atom");
            let res_siz = res.atom().unwrap().size();
            assert!(siz == res_siz, "got: {}, need: {}", res_siz, siz);
        }

        pub fn assert_common_jet(
            context: &mut Context,
            jet: Jet,
            sam: &[fn(&mut NockStack) -> Noun],
            res: UBig,
        ) {
            let sam: Vec<Noun> = sam.iter().map(|f| f(&mut context.stack)).collect();
            assert_nary_jet_ubig(context, jet, &sam, res);
        }

        pub fn assert_common_jet_noun(
            context: &mut Context,
            jet: Jet,
            sam: &[fn(&mut NockStack) -> Noun],
            res: Noun,
        ) {
            let sam: Vec<Noun> = sam.iter().map(|f| f(&mut context.stack)).collect();
            let sam = T(&mut context.stack, &sam);
            assert_jet(context, jet, sam, res);
        }

        pub fn assert_common_jet_err(
            context: &mut Context,
            jet: Jet,
            sam: &[fn(&mut NockStack) -> Noun],
            err: JetErr,
        ) {
            let sam: Vec<Noun> = sam.iter().map(|f| f(&mut context.stack)).collect();
            let sam = T(&mut context.stack, &sam);
            assert_jet_err(context, jet, sam, err);
        }

        pub fn assert_common_jet_size(
            context: &mut Context,
            jet: Jet,
            sam: &[fn(&mut NockStack) -> Noun],
            siz: usize,
        ) {
            let sam: Vec<Noun> = sam.iter().map(|f| f(&mut context.stack)).collect();
            let sam = T(&mut context.stack, &sam);
            assert_jet_size(context, jet, sam, siz)
        }
    }
}<|MERGE_RESOLUTION|>--- conflicted
+++ resolved
@@ -6,11 +6,8 @@
 pub mod form;
 pub mod hash;
 pub mod list;
-<<<<<<< HEAD
 pub mod parse;
-=======
 pub mod lute;
->>>>>>> b38a5d45
 pub mod math;
 pub mod nock;
 pub mod serial;
@@ -24,11 +21,8 @@
 use crate::jets::hash::*;
 use crate::jets::hot::Hot;
 use crate::jets::list::*;
-<<<<<<< HEAD
 use crate::jets::parse::*;
-=======
 use crate::jets::lute::*;
->>>>>>> b38a5d45
 use crate::jets::math::*;
 use crate::jets::nock::*;
 use crate::jets::serial::*;
