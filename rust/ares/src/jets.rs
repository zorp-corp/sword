<<<<<<< HEAD
pub mod cold;
pub mod hot;
pub mod math;
pub mod warm;
=======
pub mod bits;
pub mod form;
pub mod hash;
pub mod math;
pub mod nock;
pub mod text;
pub mod tree;
>>>>>>> 1f4113da

use crate::interpreter::Context;
use crate::jets::bits::*;
use crate::jets::form::*;
use crate::jets::hash::*;
use crate::jets::math::*;
use crate::jets::nock::*;
use crate::jets::text::*;
use crate::jets::tree::*;
use crate::mem::NockStack;
use crate::noun::{self, Noun, Slots};
use ares_macros::tas;
use std::cmp;

crate::gdb!();

/// Return Err if the computation crashed or should punt to Nock
pub type Result = std::result::Result<Noun, JetErr>;
pub type Jet = fn(&mut Context, Noun) -> Result;

/**
 * Only return a deterministic error if the Nock would have deterministically
 * crashed.
 */
#[derive(Debug, PartialEq)]
pub enum JetErr {
    Punt,             // Retry with the raw nock
    Deterministic,    // The Nock would have crashed
    NonDeterministic, // Other error
}

impl From<noun::Error> for JetErr {
    fn from(_err: noun::Error) -> Self {
        Self::Deterministic
    }
}

impl From<JetErr> for () {
    fn from(_: JetErr) -> Self {}
}

pub fn get_jet(jet_name: Noun) -> Option<Jet> {
    match jet_name.as_direct().ok()?.data() {
        tas!(b"add") => Some(jet_add),
        tas!(b"dec") => Some(jet_dec),
        tas!(b"div") => Some(jet_div),
        tas!(b"dvr") => Some(jet_dvr),
        tas!(b"gte") => Some(jet_gte),
        tas!(b"gth") => Some(jet_gth),
        tas!(b"lte") => Some(jet_lte),
        tas!(b"lth") => Some(jet_lth),
        tas!(b"mod") => Some(jet_mod),
        tas!(b"mul") => Some(jet_mul),
        tas!(b"sub") => Some(jet_sub),
        //
        tas!(b"cap") => Some(jet_cap),
        tas!(b"mas") => Some(jet_mas),
        //
        tas!(b"lent") => Some(jet_lent),
        //
        tas!(b"bex") => Some(jet_bex),
        tas!(b"can") => Some(jet_can),
        tas!(b"cat") => Some(jet_cat),
        tas!(b"cut") => Some(jet_cut),
        tas!(b"end") => Some(jet_end),
        tas!(b"lsh") => Some(jet_lsh),
        tas!(b"met") => Some(jet_met),
        tas!(b"rap") => Some(jet_rap),
        tas!(b"rep") => Some(jet_rep),
        tas!(b"rev") => Some(jet_rev),
        tas!(b"rip") => Some(jet_rip),
        tas!(b"rsh") => Some(jet_rsh),
        //
        tas!(b"con") => Some(jet_con),
        tas!(b"dis") => Some(jet_dis),
        tas!(b"mix") => Some(jet_mix),
        //
        tas!(b"mug") => Some(jet_mug),
        //
        tas!(b"scow") => Some(jet_scow),
        //
        tas!(b"mink") => Some(jet_mink),
        _ => {
            // eprintln!("Unknown jet: {:?}", jet_name);
            None
        }
    }
}

pub fn get_jet_test_mode(_jet_name: Noun) -> bool {
    /*
    match jet_name.as_direct().unwrap().data() {
        tas!(b"cut") => true,
        _ => false,
    }
    */
    false
}

pub mod util {
    use super::*;
    use crate::noun::Error::NotRepresentable;
    use crate::noun::{Atom, Cell, DirectAtom, IndirectAtom, Noun, D};
    use bitvec::prelude::{BitSlice, Lsb0};
    use ibig::UBig;
    use std::result;

    /**
     * Currently, only addresses indexable by the first 48 bits are reachable by
     * modern 64-bit CPUs.
     */
    const MAX_BIT_LENGTH: usize = (1 << 47) - 1;

    /// Performs addition that returns None on Noun size overflow
    pub fn checked_add(a: usize, b: usize) -> result::Result<usize, JetErr> {
        a.checked_add(b)
            .filter(|x| x <= &MAX_BIT_LENGTH)
            .ok_or(JetErr::NonDeterministic)
    }

    /// Performs addition that returns None on Noun size overflow
    pub fn checked_sub(a: usize, b: usize) -> result::Result<usize, JetErr> {
        a.checked_sub(b).ok_or(JetErr::NonDeterministic)
    }

    pub fn checked_left_shift(bloq: usize, a: usize) -> result::Result<usize, JetErr> {
        let res = a << bloq;

        // Catch overflow
        if (res >> bloq) < a || res > MAX_BIT_LENGTH {
            Err(JetErr::NonDeterministic)
        } else {
            Ok(res)
        }
    }

    /// Convert length in bits to length in 64-bit words
    pub fn bits_to_word(a: usize) -> result::Result<usize, JetErr> {
        checked_add(a, 63).map(|x| x >> 6)
    }

    /// Convert length as bite to length in 64-bit words
    pub fn bite_to_word(bloq: usize, step: usize) -> result::Result<usize, JetErr> {
        bits_to_word(checked_left_shift(bloq, step)?)
    }

    pub fn slot(noun: Noun, axis: u64) -> Result {
        noun.slot(axis).map_err(|_e| JetErr::Deterministic)
    }

    /// Extract a bloq and check that it's computable by the current system
    pub fn bloq(a: Noun) -> result::Result<usize, JetErr> {
        let bloq = a.as_direct()?.data() as usize;
        if bloq >= 47 {
            Err(JetErr::NonDeterministic)
        } else {
            Ok(bloq)
        }
    }

    /// Extract the bloq and step from a bite
    pub fn bite(a: Noun) -> result::Result<(usize, usize), JetErr> {
        if let Ok(cell) = a.as_cell() {
            let bloq = bloq(cell.head())?;
            let step = cell.tail().as_direct()?.data() as usize;
            Ok((bloq, step))
        } else {
            bloq(a).map(|x| (x, 1_usize))
        }
    }

    /** In a bloq space, copy from `from` for a span of `step`, to position `to`.
     *
     * Note: unlike the vere version, this sets the bits instead of XORing
     * them.  If we need the XOR version, we could use ^=.
     */
    pub unsafe fn chop(
        bloq: usize,
        from: usize,
        step: usize,
        to: usize,
        dest: &mut BitSlice<u64, Lsb0>,
        source: &BitSlice<u64, Lsb0>,
    ) -> result::Result<(), JetErr> {
        let from_b = checked_left_shift(bloq, from)?;
        let to_b = checked_left_shift(bloq, to)?;
        let mut step_b = checked_left_shift(bloq, step)?;
        let end_b = checked_add(from_b, step_b)?;

        if from_b >= source.len() {
            return Ok(());
        }

        if end_b > source.len() {
            step_b -= end_b - source.len();
        }

        dest[to_b..to_b + step_b].copy_from_bitslice(&source[from_b..from_b + step_b]);
        Ok(())
    }

    /// Subtraction
    pub fn sub(stack: &mut NockStack, a: Atom, b: Atom) -> noun::Result<Atom> {
        if let (Ok(a), Ok(b)) = (a.as_direct(), b.as_direct()) {
            let a_small = a.data();
            let b_small = b.data();

            if a_small < b_small {
                Err(NotRepresentable)
            } else {
                Ok(Atom::new(stack, a_small - b_small))
            }
        } else {
            let a_big = a.as_ubig(stack);
            let b_big = b.as_ubig(stack);

            if a_big < b_big {
                Err(NotRepresentable)
            } else {
                let a_big = a.as_ubig(stack);
                let b_big = b.as_ubig(stack);
                let res = UBig::sub_stack(stack, a_big, b_big);
                Ok(Atom::from_ubig(stack, &res))
            }
        }
    }

    /// Binary exponent
    pub fn bex(stack: &mut NockStack, arg: usize) -> Atom {
        unsafe {
            if arg < 63 {
                DirectAtom::new_unchecked(1 << arg).as_atom()
            } else {
                let (mut atom, dest) = IndirectAtom::new_raw_mut_bitslice(stack, (arg + 7) >> 3);
                dest.set(arg, true);
                atom.normalize_as_atom()
            }
        }
    }

    /// Measure the number of bloqs in an atom
    pub fn met(bloq: usize, a: Atom) -> usize {
        if unsafe { a.as_noun().raw_equals(D(0)) } {
            0
        } else if bloq < 6 {
            (a.bit_size() + ((1 << bloq) - 1)) >> bloq
        } else {
            let bloq_word = bloq - 6;
            (a.size() + ((1 << bloq_word) - 1)) >> bloq_word
        }
    }

    pub fn rip(stack: &mut NockStack, bloq: usize, step: usize, atom: Atom) -> Result {
        let len = (met(bloq, atom) + step - 1) / step;
        let mut list = D(0);
        for i in (0..len).rev() {
            let new_atom = unsafe {
                let (mut new_indirect, new_slice) =
                    IndirectAtom::new_raw_mut_bitslice(stack, step << bloq);
                chop(bloq, i * step, step, 0, new_slice, atom.as_bitslice())?;
                new_indirect.normalize_as_atom()
            };
            list = Cell::new(stack, new_atom.as_noun(), list).as_noun();
        }

        Ok(list)
    }

    /// Binary OR
    pub fn con(stack: &mut NockStack, a: Atom, b: Atom) -> Atom {
        let new_size = cmp::max(a.size(), b.size());

        unsafe {
            let (mut atom, dest) = IndirectAtom::new_raw_mut_bitslice(stack, new_size);
            let a_bit = a.as_bitslice();
            dest[..a_bit.len()].copy_from_bitslice(a_bit);
            *dest |= b.as_bitslice();
            atom.normalize_as_atom()
        }
    }

    pub mod test {
        use super::*;
        use crate::hamt::Hamt;
        use crate::mem::{unifying_equality, NockStack};
        use crate::noun::{Atom, Noun, D, T};
        use assert_no_alloc::assert_no_alloc;
        use ibig::UBig;

        pub fn init_stack() -> NockStack {
            NockStack::new(8 << 10 << 10, 0)
        }

        #[allow(non_snake_case)]
        pub fn A(stack: &mut NockStack, ubig: &UBig) -> Noun {
            Atom::from_ubig(stack, ubig).as_noun()
        }

        pub fn assert_noun_eq(stack: &mut NockStack, mut a: Noun, mut b: Noun) {
            let eq = unsafe { unifying_equality(stack, &mut a, &mut b) };
            assert!(eq, "got: {}, need: {}", a, b);
        }

        pub fn assert_jet(stack: &mut NockStack, jet: Jet, sam: Noun, res: Noun) {
            let mut context = Context {
                stack,
                newt: None,
                cache: &mut Hamt::<Noun>::new(),
            };
            let sam = T(context.stack, &[D(0), sam, D(0)]);
            let jet_res = assert_no_alloc(|| jet(&mut context, sam).unwrap());
            assert_noun_eq(stack, jet_res, res);
        }

        pub fn assert_jet_ubig(stack: &mut NockStack, jet: Jet, sam: Noun, res: UBig) {
            let res = A(stack, &res);
            assert_jet(stack, jet, sam, res);
        }

        pub fn assert_nary_jet_ubig(stack: &mut NockStack, jet: Jet, sam: &[Noun], res: UBig) {
            let sam = T(stack, sam);
            assert_jet_ubig(stack, jet, sam, res);
        }

        pub fn assert_jet_err(stack: &mut NockStack, jet: Jet, sam: Noun, err: JetErr) {
            let mut context = Context {
                stack,
                newt: None,
                cache: &mut Hamt::<Noun>::new(),
            };
            let sam = T(context.stack, &[D(0), sam, D(0)]);
            let jet_res = jet(&mut context, sam);
            assert!(
                jet_res.is_err(),
                "with sample: {}, expected err: {:?}, got: {:?}",
                sam,
                err,
                &jet_res
            );
            let jet_err = jet_res.unwrap_err();
            assert_eq!(
                jet_err, err,
                "with sample: {}, expected err: {:?}, got: {:?}",
                sam, err, jet_err
            );
        }
    }

    #[cfg(test)]
    mod tests {
        use super::test::{init_stack, A};
        use super::*;
        use ibig::ubig;

        #[test]
        fn test_met() {
            let s = &mut init_stack();

            let a = A(s, &ubig!(0xdeadbeef12345678fedcba9876543210))
                .as_atom()
                .unwrap();
            assert_eq!(met(0, a), 128);
            assert_eq!(met(1, a), 64);
            assert_eq!(met(2, a), 32);
            assert_eq!(met(3, a), 16);
            assert_eq!(met(4, a), 8);
            assert_eq!(met(5, a), 4);
            assert_eq!(met(6, a), 2);
            assert_eq!(met(7, a), 1);
            assert_eq!(met(8, a), 1);

            let a = D(0x7fffffffffffffff).as_atom().unwrap();
            assert_eq!(met(0, a), 63);
            assert_eq!(met(1, a), 32);
            assert_eq!(met(2, a), 16);
            assert_eq!(met(3, a), 8);
            assert_eq!(met(4, a), 4);
            assert_eq!(met(5, a), 2);
            assert_eq!(met(6, a), 1);
            assert_eq!(met(7, a), 1);
        }
    }
}<|MERGE_RESOLUTION|>--- conflicted
+++ resolved
@@ -1,9 +1,7 @@
-<<<<<<< HEAD
 pub mod cold;
 pub mod hot;
-pub mod math;
 pub mod warm;
-=======
+
 pub mod bits;
 pub mod form;
 pub mod hash;
@@ -11,7 +9,6 @@
 pub mod nock;
 pub mod text;
 pub mod tree;
->>>>>>> 1f4113da
 
 use crate::interpreter::Context;
 use crate::jets::bits::*;
