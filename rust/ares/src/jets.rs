--- conflicted
+++ resolved
@@ -5,11 +5,8 @@
 pub mod bits;
 pub mod form;
 pub mod hash;
-<<<<<<< HEAD
+pub mod list;
 pub mod lute;
-=======
-pub mod list;
->>>>>>> 23cef0bf
 pub mod math;
 pub mod nock;
 pub mod serial;
@@ -60,12 +57,6 @@
 impl From<noun::Error> for JetErr {
     fn from(_err: noun::Error) -> Self {
         Self::Fail(Error::Deterministic(D(0)))
-    }
-}
-
-impl From<Error> for JetErr {
-    fn from(e: Error) -> Self {
-        Self::Fail(e)
     }
 }
 
