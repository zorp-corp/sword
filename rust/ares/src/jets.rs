--- conflicted
+++ resolved
@@ -1,17 +1,13 @@
-<<<<<<< HEAD
 pub mod cold;
 pub mod hot;
-pub mod math;
-pub mod warm;
-=======
 pub mod bits;
 pub mod form;
 pub mod hash;
 pub mod math;
+pub mod warm;
 pub mod nock;
 pub mod text;
 pub mod tree;
->>>>>>> 79ab07aa
 
 use crate::jets::bits::*;
 use crate::jets::form::*;
