--- conflicted
+++ resolved
@@ -14,13 +14,8 @@
  */
 use crate::interpreter::Context;
 use crate::jets::util::*;
-<<<<<<< HEAD
 use crate::jets::Result;
-use crate::noun::{Atom, DirectAtom, IndirectAtom, Noun, D, DIRECT_MAX, NO, T, YES};
-=======
-use crate::jets::{JetErr, Result};
 use crate::noun::{Atom, DirectAtom, IndirectAtom, Noun, D, DIRECT_MAX, T};
->>>>>>> dd8f4818
 use either::{Left, Right};
 use ibig::ops::DivRem;
 use ibig::UBig;
