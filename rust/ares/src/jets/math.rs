--- conflicted
+++ resolved
@@ -15,11 +15,7 @@
 use crate::interpreter::Context;
 use crate::jets::util::*;
 use crate::jets::Result;
-<<<<<<< HEAD
-use crate::noun::{Atom, DirectAtom, IndirectAtom, Noun, D, DIRECT_MAX, NO, T, YES};
-=======
 use crate::noun::{Atom, DirectAtom, IndirectAtom, Noun, D, DIRECT_MAX, T};
->>>>>>> 73720958
 use either::{Left, Right};
 use ibig::ops::DivRem;
 use ibig::UBig;
