--- conflicted
+++ resolved
@@ -192,35 +192,13 @@
     })
 }
 
-<<<<<<< HEAD
 pub fn jet_lth(context: &mut Context, subject: Noun) -> Result {
     let stack = &mut context.stack;
-=======
-pub fn jet_lth(_context: &mut Context, subject: Noun) -> Result {
->>>>>>> 3f4bd26a
-    let arg = slot(subject, 6)?;
-    let a = slot(arg, 2)?.as_atom()?;
-    let b = slot(arg, 3)?.as_atom()?;
-
-<<<<<<< HEAD
-    Ok(if let (Ok(a), Ok(b)) = (a.as_direct(), b.as_direct()) {
-        if a.data() < b.data() {
-            YES
-        } else {
-            NO
-        }
-    } else if a.bit_size() < b.bit_size() {
-        YES
-    } else if a.bit_size() > b.bit_size() {
-        NO
-    } else if a.as_ubig(stack) < b.as_ubig(stack) {
-        YES
-    } else {
-        NO
-    })
-=======
-    Ok(util::lth(a, b))
->>>>>>> 3f4bd26a
+    let arg = slot(subject, 6)?;
+    let a = slot(arg, 2)?.as_atom()?;
+    let b = slot(arg, 3)?.as_atom()?;
+
+    Ok(util::lth(stack, a, b))
 }
 
 pub fn jet_mod(context: &mut Context, subject: Noun) -> Result {
@@ -276,12 +254,10 @@
 }
 
 pub mod util {
-    use crate::jets::util::test::init_stack;
+    use crate::mem::NockStack;
     use crate::noun::{Atom, Noun, NO, YES};
 
-    pub fn lth(a: Atom, b: Atom) -> Noun {
-        let s = &mut init_stack();
-
+    pub fn lth(stack: &mut NockStack, a: Atom, b: Atom) -> Noun {
         if let (Ok(a), Ok(b)) = (a.as_direct(), b.as_direct()) {
             if a.data() < b.data() {
                 YES
@@ -292,7 +268,7 @@
             YES
         } else if a.bit_size() > b.bit_size() {
             NO
-        } else if a.as_ubig(s) < b.as_ubig(s) {
+        } else if a.as_ubig(stack) < b.as_ubig(stack) {
             YES
         } else {
             NO
