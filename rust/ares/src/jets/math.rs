/** Math jets
 *
 * We use ibig for math operations.  This is a pure rust library, and it is very convenient to use.
 * If they're noticeably, fater, we may want to use gmp or a library wrapping it, such as rug.
 *
 * In any case, it's important to ensure that the library only allocates on the nock stack.  Gmp
 * has mp_set_memory_functions.  I don't know if rug does any allocation on top of that.  ibig does
 * not appear to support custom allocation functions, but we could probably patch it.  If we're
 * patching it, we might even be able to avoid copying the input and output at all, which might
 * give a greater performance advantage than using gmp anyway.
 *
 * Another approach is use a global custom allocator.  This is fairly involved, but it would allow
 * us to use any library without worrying whether it allocates.
 */
use crate::interpreter::Context;
use crate::jets::util::*;
use crate::jets::JetErr::*;
use crate::jets::Result;
use crate::noun::{Atom, DirectAtom, IndirectAtom, Noun, D, DIRECT_MAX, NO, T, YES};
use either::{Left, Right};
use ibig::ops::DivRem;
use ibig::UBig;

crate::gdb!();

pub fn jet_add(context: &mut Context, subject: Noun) -> Result {
    let stack = &mut context.stack;
    let arg = slot(subject, 6)?;
    let a = slot(arg, 2)?.as_atom()?;
    let b = slot(arg, 3)?.as_atom()?;

    if let (Ok(a), Ok(b)) = (a.as_direct(), b.as_direct()) {
        Ok(Atom::new(*stack, a.data() + b.data()).as_noun())
    } else {
        let a_big = a.as_ubig(*stack);
        let b_big = b.as_ubig(*stack);
        let res = UBig::add_stack(*stack, a_big, b_big);
        Ok(Atom::from_ubig(*stack, &res).as_noun())
    }
}

pub fn jet_dec(context: &mut Context, subject: Noun) -> Result {
    let arg = slot(subject, 6)?;
    if let Ok(atom) = arg.as_atom() {
        match atom.as_either() {
            Left(direct) => {
                if direct.data() == 0 {
                    Err(Deterministic)
                } else {
                    Ok(unsafe { DirectAtom::new_unchecked(direct.data() - 1) }.as_noun())
                }
            }
            Right(indirect) => {
                let indirect_slice = indirect.as_bitslice();
                match indirect_slice.first_one() {
                    None => {
                        panic!("Decrementing 0 stored as an indirect atom");
                    }
                    Some(first_one) => {
                        let (mut new_indirect, new_slice) = unsafe {
                            IndirectAtom::new_raw_mut_bitslice(context.stack, indirect.size())
                        };
                        if first_one > 0 {
                            new_slice[..first_one].fill(true);
                        }
                        new_slice.set(first_one, false);
                        new_slice[first_one + 1..]
                            .copy_from_bitslice(&indirect_slice[first_one + 1..]);
                        let res = unsafe { new_indirect.normalize_as_atom() };
                        Ok(res.as_noun())
                    }
                }
            }
        }
    } else {
        Err(Deterministic)
    }
}

pub fn jet_div(context: &mut Context, subject: Noun) -> Result {
    let stack = &mut context.stack;
    let arg = slot(subject, 6)?;
    let a = slot(arg, 2)?.as_atom()?;
    let b = slot(arg, 3)?.as_atom()?;

    if unsafe { b.as_noun().raw_equals(D(0)) } {
        Err(Deterministic)
    } else if let (Ok(a), Ok(b)) = (a.as_direct(), b.as_direct()) {
        Ok(unsafe { DirectAtom::new_unchecked(a.data() / b.data()) }.as_noun())
    } else {
        let a_big = a.as_ubig(*stack);
        let b_big = b.as_ubig(*stack);
        let res = UBig::div_stack(*stack, a_big, b_big);
        Ok(Atom::from_ubig(*stack, &res).as_noun())
    }
}

pub fn jet_dvr(context: &mut Context, subject: Noun) -> Result {
    let stack = &mut context.stack;
    let arg = slot(subject, 6)?;
    let a = slot(arg, 2)?.as_atom()?;
    let b = slot(arg, 3)?.as_atom()?;

    if unsafe { b.as_noun().raw_equals(D(0)) } {
        Err(Deterministic)
    } else {
        let (div, rem) = if let (Ok(a), Ok(b)) = (a.as_direct(), b.as_direct()) {
            let (div, rem) = (a.data() / b.data(), a.data() % b.data());
            unsafe {
                (
                    DirectAtom::new_unchecked(div).as_noun(),
                    DirectAtom::new_unchecked(rem).as_noun(),
                )
            }
        } else {
            let (div, rem) = a.as_ubig(*stack).div_rem(b.as_ubig(*stack));
            (
                Atom::from_ubig(*stack, &div).as_noun(),
                Atom::from_ubig(*stack, &rem).as_noun(),
            )
        };

        Ok(T(*stack, &[div, rem]))
    }
}

pub fn jet_gte(context: &mut Context, subject: Noun) -> Result {
    let arg = slot(subject, 6)?;
    let a = slot(arg, 2)?.as_atom()?;
    let b = slot(arg, 3)?.as_atom()?;

    Ok(if let (Ok(a), Ok(b)) = (a.as_direct(), b.as_direct()) {
        if a.data() >= b.data() {
            YES
        } else {
            NO
        }
    } else if a.bit_size() > b.bit_size() {
        YES
    } else if a.bit_size() < b.bit_size() {
        NO
    } else if a.as_ubig(context.stack) >= b.as_ubig(context.stack) {
        YES
    } else {
        NO
    })
}

pub fn jet_gth(context: &mut Context, subject: Noun) -> Result {
    let arg = slot(subject, 6)?;
    let a = slot(arg, 2)?.as_atom()?;
    let b = slot(arg, 3)?.as_atom()?;

    Ok(if let (Ok(a), Ok(b)) = (a.as_direct(), b.as_direct()) {
        if a.data() > b.data() {
            YES
        } else {
            NO
        }
    } else if a.bit_size() > b.bit_size() {
        YES
    } else if a.bit_size() < b.bit_size() {
        NO
    } else if a.as_ubig(context.stack) > b.as_ubig(context.stack) {
        YES
    } else {
        NO
    })
}

pub fn jet_lte(context: &mut Context, subject: Noun) -> Result {
    let arg = slot(subject, 6)?;
    let a = slot(arg, 2)?.as_atom()?;
    let b = slot(arg, 3)?.as_atom()?;

    Ok(if let (Ok(a), Ok(b)) = (a.as_direct(), b.as_direct()) {
        if a.data() <= b.data() {
            YES
        } else {
            NO
        }
    } else if a.bit_size() < b.bit_size() {
        YES
    } else if a.bit_size() > b.bit_size() {
        NO
    } else if a.as_ubig(context.stack) <= b.as_ubig(context.stack) {
        YES
    } else {
        NO
    })
}

<<<<<<< HEAD
pub fn jet_lth(
    _stack: &mut NockStack,
    _newt: &mut Option<&mut Newt>,
    subject: Noun,
) -> jets::Result {
=======
pub fn jet_lth(context: &mut Context, subject: Noun) -> Result {
>>>>>>> bf2679a7
    let arg = slot(subject, 6)?;
    let a = slot(arg, 2)?.as_atom()?;
    let b = slot(arg, 3)?.as_atom()?;

<<<<<<< HEAD
    Ok(util::lth(a, b))
=======
    Ok(if let (Ok(a), Ok(b)) = (a.as_direct(), b.as_direct()) {
        if a.data() < b.data() {
            YES
        } else {
            NO
        }
    } else if a.bit_size() < b.bit_size() {
        YES
    } else if a.bit_size() > b.bit_size() {
        NO
    } else if a.as_ubig(context.stack) < b.as_ubig(context.stack) {
        YES
    } else {
        NO
    })
>>>>>>> bf2679a7
}

pub fn jet_mod(context: &mut Context, subject: Noun) -> Result {
    let stack = &mut context.stack;
    let arg = slot(subject, 6)?;
    let a = slot(arg, 2)?.as_atom()?;
    let b = slot(arg, 3)?.as_atom()?;

    if unsafe { b.as_noun().raw_equals(D(0)) } {
        Err(Deterministic)
    } else if let (Ok(a), Ok(b)) = (a.as_direct(), b.as_direct()) {
        Ok(unsafe { DirectAtom::new_unchecked(a.data() % b.data()) }.as_noun())
    } else {
        let res = a.as_ubig(*stack) % b.as_ubig(*stack);
        Ok(Atom::from_ubig(*stack, &res).as_noun())
    }
}

pub fn jet_mul(context: &mut Context, subject: Noun) -> Result {
    let stack = &mut context.stack;
    let arg = slot(subject, 6)?;
    let a = slot(arg, 2)?.as_atom()?;
    let b = slot(arg, 3)?.as_atom()?;

    if let (Ok(a), Ok(b)) = (a.as_direct(), b.as_direct()) {
        let res = a.data() as u128 * b.data() as u128;
        if res < DIRECT_MAX as u128 {
            Ok(Atom::new(*stack, res as u64).as_noun())
        } else {
            Ok(unsafe {
                IndirectAtom::new_raw_bytes(
                    *stack,
                    if res < u64::MAX as u128 { 8 } else { 16 },
                    &res as *const u128 as *const u8,
                )
            }
            .as_noun())
        }
    } else {
        let a_big = a.as_ubig(*stack);
        let b_big = b.as_ubig(*stack);
        let res = UBig::mul_stack(*stack, a_big, b_big);
        Ok(Atom::from_ubig(*stack, &res).as_noun())
    }
}

pub fn jet_sub(context: &mut Context, subject: Noun) -> Result {
    let arg = slot(subject, 6)?;
    let a = slot(arg, 2)?.as_atom()?;
    let b = slot(arg, 3)?.as_atom()?;

    Ok(sub(context.stack, a, b)?.as_noun())
}

pub mod util {
    use crate::jets::util::test::init_stack;
    use crate::noun::{Atom, Noun, YES, NO};

    pub fn lth(a: Atom, b: Atom) -> Noun {
        let s = &mut init_stack();

        if let (Ok(a), Ok(b)) = (a.as_direct(), b.as_direct()) {
            if a.data() < b.data() {
                YES
            } else {
                NO
            }
        } else if a.bit_size() < b.bit_size() {
            YES
        } else if a.bit_size() > b.bit_size() {
            NO
        } else if a.as_ubig(s) < b.as_ubig(s) {
            YES
        } else {
            NO
        }
    }
}

#[cfg(test)]
mod tests {
    use super::*;
    use crate::jets::util::test::{
        assert_jet, assert_jet_err, assert_jet_ubig, assert_nary_jet_ubig, init_stack, A,
    };
    use crate::jets::{Jet, JetErr};
    use crate::mem::NockStack;
    use crate::noun::{Noun, D, NO, T, YES};
    use ibig::{ubig, UBig};

    fn atoms(s: &mut NockStack) -> (Noun, Noun, Noun, Noun, Noun) {
        (atom_0(s), atom_24(s), atom_63(s), atom_96(s), atom_128(s))
    }

    fn atom_0(_stack: &mut NockStack) -> Noun {
        D(0)
    }

    fn atom_24(_stack: &mut NockStack) -> Noun {
        D(0x876543)
    }

    fn atom_63(_stack: &mut NockStack) -> Noun {
        D(0x7fffffffffffffff)
    }

    fn atom_96(stack: &mut NockStack) -> Noun {
        A(stack, &ubig!(0xfaceb00c15deadbeef123456))
    }

    fn atom_128(stack: &mut NockStack) -> Noun {
        A(stack, &ubig!(0xdeadbeef12345678fedcba9876543210))
    }

    fn atom_128_b(stack: &mut NockStack) -> Noun {
        A(stack, &ubig!(0xdeadbeef12345678fedcba9876540000))
    }

    fn atom_264(stack: &mut NockStack) -> Noun {
        A(
            stack,
            &ubig!(_0xdeadbeef12345678fedcba9876540000deadbeef12345678fedcba9876540000ff),
        )
    }

    fn atom_528(stack: &mut NockStack) -> Noun {
        A(stack, &ubig!(_0xdeadbeef12345678fedcba9876540000deadbeef12345678fedcba9876540000ffdeadbeef12345678fedcba9876540000deadbeef12345678fedcba9876540001ff))
    }

    fn assert_math_jet(
        stack: &mut NockStack,
        jet: Jet,
        sam: &[fn(&mut NockStack) -> Noun],
        res: UBig,
    ) {
        let sam: Vec<Noun> = sam.iter().map(|f| f(stack)).collect();
        assert_nary_jet_ubig(stack, jet, &sam, res);
    }

    fn assert_math_jet_noun(
        stack: &mut NockStack,
        jet: Jet,
        sam: &[fn(&mut NockStack) -> Noun],
        res: Noun,
    ) {
        let sam: Vec<Noun> = sam.iter().map(|f| f(stack)).collect();
        let sam = T(stack, &sam);
        assert_jet(stack, jet, sam, res);
    }

    fn assert_math_jet_err(
        stack: &mut NockStack,
        jet: Jet,
        sam: &[fn(&mut NockStack) -> Noun],
        err: JetErr,
    ) {
        let sam: Vec<Noun> = sam.iter().map(|f| f(stack)).collect();
        let sam = T(stack, &sam);
        assert_jet_err(stack, jet, sam, err);
    }

    #[test]
    fn test_add() {
        let s = &mut init_stack();
        assert_math_jet(
            s,
            jet_add,
            &[atom_128, atom_96],
            ubig!(0xdeadbef00d03068514bb685765666666),
        );
        assert_math_jet(
            s,
            jet_add,
            &[atom_63, atom_96],
            ubig!(0xfaceb00c95deadbeef123455),
        );
        assert_math_jet(s, jet_add, &[atom_63, atom_63], ubig!(0xfffffffffffffffe));
    }

    #[test]
    fn test_dec() {
        let s = &mut init_stack();
        let (a0, _a24, a63, _a96, a128) = atoms(s);
        assert_jet_ubig(s, jet_dec, a128, ubig!(0xdeadbeef12345678fedcba987654320f));
        assert_jet(s, jet_dec, a63, D(0x7ffffffffffffffe));
        assert_jet_err(s, jet_dec, a0, Deterministic);
    }

    #[test]
    fn test_div() {
        let s = &mut init_stack();
        assert_math_jet(s, jet_div, &[atom_128, atom_96], ubig!(0xe349f8f0));
        assert_math_jet(s, jet_div, &[atom_96, atom_63], ubig!(0x1f59d6018));
        assert_math_jet(s, jet_div, &[atom_63, atom_96], ubig!(0));
        assert_math_jet(s, jet_div, &[atom_63, atom_63], ubig!(1));
        assert_math_jet(s, jet_div, &[atom_63, atom_24], ubig!(0xf2044dacfe));
        assert_math_jet(
            s,
            jet_div,
            &[atom_128, atom_24],
            ubig!(0x1a507f98b6fa8605ea3a79e97bf),
        );
        let res = ubig!(
            _0x00000000000001000000000000000000000000000000000000000000000000000000000000000001
        );
        assert_math_jet(s, jet_div, &[atom_528, atom_264], res);
        assert_math_jet_err(s, jet_div, &[atom_63, atom_0], Deterministic);
        assert_math_jet_err(s, jet_div, &[atom_0, atom_0], Deterministic);
    }

    #[test]
    fn test_dvr() {
        let s = &mut init_stack();
        let (a0, a24, a63, a96, a128) = atoms(s);
        let a264 = atom_264(s);
        let a528 = atom_528(s);

        let sam = T(s, &[a128, a96]);
        let res_a = A(s, &ubig!(0xe349f8f0));
        let res_b = A(s, &ubig!(0xcb0ce564ec598f658409d170));
        let res = T(s, &[res_a, res_b]);
        assert_jet(s, jet_dvr, sam, res);

        let sam = T(s, &[a128, a24]);
        let res_a = A(s, &ubig!(0x1a507f98b6fa8605ea3a79e97bf));
        let res_b = A(s, &ubig!(0x3b2013));
        let res = T(s, &[res_a, res_b]);
        assert_jet(s, jet_dvr, sam, res);

        let sam = T(s, &[a63, a63]);
        let res_a = A(s, &ubig!(1));
        let res_b = A(s, &ubig!(0));
        let res = T(s, &[res_a, res_b]);
        assert_jet(s, jet_dvr, sam, res);

        let sam = T(s, &[a0, a24]);
        let res_a = A(s, &ubig!(0));
        let res_b = A(s, &ubig!(0));
        let res = T(s, &[res_a, res_b]);
        assert_jet(s, jet_dvr, sam, res);

        let sam = T(s, &[a528, a264]);
        let res_a = A(
            s,
            &ubig!(
                _0x00000000000001000000000000000000000000000000000000000000000000000000000000000001
            ),
        );
        let res_b = A(s, &ubig!(0x100));
        let res = T(s, &[res_a, res_b]);
        assert_jet(s, jet_dvr, sam, res);

        assert_math_jet_err(s, jet_dvr, &[atom_63, atom_0], Deterministic);
    }

    #[test]
    fn test_gte() {
        let s = &mut init_stack();
        assert_math_jet_noun(s, jet_gte, &[atom_128, atom_96], YES);
        assert_math_jet_noun(s, jet_gte, &[atom_96, atom_63], YES);
        assert_math_jet_noun(s, jet_gte, &[atom_63, atom_96], NO);
        assert_math_jet_noun(s, jet_gte, &[atom_63, atom_63], YES);
        assert_math_jet_noun(s, jet_gte, &[atom_63, atom_24], YES);
        assert_math_jet_noun(s, jet_gte, &[atom_128, atom_24], YES);
        assert_math_jet_noun(s, jet_gte, &[atom_128, atom_128_b], YES);
        assert_math_jet_noun(s, jet_gte, &[atom_128_b, atom_128], NO);
    }

    #[test]
    fn test_gth() {
        let s = &mut init_stack();
        assert_math_jet_noun(s, jet_gth, &[atom_128, atom_96], YES);
        assert_math_jet_noun(s, jet_gth, &[atom_96, atom_63], YES);
        assert_math_jet_noun(s, jet_gth, &[atom_63, atom_96], NO);
        assert_math_jet_noun(s, jet_gth, &[atom_63, atom_63], NO);
        assert_math_jet_noun(s, jet_gth, &[atom_63, atom_24], YES);
        assert_math_jet_noun(s, jet_gth, &[atom_128, atom_24], YES);
        assert_math_jet_noun(s, jet_gth, &[atom_128, atom_128_b], YES);
        assert_math_jet_noun(s, jet_gth, &[atom_128_b, atom_128], NO);
    }

    #[test]
    fn test_lte() {
        let s = &mut init_stack();
        assert_math_jet_noun(s, jet_lte, &[atom_128, atom_96], NO);
        assert_math_jet_noun(s, jet_lte, &[atom_96, atom_63], NO);
        assert_math_jet_noun(s, jet_lte, &[atom_63, atom_96], YES);
        assert_math_jet_noun(s, jet_lte, &[atom_63, atom_63], YES);
        assert_math_jet_noun(s, jet_lte, &[atom_63, atom_24], NO);
        assert_math_jet_noun(s, jet_lte, &[atom_128, atom_24], NO);
        assert_math_jet_noun(s, jet_lte, &[atom_128, atom_128_b], NO);
        assert_math_jet_noun(s, jet_lte, &[atom_128_b, atom_128], YES);
    }

    #[test]
    fn test_lth() {
        let s = &mut init_stack();
        assert_math_jet_noun(s, jet_lth, &[atom_128, atom_96], NO);
        assert_math_jet_noun(s, jet_lth, &[atom_96, atom_63], NO);
        assert_math_jet_noun(s, jet_lth, &[atom_63, atom_96], YES);
        assert_math_jet_noun(s, jet_lth, &[atom_63, atom_63], NO);
        assert_math_jet_noun(s, jet_lth, &[atom_63, atom_24], NO);
        assert_math_jet_noun(s, jet_lth, &[atom_128, atom_24], NO);
        assert_math_jet_noun(s, jet_lth, &[atom_128, atom_128_b], NO);
        assert_math_jet_noun(s, jet_lth, &[atom_128_b, atom_128], YES);
    }

    #[test]
    fn test_mod() {
        let s = &mut init_stack();
        assert_math_jet(
            s,
            jet_mod,
            &[atom_128, atom_96],
            ubig!(0xcb0ce564ec598f658409d170),
        );
        assert_math_jet(s, jet_mod, &[atom_96, atom_63], ubig!(0x15deadc0e4af946e));
        assert_math_jet(s, jet_mod, &[atom_63, atom_96], ubig!(0x7fffffffffffffff));
        assert_math_jet(s, jet_mod, &[atom_63, atom_63], ubig!(0));
        assert_math_jet(s, jet_mod, &[atom_63, atom_24], ubig!(0x798385));
        assert_math_jet(s, jet_mod, &[atom_128, atom_24], ubig!(0x3b2013));
        assert_math_jet(s, jet_mod, &[atom_528, atom_264], ubig!(0x100));
        assert_math_jet_err(s, jet_mod, &[atom_63, atom_0], Deterministic);
        assert_math_jet_err(s, jet_mod, &[atom_0, atom_0], Deterministic);
    }

    #[test]
    fn test_mul() {
        let s = &mut init_stack();
        assert_math_jet(
            s,
            jet_mul,
            &[atom_128, atom_96],
            ubig!(_0xda297567129704bf42e744f13ff0ea4fc4ac01215b708bc94f941160),
        );
        assert_math_jet(
            s,
            jet_mul,
            &[atom_63, atom_96],
            ubig!(_0x7d6758060aef56de7cba6a1eea21524110edcbaa),
        );
        assert_math_jet(
            s,
            jet_mul,
            &[atom_63, atom_63],
            ubig!(0x3fffffffffffffff0000000000000001),
        );
        assert_math_jet(s, jet_mul, &[atom_24, atom_24], ubig!(0x479bf4b7ef89));
    }

    #[test]
    fn test_sub() {
        let s = &mut init_stack();
        assert_math_jet(
            s,
            jet_sub,
            &[atom_128, atom_96],
            ubig!(0xdeadbeee1765a66ce8fe0cd98741fdba),
        );
        assert_math_jet(
            s,
            jet_sub,
            &[atom_96, atom_63],
            ubig!(0xfaceb00b95deadbeef123457),
        );
        assert_math_jet(s, jet_sub, &[atom_63, atom_63], ubig!(0));
        assert_math_jet(s, jet_sub, &[atom_128, atom_128], ubig!(0));
        assert_math_jet_err(s, jet_sub, &[atom_63, atom_96], Deterministic);
    }
}<|MERGE_RESOLUTION|>--- conflicted
+++ resolved
@@ -190,38 +190,16 @@
     })
 }
 
-<<<<<<< HEAD
 pub fn jet_lth(
     _stack: &mut NockStack,
     _newt: &mut Option<&mut Newt>,
     subject: Noun,
 ) -> jets::Result {
-=======
-pub fn jet_lth(context: &mut Context, subject: Noun) -> Result {
->>>>>>> bf2679a7
-    let arg = slot(subject, 6)?;
-    let a = slot(arg, 2)?.as_atom()?;
-    let b = slot(arg, 3)?.as_atom()?;
-
-<<<<<<< HEAD
+    let arg = slot(subject, 6)?;
+    let a = slot(arg, 2)?.as_atom()?;
+    let b = slot(arg, 3)?.as_atom()?;
+
     Ok(util::lth(a, b))
-=======
-    Ok(if let (Ok(a), Ok(b)) = (a.as_direct(), b.as_direct()) {
-        if a.data() < b.data() {
-            YES
-        } else {
-            NO
-        }
-    } else if a.bit_size() < b.bit_size() {
-        YES
-    } else if a.bit_size() > b.bit_size() {
-        NO
-    } else if a.as_ubig(context.stack) < b.as_ubig(context.stack) {
-        YES
-    } else {
-        NO
-    })
->>>>>>> bf2679a7
 }
 
 pub fn jet_mod(context: &mut Context, subject: Noun) -> Result {
