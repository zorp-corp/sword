use crate::hamt::Hamt;
use crate::hamt::HamtIterator;
use crate::jets::*;
use crate::mem::unifying_equality;
use crate::mem::Preserve;
use crate::noun::{Atom, DirectAtom, IndirectAtom, Noun, D, T};
use ares_macros::tas;
use either::Either::{self, Left, Right};
use std::ptr::{copy_nonoverlapping, null_mut};

/** Root for Hoon %k.139
 */
pub const K_139: Either<&[u8], (u64, u64)> = Right((tas!(b"k"), 139));

// // This is the const state all in one spot as literals
// #[allow(clippy::complexity)]
// const SHAM_HOT_STATE: &[(&[Either<u64, (u64, u64)>], u64, Jet)] = &[
//     (&[A_50, Left(b"add")], 1, jet_add),
//     (&[A_50, Left(b"dec")], 1, jet_dec),
//     (&[A_50, Left(b"div")], 1, jet_div),
//     (&[A_50, Left(b"dvr")], 1, jet_dvr),
//     (&[A_50, Left(b"gth")], 1, jet_gth),
//     (&[A_50, Left(b"gte")], 1, jet_gte),
//     (&[A_50, Left(b"lte")], 1, jet_lte),
//     (&[A_50, Left(b"lth")], 1, jet_lth),
//     (&[A_50, Left(b"mod")], 1, jet_mod),
//     (&[A_50, Left(b"mul")], 1, jet_mul),
//     (&[A_50, Left(b"sub")], 1, jet_sub),
//     //
//     (&[A_50, Left(b"cap")], 1, jet_cap),
//     (&[A_50, Left(b"mas")], 1, jet_mas),
//     //
//     (&[A_50, Left(b"lent")], 1, jet_lent),
//     (&[A_50, Left(b"flop")], 1, jet_flop),
//     //
//     (&[A_50, Left(b"bex")], 1, jet_bex),
//     (&[A_50, Left(b"can")], 1, jet_can),
//     (&[A_50, Left(b"cat")], 1, jet_cat),
//     (&[A_50, Left(b"cut")], 1, jet_cut),
//     (&[A_50, Left(b"end")], 1, jet_end),
//     (&[A_50, Left(b"lsh")], 1, jet_lsh),
//     (&[A_50, Left(b"met")], 1, jet_met),
//     (&[A_50, Left(b"rap")], 1, jet_rap),
//     (&[A_50, Left(b"rep")], 1, jet_rep),
//     (&[A_50, Left(b"rev")], 1, jet_rev),
//     (&[A_50, Left(b"rip")], 1, jet_rip),
//     (&[A_50, Left(b"rsh")], 1, jet_rsh),
//     (&[A_50, Left(b"xeb")], 1, jet_xeb),
//     //
//     (&[A_50, Left(b"con")], 1, jet_con),
//     (&[A_50, Left(b"dis")], 1, jet_dis),
//     (&[A_50, Left(b"mix")], 1, jet_mix),
//     //
//     (&[A_50, Left(b"mug")], 1, jet_mug),
//     //
//     (&[A_50, Left(b"dor")], 1, jet_dor),
//     (&[A_50, Left(b"gor")], 1, jet_gor),
//     (&[A_50, Left(b"mor")], 1, jet_mor),
//     //
//     (&[A_50, Left(b"scow")], 1, jet_scow),
//     //
//     (&[A_50, Left(b"mink")], 1, jet_mink),
// ];

/**
 * (path, axis in battery, jet function pointer)
 * see the [Jet] typedef in ares::jets for the proper prototype
 */
pub type HotEntry = (&'static [Either<&'static [u8], (u64, u64)>], u64, Jet);

#[allow(clippy::complexity)]
pub const URBIT_HOT_STATE: &[HotEntry] = &[
    (&[K_139, Left(b"one"), Left(b"add")], 1, jet_add),
    (&[K_139, Left(b"one"), Left(b"dec")], 1, jet_dec),
    (&[K_139, Left(b"one"), Left(b"div")], 1, jet_div),
    (&[K_139, Left(b"one"), Left(b"dvr")], 1, jet_dvr),
    (&[K_139, Left(b"one"), Left(b"gte")], 1, jet_gte),
    (&[K_139, Left(b"one"), Left(b"gth")], 1, jet_gth),
    (&[K_139, Left(b"one"), Left(b"lte")], 1, jet_lte),
    (&[K_139, Left(b"one"), Left(b"lth")], 1, jet_lth),
    (&[K_139, Left(b"one"), Left(b"max")], 1, jet_max),
    (&[K_139, Left(b"one"), Left(b"min")], 1, jet_min),
    (&[K_139, Left(b"one"), Left(b"mod")], 1, jet_mod),
    (&[K_139, Left(b"one"), Left(b"mul")], 1, jet_mul),
    (&[K_139, Left(b"one"), Left(b"sub")], 1, jet_sub),
    //
    (&[K_139, Left(b"one"), Left(b"cap")], 1, jet_cap),
    (&[K_139, Left(b"one"), Left(b"mas")], 1, jet_mas),
    (&[K_139, Left(b"one"), Left(b"peg")], 1, jet_peg),
    //
    (
        &[K_139, Left(b"one"), Left(b"two"), Left(b"flop")],
        1,
        jet_flop,
    ),
    (
        &[K_139, Left(b"one"), Left(b"two"), Left(b"lent")],
        1,
        jet_lent,
    ),
    (
        &[K_139, Left(b"one"), Left(b"two"), Left(b"zing")],
        1,
        jet_zing,
    ),
    //
    (
        &[K_139, Left(b"one"), Left(b"two"), Left(b"bex")],
        1,
        jet_bex,
    ),
    (
        &[K_139, Left(b"one"), Left(b"two"), Left(b"can")],
        1,
        jet_can,
    ),
    (
        &[K_139, Left(b"one"), Left(b"two"), Left(b"cat")],
        1,
        jet_cat,
    ),
    (
        &[K_139, Left(b"one"), Left(b"two"), Left(b"cut")],
        1,
        jet_cut,
    ),
    (
        &[K_139, Left(b"one"), Left(b"two"), Left(b"end")],
        1,
        jet_end,
    ),
    (
        &[K_139, Left(b"one"), Left(b"two"), Left(b"lsh")],
        1,
        jet_lsh,
    ),
    (
        &[K_139, Left(b"one"), Left(b"two"), Left(b"met")],
        1,
        jet_met,
    ),
    (
        &[K_139, Left(b"one"), Left(b"two"), Left(b"rap")],
        1,
        jet_rap,
    ),
    (
        &[K_139, Left(b"one"), Left(b"two"), Left(b"rep")],
        1,
        jet_rep,
    ),
    (
        &[K_139, Left(b"one"), Left(b"two"), Left(b"rev")],
        1,
        jet_rev,
    ),
    (
        &[K_139, Left(b"one"), Left(b"two"), Left(b"rip")],
        1,
        jet_rip,
    ),
    (
        &[K_139, Left(b"one"), Left(b"two"), Left(b"rsh")],
        1,
        jet_rsh,
    ),
    (
        &[K_139, Left(b"one"), Left(b"two"), Left(b"xeb")],
        1,
        jet_xeb,
    ),
    //
    (
        &[K_139, Left(b"one"), Left(b"two"), Left(b"con")],
        1,
        jet_con,
    ),
    (
        &[K_139, Left(b"one"), Left(b"two"), Left(b"dis")],
        1,
        jet_dis,
    ),
    (
        &[K_139, Left(b"one"), Left(b"two"), Left(b"mix")],
        1,
        jet_mix,
    ),
    //
    (
        &[K_139, Left(b"one"), Left(b"two"), Left(b"mug")],
        1,
        jet_mug,
    ),
    //
    (
        &[K_139, Left(b"one"), Left(b"two"), Left(b"dor")],
        1,
        jet_dor,
    ),
    (
        &[K_139, Left(b"one"), Left(b"two"), Left(b"gor")],
        1,
        jet_gor,
    ),
    (
        &[K_139, Left(b"one"), Left(b"two"), Left(b"mor")],
        1,
        jet_mor,
    ),
    //
    (
        &[K_139, Left(b"one"), Left(b"two"), Left(b"cue")],
        1,
        jet_cue,
    ),
    (
        &[K_139, Left(b"one"), Left(b"two"), Left(b"jam")],
        1,
        jet_jam,
    ),
    //
    (
        &[
            K_139,
            Left(b"one"),
            Left(b"two"),
            Left(b"tri"),
            Left(b"shas"),
        ],
        1,
        jet_shas,
    ),
    //
    (
        &[
            K_139,
            Left(b"one"),
            Left(b"two"),
            Left(b"tri"),
            Left(b"shax"),
        ],
        1,
        jet_shax,
    ),
    //
    (
        &[
            K_139,
            Left(b"one"),
            Left(b"two"),
            Left(b"tri"),
            Left(b"shay"),
        ],
        1,
        jet_shay,
    ),
    //
    (
        &[
            K_139,
            Left(b"one"),
            Left(b"two"),
            Left(b"tri"),
            Left(b"shal"),
        ],
        1,
        jet_shal,
    ),
    //
    (
        &[
            K_139,
            Left(b"one"),
            Left(b"two"),
            Left(b"tri"),
            Left(b"sha"),
            Left(b"sha1"),
        ],
        1,
        jet_sha1,
    ),
    //
    (
        &[
            K_139,
            Left(b"one"),
            Left(b"two"),
            Left(b"tri"),
            Left(b"qua"),
            Left(b"last"),
        ],
        1,
        jet_last,
    ),
    //
    (
        &[
            K_139,
            Left(b"one"),
            Left(b"two"),
            Left(b"tri"),
            Left(b"qua"),
            Left(b"bend"),
            Left(b"fun"),
        ],
        1,
        jet_bend,
    ),
    //
    (
        &[
            K_139,
            Left(b"one"),
            Left(b"two"),
            Left(b"tri"),
            Left(b"qua"),
            Left(b"comp"),
            Left(b"fun"),
        ],
        1,
        jet_comp,
    ),
    //
    (
        &[
            K_139,
            Left(b"one"),
            Left(b"two"),
            Left(b"tri"),
            Left(b"qua"),
            Left(b"glue"),
            Left(b"fun"),
        ],
        1,
        jet_glue,
    ),
    //
    (
        &[
            K_139,
            Left(b"one"),
            Left(b"two"),
            Left(b"tri"),
            Left(b"qua"),
            Left(b"pfix"),
        ],
        1,
        jet_pfix,
    ),
    //
    (
        &[
            K_139,
            Left(b"one"),
            Left(b"two"),
            Left(b"tri"),
            Left(b"qua"),
            Left(b"pose"),
        ],
        1,
        jet_pose,
    ),
    //
    (
        &[
            K_139,
            Left(b"one"),
            Left(b"two"),
            Left(b"tri"),
            Left(b"qua"),
            Left(b"sfix"),
        ],
        1,
        jet_sfix,
    ),
    //
    (
        &[
            K_139,
            Left(b"one"),
            Left(b"two"),
            Left(b"tri"),
            Left(b"qua"),
            Left(b"easy"),
            Left(b"fun"),
        ],
        1,
        jet_easy,
    ),
    //
    (
        &[
            K_139,
            Left(b"one"),
            Left(b"two"),
            Left(b"tri"),
            Left(b"qua"),
            Left(b"here"),
            Left(b"fun"),
        ],
        1,
        jet_here,
    ),
    //
    (
        &[
            K_139,
            Left(b"one"),
            Left(b"two"),
            Left(b"tri"),
            Left(b"qua"),
            Left(b"just"),
            Left(b"fun"),
        ],
        1,
        jet_just,
    ),
    //
    (
        &[
            K_139,
            Left(b"one"),
            Left(b"two"),
            Left(b"tri"),
            Left(b"qua"),
            Left(b"mask"),
            Left(b"fun"),
        ],
        1,
        jet_mask,
    ),
    //
    (
        &[
            K_139,
            Left(b"one"),
            Left(b"two"),
            Left(b"tri"),
            Left(b"qua"),
            Left(b"stag"),
            Left(b"fun"),
        ],
        1,
        jet_stag,
    ),
    //
    (
        &[
            K_139,
            Left(b"one"),
            Left(b"two"),
            Left(b"tri"),
            Left(b"qua"),
            Left(b"scow"),
        ],
        1,
        jet_scow,
    ),
    //
    (
        &[
            K_139,
            Left(b"one"),
            Left(b"two"),
            Left(b"tri"),
            Left(b"qua"),
            Left(b"mink"),
        ],
        1,
        jet_mink,
    ),
    (
        &[
            K_139,
            Left(b"one"),
            Left(b"two"),
            Left(b"tri"),
            Left(b"qua"),
            Left(b"mole"),
        ],
        1,
        jet_mole,
    ),
    (
        &[
            K_139,
            Left(b"one"),
            Left(b"two"),
            Left(b"tri"),
            Left(b"qua"),
            Left(b"mule"),
        ],
        1,
        jet_mule,
    ),
    //
    (
        &[
            K_139,
            Left(b"one"),
            Left(b"two"),
            Left(b"tri"),
            Left(b"qua"),
            Left(b"pen"),
            Left(b"ut"),
            Left(b"crop"),
        ],
        1,
        jet_ut_crop,
    ),
    (
        &[
            K_139,
            Left(b"one"),
            Left(b"two"),
            Left(b"tri"),
            Left(b"qua"),
            Left(b"pen"),
            Left(b"ut"),
            Left(b"fish"),
        ],
        1,
        jet_ut_fish,
    ),
    (
        &[
            K_139,
            Left(b"one"),
            Left(b"two"),
            Left(b"tri"),
            Left(b"qua"),
            Left(b"pen"),
            Left(b"ut"),
            Left(b"fuse"),
        ],
        1,
        jet_ut_fuse,
    ),
    (
        &[
            K_139,
            Left(b"one"),
            Left(b"two"),
            Left(b"tri"),
            Left(b"qua"),
            Left(b"pen"),
            Left(b"ut"),
            Left(b"mint"),
        ],
        1,
        jet_ut_mint,
    ),
    (
        &[
            K_139,
            Left(b"one"),
            Left(b"two"),
            Left(b"tri"),
            Left(b"qua"),
            Left(b"pen"),
            Left(b"ut"),
            Left(b"mull"),
        ],
        1,
        jet_ut_mull,
    ),
    (
        &[
            K_139,
            Left(b"one"),
            Left(b"two"),
            Left(b"tri"),
            Left(b"qua"),
            Left(b"pen"),
            Left(b"ut"),
            Left(b"nest"),
            Left(b"nest-in"),
            Left(b"nest-dext"),
        ],
        1,
        jet_ut_nest_dext,
    ),
    (
        &[
            K_139,
            Left(b"one"),
            Left(b"two"),
            Left(b"tri"),
            Left(b"qua"),
            Left(b"pen"),
            Left(b"ut"),
            Left(b"rest"),
        ],
        1,
        jet_ut_rest,
    ),
    //
    (
        &[
            K_139,
            Left(b"one"),
            Left(b"two"),
            Left(b"tri"),
            Left(b"qua"),
            Left(b"pen"),
            Left(b"hex"),
            Left(b"coed"),
            Left(b"ed"),
            Left(b"puck"),
        ],
        1,
        jet_puck,
    ),
    //
    (
        &[
            K_139,
            Left(b"one"),
            Left(b"two"),
            Left(b"tri"),
            Left(b"qua"),
            Left(b"pen"),
            Left(b"hex"),
            Left(b"coed"),
            Left(b"ed"),
            Left(b"shar"),
        ],
        1,
        jet_shar,
    ),
    //
    (
        &[
            K_139,
            Left(b"one"),
            Left(b"two"),
            Left(b"tri"),
            Left(b"qua"),
            Left(b"pen"),
            Left(b"hex"),
            Left(b"coed"),
            Left(b"ed"),
            Left(b"sign"),
        ],
        1,
        jet_sign,
    ),
    //
    (
        &[
            K_139,
            Left(b"one"),
            Left(b"two"),
            Left(b"tri"),
            Left(b"qua"),
            Left(b"pen"),
            Left(b"hex"),
            Left(b"coed"),
            Left(b"ed"),
            Left(b"veri"),
        ],
        1,
        jet_veri,
    ),
    //
    (
        &[
            K_139,
            Left(b"one"),
            Left(b"two"),
            Left(b"tri"),
            Left(b"qua"),
            Left(b"pen"),
            Left(b"hex"),
            Left(b"aes"),
            Left(b"siva"),
            Left(b"en"),
        ],
        1,
        jet_siva_en,
    ),
    //
    (
        &[
            K_139,
            Left(b"one"),
            Left(b"two"),
            Left(b"tri"),
            Left(b"qua"),
            Left(b"pen"),
            Left(b"hex"),
            Left(b"aes"),
            Left(b"siva"),
            Left(b"de"),
        ],
        1,
        jet_siva_de,
    ),
    //
    (
        &[
            K_139,
            Left(b"one"),
            Left(b"two"),
            Left(b"tri"),
            Left(b"qua"),
            Left(b"pen"),
            Left(b"hex"),
            Left(b"aes"),
            Left(b"sivb"),
            Left(b"en"),
        ],
        1,
        jet_sivb_en,
    ),
    //
    (
        &[
            K_139,
            Left(b"one"),
            Left(b"two"),
            Left(b"tri"),
            Left(b"qua"),
            Left(b"pen"),
            Left(b"hex"),
            Left(b"aes"),
            Left(b"sivb"),
            Left(b"de"),
        ],
        1,
        jet_sivb_de,
    ),
    //
    (
        &[
            K_139,
            Left(b"one"),
            Left(b"two"),
            Left(b"tri"),
            Left(b"qua"),
            Left(b"pen"),
            Left(b"hex"),
            Left(b"aes"),
            Left(b"sivc"),
            Left(b"en"),
        ],
        1,
        jet_sivc_en,
    ),
    //
    (
        &[
            K_139,
            Left(b"one"),
            Left(b"two"),
            Left(b"tri"),
            Left(b"qua"),
            Left(b"pen"),
            Left(b"hex"),
            Left(b"aes"),
            Left(b"sivc"),
            Left(b"de"),
        ],
        1,
        jet_sivc_de,
    ),
];

#[derive(Copy, Clone)]
pub struct Hot(Hamt<HotEntry>);

impl IntoIterator for Hot {
    type Item = (Noun, HotEntry);
    type IntoIter = HamtIterator<HotEntry>;

    fn into_iter(self) -> Self::IntoIter {
        self.0.into_iter()
    }
}

impl Hot {
<<<<<<< HEAD
    pub fn init(stack: &mut NockStack) -> Self {
        stack.frame_push(0); // we can preserve the hamt when we're done thus cleaning intermediate
                             // allocations
        let mut hamt = Hamt::new();
        unsafe {
            for (htap, axe, jet) in TRUE_HOT_STATE {
=======
    pub fn init(stack: &mut NockStack, constant_hot_state: &[HotEntry]) -> Self {
        unsafe {
            let mut next = Hot(null_mut());
            for (htap, axe, jet) in constant_hot_state {
>>>>>>> a96c669b
                let mut a_path = D(0);
                for i in *htap {
                    match i {
                        Left(tas) => {
                            let chum = IndirectAtom::new_raw_bytes_ref(stack, tas)
                                .normalize_as_atom()
                                .as_noun();
                            a_path = T(stack, &[chum, a_path]);
                        }
                        Right((tas, ver)) => {
                            let chum = T(
                                stack,
                                &[
                                    DirectAtom::new_panic(*tas).as_atom().as_noun(),
                                    DirectAtom::new_panic(*ver).as_atom().as_noun(),
                                ],
                            );
                            a_path = T(stack, &[chum, a_path]);
                        }
                    };
                }
                let axis = DirectAtom::new_panic(*axe).as_atom();
                let current_hot_entry = hamt
                    .lookup(stack, &mut a_path)
                    .unwrap_or(HotEntry(null_mut()));
                let hot_mem_ptr: *mut HotMem = stack.struct_alloc(1);
                *hot_mem_ptr = HotMem {
                    axis,
                    jet: *jet,
                    next: current_hot_entry,
                };
                hamt = hamt.insert(stack, &mut a_path, HotEntry(hot_mem_ptr));
            }
            Hot(hamt)
        }
    }

    pub fn lookup(&mut self, stack: &mut NockStack, path: &mut Noun, axis: Atom) -> Option<Jet> {
        let he = self.0.lookup(stack, path)?;
        for (hot_axis, jet) in he {
            if unsafe { unifying_equality(stack, &mut hot_axis.as_noun(), &mut axis.as_noun()) } {
                return Some(jet);
            }
        }
        None
    }
}

impl Iterator for HotEntry {
    type Item = (Atom, Jet); // path,axis,jet
    fn next(&mut self) -> Option<Self::Item> {
        if self.0.is_null() {
            return None;
        }
        unsafe {
            let res = ((*(self.0)).axis, (*(self.0)).jet);
            *self = (*(self.0)).next;
            Some(res)
        }
    }
}

#[derive(Copy, Clone)]
pub struct HotEntry(*mut HotMem);

#[derive(Copy, Clone)]
struct HotMem {
    axis: Atom, // Axis of jetted formula in *battery*;
    jet: Jet,
<<<<<<< HEAD
    next: HotEntry,
}

impl Preserve for HotEntry {
    unsafe fn preserve(&mut self, stack: &mut NockStack) {
        let mut dest = self as *mut Self;

        loop {
            stack.preserve(&mut (*((*dest).0)).axis);
            let ptr = stack.struct_alloc_in_previous_frame::<HotMem>(1);
            *ptr = *((*dest).0);

            if (*ptr).next.0.is_null() {
                break;
            }
            *dest = HotEntry(ptr);
            dest = &mut ((*ptr).next)
=======
    next: Hot,
}

impl Preserve for Hot {
    unsafe fn preserve(&mut self, stack: &mut NockStack) {
        let mut it = self;
        while !it.0.is_null() && stack.is_in_frame(it.0) {
            let dest_mem = stack.struct_alloc_in_previous_frame(1);
            copy_nonoverlapping(it.0, dest_mem, 1);
            it.0 = dest_mem;
            (*it.0).a_path.preserve(stack);
            (*it.0).axis.preserve(stack);
            it = &mut (*it.0).next;
>>>>>>> a96c669b
        }
    }

    unsafe fn assert_in_stack(&self, stack: &NockStack) {
<<<<<<< HEAD
        let mut i = self;

        loop {
            if i.0.is_null() {
                break;
            }
            stack.assert_struct_is_in(i.0, 1);
            (*i.0).axis.as_noun().assert_in_stack(stack);
            i = &(*i.0).next;
=======
        let mut it = self;
        while !it.0.is_null() {
            stack.assert_struct_is_in(it.0, 1);
            (*it.0).a_path.assert_in_stack(stack);
            (*it.0).axis.assert_in_stack(stack);
            it = &mut (*it.0).next;
>>>>>>> a96c669b
        }
    }
}<|MERGE_RESOLUTION|>--- conflicted
+++ resolved
@@ -1,12 +1,12 @@
 use crate::hamt::Hamt;
 use crate::hamt::HamtIterator;
 use crate::jets::*;
-use crate::mem::unifying_equality;
+use crate::unifying_equality::unifying_equality;
 use crate::mem::Preserve;
 use crate::noun::{Atom, DirectAtom, IndirectAtom, Noun, D, T};
 use ares_macros::tas;
 use either::Either::{self, Left, Right};
-use std::ptr::{copy_nonoverlapping, null_mut};
+use std::ptr::null_mut;
 
 /** Root for Hoon %k.139
  */
@@ -767,11 +767,11 @@
 ];
 
 #[derive(Copy, Clone)]
-pub struct Hot(Hamt<HotEntry>);
+pub struct Hot(Hamt<HotMemEntry>);
 
 impl IntoIterator for Hot {
-    type Item = (Noun, HotEntry);
-    type IntoIter = HamtIterator<HotEntry>;
+    type Item = (Noun, HotMemEntry);
+    type IntoIter = HamtIterator<HotMemEntry>;
 
     fn into_iter(self) -> Self::IntoIter {
         self.0.into_iter()
@@ -779,19 +779,12 @@
 }
 
 impl Hot {
-<<<<<<< HEAD
-    pub fn init(stack: &mut NockStack) -> Self {
+    pub fn init(stack: &mut NockStack, constant_hot_state: &[HotEntry]) -> Self {
         stack.frame_push(0); // we can preserve the hamt when we're done thus cleaning intermediate
                              // allocations
-        let mut hamt = Hamt::new();
         unsafe {
-            for (htap, axe, jet) in TRUE_HOT_STATE {
-=======
-    pub fn init(stack: &mut NockStack, constant_hot_state: &[HotEntry]) -> Self {
-        unsafe {
-            let mut next = Hot(null_mut());
+            let mut hamt = Hamt::new(stack);
             for (htap, axe, jet) in constant_hot_state {
->>>>>>> a96c669b
                 let mut a_path = D(0);
                 for i in *htap {
                     match i {
@@ -816,15 +809,17 @@
                 let axis = DirectAtom::new_panic(*axe).as_atom();
                 let current_hot_entry = hamt
                     .lookup(stack, &mut a_path)
-                    .unwrap_or(HotEntry(null_mut()));
+                    .unwrap_or(HotMemEntry(null_mut()));
                 let hot_mem_ptr: *mut HotMem = stack.struct_alloc(1);
                 *hot_mem_ptr = HotMem {
                     axis,
                     jet: *jet,
                     next: current_hot_entry,
                 };
-                hamt = hamt.insert(stack, &mut a_path, HotEntry(hot_mem_ptr));
+                hamt = hamt.insert(stack, &mut a_path, HotMemEntry(hot_mem_ptr));
             }
+            stack.preserve(&mut hamt);
+            stack.frame_pop();
             Hot(hamt)
         }
     }
@@ -840,7 +835,7 @@
     }
 }
 
-impl Iterator for HotEntry {
+impl Iterator for HotMemEntry {
     type Item = (Atom, Jet); // path,axis,jet
     fn next(&mut self) -> Option<Self::Item> {
         if self.0.is_null() {
@@ -855,17 +850,16 @@
 }
 
 #[derive(Copy, Clone)]
-pub struct HotEntry(*mut HotMem);
+pub struct HotMemEntry(*mut HotMem);
 
 #[derive(Copy, Clone)]
 struct HotMem {
     axis: Atom, // Axis of jetted formula in *battery*;
     jet: Jet,
-<<<<<<< HEAD
-    next: HotEntry,
+    next: HotMemEntry,
 }
 
-impl Preserve for HotEntry {
+impl Preserve for HotMemEntry {
     unsafe fn preserve(&mut self, stack: &mut NockStack) {
         let mut dest = self as *mut Self;
 
@@ -877,28 +871,12 @@
             if (*ptr).next.0.is_null() {
                 break;
             }
-            *dest = HotEntry(ptr);
+            *dest = HotMemEntry(ptr);
             dest = &mut ((*ptr).next)
-=======
-    next: Hot,
-}
-
-impl Preserve for Hot {
-    unsafe fn preserve(&mut self, stack: &mut NockStack) {
-        let mut it = self;
-        while !it.0.is_null() && stack.is_in_frame(it.0) {
-            let dest_mem = stack.struct_alloc_in_previous_frame(1);
-            copy_nonoverlapping(it.0, dest_mem, 1);
-            it.0 = dest_mem;
-            (*it.0).a_path.preserve(stack);
-            (*it.0).axis.preserve(stack);
-            it = &mut (*it.0).next;
->>>>>>> a96c669b
         }
     }
 
     unsafe fn assert_in_stack(&self, stack: &NockStack) {
-<<<<<<< HEAD
         let mut i = self;
 
         loop {
@@ -908,14 +886,16 @@
             stack.assert_struct_is_in(i.0, 1);
             (*i.0).axis.as_noun().assert_in_stack(stack);
             i = &(*i.0).next;
-=======
-        let mut it = self;
-        while !it.0.is_null() {
-            stack.assert_struct_is_in(it.0, 1);
-            (*it.0).a_path.assert_in_stack(stack);
-            (*it.0).axis.assert_in_stack(stack);
-            it = &mut (*it.0).next;
->>>>>>> a96c669b
         }
     }
+}
+
+impl Preserve for Hot {
+    unsafe fn preserve(&mut self, stack: &mut NockStack) {
+        self.0.preserve(stack);
+    }
+
+    unsafe fn assert_in_stack(&self, stack: &NockStack) {
+        self.0.assert_in_stack(stack);
+    }
 }