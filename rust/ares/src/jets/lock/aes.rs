use crate::interpreter::Context;
use crate::jets::bits::util::met;
use crate::jets::util::slot;
use crate::jets::{Error, JetErr, Result};
use crate::noun::{IndirectAtom, Noun, D};
use urcrypt_sys::*;

crate::gdb!();

pub fn jet_sivc_en(context: &mut Context, subject: Noun) -> Result {
    let stack = &mut context.stack;
    let txt = slot(subject, 6)?.as_atom()?;
    let key = slot(subject, 60)?.as_atom()?;
    let atoms = slot(subject, 61)?;

    if (met(3, key) as usize) > 64 {
        // XX vere punts; we should do the same in the future
        Err(JetErr::Punt)
    } else {
        unsafe {
            let (mut _key_ida, key_bytes) = IndirectAtom::new_raw_mut_bytes(stack, 64);
            key_bytes[0..key.as_bytes().len()].copy_from_slice(key.as_bytes());

            Ok(util::_siv_en(
                stack,
                key_bytes,
                atoms,
                txt,
                urcrypt_aes_sivc_en,
            ))
        }
    }
}

pub fn jet_sivc_de(context: &mut Context, subject: Noun) -> Result {
    let stack = &mut context.stack;
    let iv = slot(subject, 12)?.as_atom()?;
    let len = slot(subject, 26)?.as_atom()?;
    let txt = slot(subject, 27)?.as_atom()?;
    let key = slot(subject, 60)?.as_atom()?;
    let ads = slot(subject, 61)?;
    unsafe {
        let (mut _key_ida, key_bytes) = IndirectAtom::new_raw_mut_bytes(stack, 64);
        key_bytes[0..key.as_bytes().len()].copy_from_slice(key.as_bytes());

        Ok(util::_siv_de(
            stack,
            key_bytes,
            ads,
            iv,
            len,
            txt,
            urcrypt_aes_sivc_de,
        ))
    }
}

pub fn jet_sivb_en(context: &mut Context, subject: Noun) -> Result {
    let stack = &mut context.stack;
    let txt = slot(subject, 6)?.as_atom()?;
    let key = slot(subject, 60)?.as_atom()?;
    let atoms = slot(subject, 61)?;

    if (met(3, key) as usize) > 48 {
        // XX vere punts; we should do the same in the future
        Err(JetErr::Fail(Error::NonDeterministic(D(0))))
    } else {
        unsafe {
            let (mut _key_ida, key_bytes) = IndirectAtom::new_raw_mut_bytes(stack, 48);
            key_bytes[0..key.as_bytes().len()].copy_from_slice(key.as_bytes());

            Ok(util::_siv_en(
                stack,
                key_bytes,
                atoms,
                txt,
                urcrypt_aes_sivb_en,
            ))
        }
    }
}

pub fn jet_sivb_de(context: &mut Context, subject: Noun) -> Result {
    let stack = &mut context.stack;
    let iv = slot(subject, 12)?.as_atom()?;
    let len = slot(subject, 26)?.as_atom()?;
    let txt = slot(subject, 27)?.as_atom()?;
    let key = slot(subject, 60)?.as_atom()?;
    let ads = slot(subject, 61)?;
    unsafe {
        let (mut _key_ida, key_bytes) = IndirectAtom::new_raw_mut_bytes(stack, 48);
        key_bytes[0..key.as_bytes().len()].copy_from_slice(key.as_bytes());

        Ok(util::_siv_de(
            stack,
            key_bytes,
            ads,
            iv,
            len,
            txt,
            urcrypt_aes_sivb_de,
        ))
    }
}

pub fn jet_siva_en(context: &mut Context, subject: Noun) -> Result {
    let stack = &mut context.stack;
    let txt = slot(subject, 6)?.as_atom()?;
    let key = slot(subject, 60)?.as_atom()?;
    let atoms = slot(subject, 61)?;

    if (met(3, key) as usize) > 32 {
        // XX vere punts; we should do the same in the future
        Err(JetErr::Punt)
    } else {
        unsafe {
            let (mut _key_ida, key_bytes) = IndirectAtom::new_raw_mut_bytes(stack, 32);
            key_bytes[0..key.as_bytes().len()].copy_from_slice(key.as_bytes());

            Ok(util::_siv_en(
                stack,
                key_bytes,
                atoms,
                txt,
                urcrypt_aes_siva_en,
            ))
        }
    }
}

pub fn jet_siva_de(context: &mut Context, subject: Noun) -> Result {
    let stack = &mut context.stack;
    let iv = slot(subject, 12)?.as_atom()?;
    let len = slot(subject, 26)?.as_atom()?;
    let txt = slot(subject, 27)?.as_atom()?;
    let key = slot(subject, 60)?.as_atom()?;
    let ads = slot(subject, 61)?;
    unsafe {
        let (mut _key_ida, key_bytes) = IndirectAtom::new_raw_mut_bytes(stack, 32);
        key_bytes[0..key.as_bytes().len()].copy_from_slice(key.as_bytes());

        Ok(util::_siv_de(
            stack,
            key_bytes,
            ads,
            iv,
            len,
            txt,
            urcrypt_aes_siva_de,
        ))
    }
}

mod util {
    use crate::jets::bits::util::met;
    use crate::mem::NockStack;
    use crate::noun::{Atom, IndirectAtom, Noun, D, T};
    use std::ptr::null_mut;
    use urcrypt_sys::urcrypt_aes_siv_data;

    type UrcryptSiv = unsafe extern "C" fn(
        *mut u8,
        usize,
        *mut urcrypt_aes_siv_data,
        usize,
        *mut u8,
        *mut u8,
        *mut u8,
    ) -> i32;

    /// Returns a tuple of (length, bytes, size):
    /// * length: number of items in the list of atoms
    /// * bytes: size in bytes of the associative array
    /// * size: size of allocation (array + atom storage)
    ///
    /// # Arguments
    ///
    /// * `atoms` - the list of atoms to measure
    ///
    pub fn _measure_atoms(atoms: Noun) -> (usize, usize, usize) {
        let length;
        let bytes;
        let size;

        let mut tail = atoms;
        let mut a = 0;
        let mut b = 0;
        unsafe {
            loop {
                if tail.raw_equals(D(0)) {
                    break;
                }
                let (head, ttail) = match tail.as_cell() {
                    Ok(cell) => (cell.head(), cell.tail()),
                    Err(_) => panic!("_measure_atoms: not a cell"),
                };
                let head = match head.as_atom() {
                    Ok(a) => a,
                    Err(_) => panic!("_measure_atoms: head not an atom"),
                };
                tail = ttail;

                let tmp = b;
                b += met(3, head);
                //  could be just asserting that met returns more than 0
                if b < tmp {
                    panic!("_measure_atoms: overflow");
                }
                a += 1;
            }

            // check for size overflows
            let tmp = a * std::mem::size_of::<urcrypt_aes_siv_data>();
            size = tmp + b;
            if (tmp / a) != std::mem::size_of::<urcrypt_aes_siv_data>() {
                panic!("_measure_atoms: wrong size")
            } else if size < tmp {
                panic!("_measure_atoms: overflow")
            } else {
                length = a;
                bytes = tmp;
            }

            (length, bytes, size)
        }
    }

    /// Encodes the list of atoms. Assumes atoms is a
    /// valid list of atoms, as it's already been measured.
    ///
    /// # Arguments
    ///
    /// * `atoms` - the list of atoms to allocate
    /// * `bytes` - the encoding size
    /// * `data` - the data allocation
    ///
    pub fn _encode_atoms(atoms: Noun, data: &mut [urcrypt_aes_siv_data]) {
        let mut t = atoms;
        let mut i = 0;
        unsafe {
            while !t.raw_equals(D(0)) {
                let (head, tail) = match t.as_cell() {
                    Ok(cell) => (cell.head(), cell.tail()),
                    Err(_) => panic!("_encode_atoms: not a cell"),
                };
                let head = match head.as_atom() {
                    Ok(a) => a,
                    Err(_) => panic!("_encode_atoms: head not an atom"),
                };
                t = tail;
                let head_bytes = head.as_bytes();
                data[i].length = head_bytes.len();
                // allocate enough bytes at data[i].bytes
                let ptr = std::alloc::alloc(
                    std::alloc::Layout::from_size_align(head_bytes.len(), 8).unwrap(),
                );
                // copy the bytes from head_bytes into the buffer pointed to by data[i].bytes (which is a *mut u8)
                let data_bytes: &mut [u8] = std::slice::from_raw_parts_mut(ptr, head_bytes.len());
                data_bytes.copy_from_slice(head_bytes);
                data[i].bytes = data_bytes.as_mut_ptr();
                i += 1;
            }
        }
    }

    pub fn _allocate_atoms(atoms: Noun) -> &'static mut [urcrypt_aes_siv_data] {
        if unsafe { atoms.raw_equals(D(0)) } {
            return &mut [];
        }
        let (length, _, size) = _measure_atoms(atoms);
        let siv_data: &mut [urcrypt_aes_siv_data] = unsafe {
            let ptr = std::alloc::alloc(std::alloc::Layout::from_size_align(size, 8).unwrap());
            std::slice::from_raw_parts_mut(ptr as *mut urcrypt_aes_siv_data, length)
        };
        _encode_atoms(atoms, siv_data);
        siv_data
    }

    pub fn _siv_en(
        stack: &mut NockStack,
        key: &mut [u8],
        ads: Noun,
        txt: Atom,
        fun: UrcryptSiv,
    ) -> Noun {
        let siv_data = _allocate_atoms(ads);

        let txt_len = met(3, txt);
        let (_txt_atom, txt_bytes) = match txt_len {
            0 => (D(0), &mut [] as &mut [u8]),
            _ => {
                let (mut txt_ida, txt_bytes) =
                    unsafe { IndirectAtom::new_raw_mut_bytes(stack, txt_len) };
                txt_bytes[0..txt_len].copy_from_slice(&(txt.as_bytes()[0..txt_len]));
                (unsafe { txt_ida.normalize_as_atom().as_noun() }, txt_bytes)
            }
        };

        let (mut iv, iv_bytes) = unsafe { IndirectAtom::new_raw_mut_bytes(stack, 16) };
        let (out_atom, out_bytes) = match txt_len {
            0 => (D(0), &mut [] as &mut [u8]),
            _ => unsafe {
                let (out_ida, out_bytes) = IndirectAtom::new_raw_mut_bytes(stack, txt_len);
                (out_ida.as_noun(), out_bytes)
            },
        };

        unsafe {
            fun(
                if txt_len == 0 {
                    null_mut::<u8>()
                } else {
                    txt_bytes.as_mut_ptr()
                },
                txt_len,
                siv_data.as_mut_ptr(),
                siv_data.len(),
                key.as_mut_ptr(),
                iv_bytes.as_mut_ptr(),
                out_bytes.as_mut_ptr(),
            );
        }

        T(
            stack,
            &[
                unsafe { iv.normalize_as_atom().as_noun() },
                D(txt_len as u64),
                out_atom,
            ],
        )
    }

    pub fn _siv_de(
        stack: &mut NockStack,
        key: &mut [u8],
        ads: Noun,
        iv: Atom,
        len: Atom,
        txt: Atom,
        fun: UrcryptSiv,
    ) -> Noun {
        let siv_data = _allocate_atoms(ads);

        let (_iv_ida, iv_bytes) = unsafe { IndirectAtom::new_raw_mut_bytes(stack, 16) };
        iv_bytes[0..16].copy_from_slice(&(iv.as_bytes()[0..16]));

        let txt_len = if met(5, len) > 1 {
            0
        } else {
            let len_bytes = len.as_bytes();
            len_bytes[0] as usize // XX this might be wrong
        };
        // XX vere bail:fails on txt_len == 0
        let (_txt_ida, txt_bytes) = unsafe { IndirectAtom::new_raw_mut_bytes(stack, txt_len) };
        txt_bytes[0..txt_len].copy_from_slice(&(txt.as_bytes()[0..txt_len]));

        let (out_atom, out_bytes) = match txt_len {
            0 => (D(0), &mut [] as &mut [u8]),
            _ => unsafe {
                let (out_ida, out_bytes) = IndirectAtom::new_raw_mut_bytes(stack, txt_len);
                (out_ida.as_noun(), out_bytes)
            },
        };

        unsafe {
            fun(
                if txt_len == 0 {
                    null_mut::<u8>()
                } else {
                    txt_bytes.as_mut_ptr()
                },
                txt_len,
                siv_data.as_mut_ptr(),
                siv_data.len(),
                key.as_mut_ptr(),
                iv_bytes.as_mut_ptr(),
                out_bytes.as_mut_ptr(),
            );
        }

        T(stack, &[D(0), out_atom])
    }
}

#[cfg(test)]
mod tests {
    use super::*;
    use crate::jets::util::test::{assert_noun_eq, init_context, A};
    use crate::jets::Jet;
    use crate::mem::NockStack;
    use crate::noun::{Cell, D, T};
    use ibig::ubig;

    pub fn assert_jet_in_door(
        c: &mut Context,
        jet: Jet,
        sam: &[fn(&mut NockStack) -> Noun], // regular sample
        ctx: &[fn(&mut NockStack) -> Noun], // door sample as context
        res: Noun,
    ) {
        let sam: Vec<Noun> = sam.iter().map(|f| f(&mut c.stack)).collect();
        let ctx: Vec<Noun> = ctx.iter().map(|f| f(&mut c.stack)).collect();
        let sam = if sam.len() > 1 {
            T(&mut c.stack, &sam)
        } else {
            sam[0]
        };
        let ctx = if ctx.len() > 1 {
            T(&mut c.stack, &ctx)
        } else {
            ctx[0]
        };
        let pay = Cell::new(&mut c.stack, sam, ctx).as_noun();
        let sbj = Cell::new(&mut c.stack, D(0), pay).as_noun();
        // std::io::stderr().flush().unwrap();
        let jet_res = jet(c, sbj).unwrap();
        // std::io::stderr().flush().unwrap();
        assert_noun_eq(&mut c.stack, jet_res, res);
    }

    #[test]
    pub fn test_siva_en() {
        let c = &mut init_context();
        /*
        > (~(en siva:aes:crypto [key=0x0 vec=~]) txt=0x0)
        [p=0xb0f7.a0df.be76.c85b.5e29.bb31.aaec.fc77 q=0 r=0x0]
         */
        fn sample(_s: &mut NockStack) -> Noun {
            D(0)
        }
        fn context(s: &mut NockStack) -> Noun {
            let sample = T(s, &[D(0), D(0)]);
            T(s, &[D(0), sample, D(0)])
        }

        let siv = A(&mut c.stack, &ubig!(0xb0f7a0dfbe76c85b5e29bb31aaecfc77));
        let res = T(&mut c.stack, &[siv, D(0), D(0x0)]);
        assert_jet_in_door(c, jet_siva_en, &[sample], &[context], res);

        /* RFC 5297
         * https://datatracker.ietf.org/doc/html/rfc5297#appendix-A
         */
        fn gate_sample(s: &mut NockStack) -> Noun {
            A(s, &ubig!(0x112233445566778899aabbccddee))
        }
        fn gate_context(s: &mut NockStack) -> Noun {
            let key = A(
                s,
                &ubig!(_0xfffefdfcfbfaf9f8f7f6f5f4f3f2f1f0f0f1f2f3f4f5f6f7f8f9fafbfcfdfeff),
            );
            let a = A(
                s,
                &ubig!(_0x101112131415161718191a1b1c1d1e1f2021222324252627),
            );
            let vec = T(s, &[a, D(0)]);
            let sample = T(s, &[key, vec]);
            T(s, &[D(0), sample, D(0)])
        }
        let iv = A(&mut c.stack, &ubig!(0x85632d07c6e8f37f950acd320a2ecc93));
        let len = D(14);
        let cyp = A(&mut c.stack, &ubig!(0x40c02b9690c4dc04daef7f6afe5c));
        let res = T(&mut c.stack, &[iv, len, cyp]);
        assert_jet_in_door(c, jet_siva_en, &[gate_sample], &[gate_context], res);
    }

    #[test]
    pub fn test_sivb_en() {
        let c = &mut init_context();
<<<<<<< HEAD
        let s = &mut c.stack;
=======
>>>>>>> 2643e984

        /* RFC 5297
         * https://datatracker.ietf.org/doc/html/rfc5297#appendix-A
         */
        fn gate_sample(s: &mut NockStack) -> Noun {
            A(s, &ubig!(0x112233445566778899aabbccddee))
        }
        fn gate_context(s: &mut NockStack) -> Noun {
            let key = A(s, &ubig!(_0xfffefdfcfbfaf9f8f7f6f5f4f3f2f1f0f0f1f2f3f4f5f6f7f8f9fafbfcfdfeff00112233445566778899aabbccddeeff));
            let a = A(
                s,
                &ubig!(_0x101112131415161718191a1b1c1d1e1f2021222324252627),
            );
            let vec = T(s, &[a, D(0)]);
            let sample = T(s, &[key, vec]);
            T(s, &[D(0), sample, D(0)])
        }
        let iv = A(&mut c.stack, &ubig!(0x89e869b93256785154f0963962fe0740));
        let len = D(14);
<<<<<<< HEAD
        let cyp = A(s, &ubig!(0xf313e667b56478a032b9913e923c));
        let res = T(s, &[iv, len, cyp]);
=======
        let cyp = A(&mut c.stack, &ubig!(0xf313e667b56478a032b9913e923c));
        let res = T(&mut c.stack, &[iv, len, cyp]);
>>>>>>> 2643e984
        assert_jet_in_door(c, jet_sivb_en, &[gate_sample], &[gate_context], res);
    }

    #[test]
    pub fn test_sivc_en() {
        let c = &mut init_context();
<<<<<<< HEAD
        let s = &mut c.stack;
=======
>>>>>>> 2643e984

        /* RFC 5297
         * https://datatracker.ietf.org/doc/html/rfc5297#appendix-A
         */
        fn gate_sample(s: &mut NockStack) -> Noun {
            A(s, &ubig!(0x112233445566778899aabbccddee))
        }
        fn gate_context(s: &mut NockStack) -> Noun {
            let key = A(s, &ubig!(_0xfffefdfcfbfaf9f8f7f6f5f4f3f2f1f0f0f1f2f3f4f5f6f7f8f9fafbfcfdfeff00112233445566778899aabbccddeeff00112233445566778899aabbccddeeff));
            let a = A(
                s,
                &ubig!(_0x101112131415161718191a1b1c1d1e1f2021222324252627),
            );
            let vec = T(s, &[a, D(0)]);
            let sample = T(s, &[key, vec]);
            T(s, &[D(0), sample, D(0)])
        }
        let iv = A(&mut c.stack, &ubig!(0x724dfb2eaf94dbb19b0ba3a299a0801e));
        let len = D(14);
<<<<<<< HEAD
        let cyp = A(s, &ubig!(0x1206291a35ad3db0212773440fd0));
        let res = T(s, &[iv, len, cyp]);
=======
        let cyp = A(&mut c.stack, &ubig!(0x1206291a35ad3db0212773440fd0));
        let res = T(&mut c.stack, &[iv, len, cyp]);
>>>>>>> 2643e984
        assert_jet_in_door(c, jet_sivc_en, &[gate_sample], &[gate_context], res);
    }

    #[test]
    pub fn test_siva_de() {
        let c = &mut init_context();
<<<<<<< HEAD
        let s = &mut c.stack;
=======
>>>>>>> 2643e984

        /* RFC 5297
         * https://datatracker.ietf.org/doc/html/rfc5297#appendix-A
         */
        fn gate_sample(s: &mut NockStack) -> Noun {
            let iv = A(s, &ubig!(0x85632d07c6e8f37f950acd320a2ecc93));
            let len = D(14);
            let cyp = A(s, &ubig!(0x40c02b9690c4dc04daef7f6afe5c));
            T(s, &[iv, len, cyp])
        }
        fn gate_context(s: &mut NockStack) -> Noun {
            let key = A(
                s,
                &ubig!(_0xfffefdfcfbfaf9f8f7f6f5f4f3f2f1f0f0f1f2f3f4f5f6f7f8f9fafbfcfdfeff),
            );
            let a = A(
                s,
                &ubig!(_0x101112131415161718191a1b1c1d1e1f2021222324252627),
            );
            let vec = T(s, &[a, D(0)]);
            let sample = T(s, &[key, vec]);
            T(s, &[D(0), sample, D(0)])
        }
<<<<<<< HEAD
        let txt = A(s, &ubig!(0x112233445566778899aabbccddee));
        let res = T(s, &[D(0), txt]);
=======
        let txt = A(&mut c.stack, &ubig!(0x112233445566778899aabbccddee));
        let res = T(&mut c.stack, &[D(0), txt]);
>>>>>>> 2643e984
        assert_jet_in_door(c, jet_siva_de, &[gate_sample], &[gate_context], res);
    }

    #[test]
    pub fn test_sivb_de() {
        let c = &mut init_context();
<<<<<<< HEAD
        let s = &mut c.stack;
=======
>>>>>>> 2643e984

        /* RFC 5297
         * https://datatracker.ietf.org/doc/html/rfc5297#appendix-A
         */
        fn gate_sample(s: &mut NockStack) -> Noun {
            let iv = A(s, &ubig!(0x89e869b93256785154f0963962fe0740));
            let len = D(14);
            let cyp = A(s, &ubig!(0xf313e667b56478a032b9913e923c));
            T(s, &[iv, len, cyp])
        }
        fn gate_context(s: &mut NockStack) -> Noun {
            let key = A(s, &ubig!(_0xfffefdfcfbfaf9f8f7f6f5f4f3f2f1f0f0f1f2f3f4f5f6f7f8f9fafbfcfdfeff00112233445566778899aabbccddeeff));
            let a = A(
                s,
                &ubig!(_0x101112131415161718191a1b1c1d1e1f2021222324252627),
            );
            let vec = T(s, &[a, D(0)]);
            let sample = T(s, &[key, vec]);
            T(s, &[D(0), sample, D(0)])
        }
<<<<<<< HEAD
        let txt = A(s, &ubig!(0x112233445566778899aabbccddee));
        let res = T(s, &[D(0), txt]);
=======
        let txt = A(&mut c.stack, &ubig!(0x112233445566778899aabbccddee));
        let res = T(&mut c.stack, &[D(0), txt]);
>>>>>>> 2643e984
        assert_jet_in_door(c, jet_sivb_de, &[gate_sample], &[gate_context], res);
    }

    #[test]
    pub fn test_sivc_de() {
        let c = &mut init_context();
<<<<<<< HEAD
        let s = &mut c.stack;
=======
>>>>>>> 2643e984

        /* RFC 5297
         * https://datatracker.ietf.org/doc/html/rfc5297#appendix-A
         */
        fn gate_sample(s: &mut NockStack) -> Noun {
            let iv = A(s, &ubig!(0x724dfb2eaf94dbb19b0ba3a299a0801e));
            let len = D(14);
            let cyp = A(s, &ubig!(0x1206291a35ad3db0212773440fd0));
            T(s, &[iv, len, cyp])
        }
        fn gate_context(s: &mut NockStack) -> Noun {
            let key = A(s, &ubig!(_0xfffefdfcfbfaf9f8f7f6f5f4f3f2f1f0f0f1f2f3f4f5f6f7f8f9fafbfcfdfeff00112233445566778899aabbccddeeff00112233445566778899aabbccddeeff));
            let a = A(
                s,
                &ubig!(_0x101112131415161718191a1b1c1d1e1f2021222324252627),
            );
            let vec = T(s, &[a, D(0)]);
            let sample = T(s, &[key, vec]);
            T(s, &[D(0), sample, D(0)])
        }
<<<<<<< HEAD
        let txt = A(s, &ubig!(0x112233445566778899aabbccddee));
        let res = T(s, &[D(0), txt]);
=======
        let txt = A(&mut c.stack, &ubig!(0x112233445566778899aabbccddee));
        let res = T(&mut c.stack, &[D(0), txt]);
>>>>>>> 2643e984
        assert_jet_in_door(c, jet_sivc_de, &[gate_sample], &[gate_context], res);
    }
}<|MERGE_RESOLUTION|>--- conflicted
+++ resolved
@@ -467,10 +467,6 @@
     #[test]
     pub fn test_sivb_en() {
         let c = &mut init_context();
-<<<<<<< HEAD
-        let s = &mut c.stack;
-=======
->>>>>>> 2643e984
 
         /* RFC 5297
          * https://datatracker.ietf.org/doc/html/rfc5297#appendix-A
@@ -490,23 +486,14 @@
         }
         let iv = A(&mut c.stack, &ubig!(0x89e869b93256785154f0963962fe0740));
         let len = D(14);
-<<<<<<< HEAD
-        let cyp = A(s, &ubig!(0xf313e667b56478a032b9913e923c));
-        let res = T(s, &[iv, len, cyp]);
-=======
         let cyp = A(&mut c.stack, &ubig!(0xf313e667b56478a032b9913e923c));
         let res = T(&mut c.stack, &[iv, len, cyp]);
->>>>>>> 2643e984
         assert_jet_in_door(c, jet_sivb_en, &[gate_sample], &[gate_context], res);
     }
 
     #[test]
     pub fn test_sivc_en() {
         let c = &mut init_context();
-<<<<<<< HEAD
-        let s = &mut c.stack;
-=======
->>>>>>> 2643e984
 
         /* RFC 5297
          * https://datatracker.ietf.org/doc/html/rfc5297#appendix-A
@@ -526,23 +513,14 @@
         }
         let iv = A(&mut c.stack, &ubig!(0x724dfb2eaf94dbb19b0ba3a299a0801e));
         let len = D(14);
-<<<<<<< HEAD
-        let cyp = A(s, &ubig!(0x1206291a35ad3db0212773440fd0));
-        let res = T(s, &[iv, len, cyp]);
-=======
         let cyp = A(&mut c.stack, &ubig!(0x1206291a35ad3db0212773440fd0));
         let res = T(&mut c.stack, &[iv, len, cyp]);
->>>>>>> 2643e984
         assert_jet_in_door(c, jet_sivc_en, &[gate_sample], &[gate_context], res);
     }
 
     #[test]
     pub fn test_siva_de() {
         let c = &mut init_context();
-<<<<<<< HEAD
-        let s = &mut c.stack;
-=======
->>>>>>> 2643e984
 
         /* RFC 5297
          * https://datatracker.ietf.org/doc/html/rfc5297#appendix-A
@@ -566,23 +544,14 @@
             let sample = T(s, &[key, vec]);
             T(s, &[D(0), sample, D(0)])
         }
-<<<<<<< HEAD
-        let txt = A(s, &ubig!(0x112233445566778899aabbccddee));
-        let res = T(s, &[D(0), txt]);
-=======
         let txt = A(&mut c.stack, &ubig!(0x112233445566778899aabbccddee));
         let res = T(&mut c.stack, &[D(0), txt]);
->>>>>>> 2643e984
         assert_jet_in_door(c, jet_siva_de, &[gate_sample], &[gate_context], res);
     }
 
     #[test]
     pub fn test_sivb_de() {
         let c = &mut init_context();
-<<<<<<< HEAD
-        let s = &mut c.stack;
-=======
->>>>>>> 2643e984
 
         /* RFC 5297
          * https://datatracker.ietf.org/doc/html/rfc5297#appendix-A
@@ -603,23 +572,14 @@
             let sample = T(s, &[key, vec]);
             T(s, &[D(0), sample, D(0)])
         }
-<<<<<<< HEAD
-        let txt = A(s, &ubig!(0x112233445566778899aabbccddee));
-        let res = T(s, &[D(0), txt]);
-=======
         let txt = A(&mut c.stack, &ubig!(0x112233445566778899aabbccddee));
         let res = T(&mut c.stack, &[D(0), txt]);
->>>>>>> 2643e984
         assert_jet_in_door(c, jet_sivb_de, &[gate_sample], &[gate_context], res);
     }
 
     #[test]
     pub fn test_sivc_de() {
         let c = &mut init_context();
-<<<<<<< HEAD
-        let s = &mut c.stack;
-=======
->>>>>>> 2643e984
 
         /* RFC 5297
          * https://datatracker.ietf.org/doc/html/rfc5297#appendix-A
@@ -640,13 +600,8 @@
             let sample = T(s, &[key, vec]);
             T(s, &[D(0), sample, D(0)])
         }
-<<<<<<< HEAD
-        let txt = A(s, &ubig!(0x112233445566778899aabbccddee));
-        let res = T(s, &[D(0), txt]);
-=======
         let txt = A(&mut c.stack, &ubig!(0x112233445566778899aabbccddee));
         let res = T(&mut c.stack, &[D(0), txt]);
->>>>>>> 2643e984
         assert_jet_in_door(c, jet_sivc_de, &[gate_sample], &[gate_context], res);
     }
 }