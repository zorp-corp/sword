/** Virtualization jets
 */
use crate::interpreter::Context;
use crate::jets::util::slot;
use crate::jets::{JetErr, Result};
use crate::noun::{Noun, D, NO, T};

crate::gdb!();

pub fn jet_mink(context: &mut Context, subject: Noun) -> Result {
    let arg = slot(subject, 6)?;
    // mink sample = [nock scry_namespace]
    //             = [[subject formula] scry_namespace]
    let v_subject = slot(arg, 4)?;
    let v_formula = slot(arg, 5)?;
    let scry_handler = slot(arg, 3)?;

<<<<<<< HEAD
    let old_cache = context.cache;
    let old_scry_stack = context.scry_stack;

    context.cache = Hamt::<Noun>::new(&mut context.stack);
    context.scry_stack = T(&mut context.stack, &[scry_handler, old_scry_stack]);

    match util::mink(context, v_subject, v_formula) {
        Ok(noun) => {
            context.cache = old_cache;
            context.scry_stack = old_scry_stack;
            Ok(noun)
        }
        Err(error) => match error {
            Error::NonDeterministic(_) => Err(JetErr::Fail(error)),
            Error::ScryCrashed(trace) => {
                // When we enter a +mink call, we record the state of the scry handler stack at the
                // time (i.e. the Noun representing (list scry)). Each scry will pop the head off of
                // this scry handler stack and calls interpret(), using the rest of the scry handler
                // stack in the event that it scries again recursively. When a scry succeeds, it
                // replaces the scry handler that it used by pushing it back onto the top of the
                // scry handler stack. However, it never does so when it fails. Therefore, we can
                // tell which particular virtualization instance failed by comparing the scry
                // handler stack at the time of failure (i.e. the scry handler stack in the context
                // after a failed scry) with the scry handler stack at the time of the virtualization
                // call. Thus, whenever a virtualized interpret() call fails with a
                // Error::ScryCrashed, jet_mink() compares the two scry handler stack Nouns> If they
                // are identical, jet_mink() bails with Error::Deterministic. Otherwise, it forwards
                // the Error::ScryCrashed to the senior virtualization call.
                if unsafe { context.scry_stack.raw_equals(old_scry_stack) } {
                    Err(JetErr::Fail(Error::Deterministic(trace)))
                } else {
                    Err(JetErr::Fail(error))
                }
            }
            Error::Deterministic(_) | Error::ScryBlocked(_) => {
                panic!("scry: mink: unhandled errors in helper")
            }
        },
    }
=======
    // Implicit error conversion
    Ok(util::mink(context, v_subject, v_formula, scry_handler)?)
>>>>>>> 94c11b99
}

pub fn jet_mole(context: &mut Context, subject: Noun) -> Result {
    jet_mure(context, subject)
}

pub fn jet_mule(context: &mut Context, subject: Noun) -> Result {
    jet_mute(context, subject)
}

pub fn jet_mure(context: &mut Context, subject: Noun) -> Result {
    let tap = slot(subject, 6)?;
    let fol = util::slam_gate_fol(&mut context.stack);
    let scry = util::pass_thru_scry(&mut context.stack);

    match util::mink(context, tap, fol, scry) {
        Ok(tone) => {
            if unsafe { tone.as_cell()?.head().raw_equals(D(0)) } {
                Ok(tone)
            } else {
                Ok(D(0))
            }
        }
        Err(err) => Err(JetErr::Fail(err)),
    }
}

pub fn jet_mute(context: &mut Context, subject: Noun) -> Result {
    let tap = slot(subject, 6)?;
    let fol = util::slam_gate_fol(&mut context.stack);
    let scry = util::pass_thru_scry(&mut context.stack);

    let tone = util::mink(context, tap, fol, scry);

    match util::mook(context, tone?.as_cell()?, false) {
        Ok(toon) => {
            match toon.head() {
                x if unsafe { x.raw_equals(D(0)) } => Ok(toon.as_noun()),
                x if unsafe { x.raw_equals(D(1)) } => {
                    //  XX: Need to check that result is actually of type path
                    //      return [[%leaf "mute.hunk"] ~] if not
                    let bon = util::smyt(&mut context.stack, toon.tail())?;
                    Ok(T(&mut context.stack, &[NO, bon, D(0)]))
                }
                x if unsafe { x.raw_equals(D(2)) } => Ok(T(&mut context.stack, &[NO, toon.tail()])),
                _ => panic!("serf: mook: invalid toon"),
            }
        }
        Err(err) => Err(JetErr::Fail(err)),
    }
}

pub mod util {
    use crate::hamt::Hamt;
    use crate::interpreter::{interpret, Context, Error};
    use crate::jets;
    use crate::jets::bits::util::rip;
    use crate::jets::form::util::scow;
    use crate::mem::NockStack;
    use crate::noun::{tape, Cell, Noun, D, T};
    use ares_macros::tas;
    use either::{Left, Right};
    use std::result;

    pub const LEAF: Noun = D(tas!(b"leaf"));
    pub const ROSE: Noun = D(tas!(b"rose"));

    /// The classic "slam gate" formula.
    pub fn slam_gate_fol(stack: &mut NockStack) -> Noun {
        T(stack, &[D(9), D(2), D(0), D(1)])
    }

    /// The classic "pass-through" scry handler.
    pub fn pass_thru_scry(stack: &mut NockStack) -> Noun {
        // .*  0  !=  =>  ~  |=(a=^ ``.*(a [%12 [%0 2] %0 3]))
        // [[[1 0] [1 0] 2 [0 6] 1 12 [0 2] 0 3] [0 0] 0]
        let sig = T(stack, &[D(1), D(0)]);
        let sam = T(stack, &[D(0), D(6)]);
        let hed = T(stack, &[D(0), D(2)]);
        let tel = T(stack, &[D(0), D(3)]);
        let zap = T(stack, &[D(0), D(0)]);

        let cry = T(stack, &[D(12), hed, tel]);
        let fol = T(stack, &[D(1), cry]);
        let res = T(stack, &[D(2), sam, fol]);
        let uno = T(stack, &[sig, res]);
        let dos = T(stack, &[sig, uno]);

        let gat = T(stack, &[zap, D(0)]);

        T(stack, &[dos, gat])
    }

    /// The "always-fail" scry
    pub fn null_scry(stack: &mut NockStack) -> Noun {
        // .*  0  !=  =>  ~  |=(^ ~)
        // [[1 0] [0 0] 0]
        let sig = T(stack, &[D(1), D(0)]);
        let zap = T(stack, &[D(0), D(0)]);

        T(stack, &[sig, zap, D(0)])
    }

    // Deterministic scry crashes should have the following behaviour:
    //
    //  root                <-- bail, %crud
    //      mink            <-- return Deterministic
    //  scry                <-- return ScryCrashed
    //
    //  root                <-- bail, %crud
    //      mink            <-- return Deterministic
    //          mink        <-- return ScryCrashed
    //      scry            <-- return ScryCrashed
    //  scry                <-- return ScryCrashed
    //
    //  root
    //      mink            <-- return Tone
    //          mink        <-- return Deterministic
    //              mink    <-- return ScryCrashed
    //          scry        <-- return ScryCrashed
    //      scry            <-- return ScryCrashed
    //  scry
    //
    pub fn mink(
        context: &mut Context,
        subject: Noun,
        formula: Noun,
        scry: Noun,
    ) -> Result<Noun, Error> {
        let cache_snapshot = context.cache;
        let scry_snapshot = context.scry_stack;

        context.cache = Hamt::<Noun>::new();
        context.scry_stack = T(&mut context.stack, &[scry, context.scry_stack]);

        match interpret(context, subject, formula) {
            Ok(res) => {
                context.cache = cache_snapshot;
                context.scry_stack = scry_snapshot;
                Ok(T(&mut context.stack, &[D(0), res]))
            }
            Err(err) => match err {
                Error::ScryBlocked(path) => {
                    context.cache = cache_snapshot;
                    context.scry_stack = scry_snapshot;
                    Ok(T(&mut context.stack, &[D(1), path]))
                }
                Error::Deterministic(trace) => {
                    context.cache = cache_snapshot;
                    context.scry_stack = scry_snapshot;
                    Ok(T(&mut context.stack, &[D(2), trace]))
                }
                Error::ScryCrashed(trace) => {
                    context.cache = cache_snapshot;
                    // When we enter a +mink call, we record the state of the scry handler stack at the
                    // time (i.e. the Noun representing (list scry)). Each scry will pop the head off of
                    // this scry handler stack and calls interpret(), using the rest of the scry handler
                    // stack in the event that it scries again recursively. When a scry succeeds, it
                    // replaces the scry handler that it used by pushing it back onto the top of the
                    // scry handler stack. However, it never does so when it fails. Therefore, we can
                    // tell which particular virtualization instance failed by comparing the scry
                    // handler stack at the time of failure (i.e. the scry handler stack in the context
                    // after a failed scry) with the scry handler stack at the time of the virtualization
                    // call. Thus, whenever a virtualized interpret() call fails with a
                    // Error::ScryCrashed, jet_mink() compares the two scry handler stack Nouns> If they
                    // are identical, jet_mink() bails with Error::Deterministic. Otherwise, it forwards
                    // the Error::ScryCrashed to the senior virtualization call.
                    if unsafe { context.scry_stack.raw_equals(scry_snapshot) } {
                        Err(Error::Deterministic(trace))
                    } else {
                        Err(err)
                    }
                }
                Error::NonDeterministic(_) => {
                    // We choose to restore the cache and scry stack even on NonDeterministic errors
                    // to keep the logic all in one place (as opposed to having the serf reset them
                    // manually ONLY for NonDeterministic errors).
                    context.cache = cache_snapshot;
                    context.scry_stack = scry_snapshot;
                    Err(err)
                }
            },
        }
    }

    /** Consume $tone, produce $toon
     */
    //  XX: should write a jet_mook wrapper for this function
    pub fn mook(context: &mut Context, tone: Cell, flop: bool) -> result::Result<Cell, Error> {
        let tag = tone.head().as_direct()?;
        let original_list = tone.tail();

        if (tag.data() != 2) | unsafe { original_list.raw_equals(D(0)) } {
            return Ok(tone);
        } else if original_list.atom().is_some() {
            return Err(Error::Deterministic(D(0)));
        }

        // XX: trim traces longer than 1024 frames

        unsafe {
            let mut res = D(0);
            let mut dest = &mut res as *mut Noun;

            let mut list = original_list;
            while !list.raw_equals(D(0)) {
                let cell = list.as_cell()?;
                let trace = cell.head().as_cell()?;
                let tag = trace.head().as_direct()?;
                let dat = trace.tail();

                let tank: Noun = match tag.data() {
                    tas!(b"hunk") => match dat.as_either_atom_cell() {
                        Left(_) => {
                            let stack = &mut context.stack;
                            let tape = tape(stack, "mook.hunk");
                            T(stack, &[LEAF, tape])
                        }
                        Right(cell) => {
                            //  XX: need to check that this is actually a path
                            //      return leaf+"mook.hunk" if not
                            let path = cell.tail();
                            smyt(&mut context.stack, path)?
                        }
                    },
                    tas!(b"mean") => match dat.as_either_atom_cell() {
                        Left(atom) => {
                            let stack = &mut context.stack;
                            let tape = rip(stack, 3, 1, atom)?;
                            T(stack, &[LEAF, tape])
                        }
                        Right(_cell) => {
                            // 'tank: {
                            //     let scry = null_scry(context);
                            //     if let Ok(tone) = mink(context, dat, cell.head(), scry) {
                            //         if let Some(cell) = tone.cell() {
                            //             if cell.head().raw_equals(D(0)) {
                            //                 //  XX: need to check that this is
                            //                 //      actually a path;
                            //                 //      return leaf+"mook.mean" if not
                            //                 break 'tank cell.tail();
                            //             }
                            //         }
                            //     }
                            {
                                let stack = &mut context.stack;
                                let tape = tape(stack, "####");
                                T(stack, &[LEAF, tape])
                            }
                        }
                    },
                    tas!(b"spot") => {
                        let stack = &mut context.stack;

                        let spot = dat.as_cell()?;
                        let pint = spot.tail().as_cell()?;
                        let pstr = pint.head().as_cell()?;
                        let pend = pint.tail().as_cell()?;

                        let colo = T(stack, &[D(b':' as u64), D(0)]);
                        let trel = T(stack, &[colo, D(0), D(0)]);

                        let smyt = smyt(stack, spot.head())?;

                        let aura = D(tas!(b"ud")).as_direct()?;
                        let str_lin = scow(stack, aura, pstr.head().as_atom()?)?;
                        let str_col = scow(stack, aura, pstr.tail().as_atom()?)?;
                        let end_lin = scow(stack, aura, pend.head().as_atom()?)?;
                        let end_col = scow(stack, aura, pend.tail().as_atom()?)?;

                        let mut list = end_col.as_cell()?;
                        loop {
                            if list.tail().atom().is_some() {
                                break;
                            }
                            list = list.tail().as_cell()?;
                        }
                        // "{end_col}]>"
                        let p4 = T(stack, &[D(b']' as u64), D(b'>' as u64), D(0)]);
                        (*list.tail_as_mut()) = p4;

                        list = end_lin.as_cell()?;
                        loop {
                            if list.tail().atom().is_some() {
                                break;
                            }
                            list = list.tail().as_cell()?;
                        }
                        // "{end_lin} {end_col}]>"
                        let p3 = T(stack, &[D(b' ' as u64), end_col]);
                        (*list.tail_as_mut()) = p3;

                        list = str_col.as_cell()?;
                        loop {
                            if list.tail().atom().is_some() {
                                break;
                            }
                            list = list.tail().as_cell()?;
                        }
                        // "{str_col}].[{end_lin} {end_col}]>"
                        let p2 = T(
                            stack,
                            &[D(b']' as u64), D(b'.' as u64), D(b'[' as u64), end_lin],
                        );
                        (*list.tail_as_mut()) = p2;

                        list = str_lin.as_cell()?;
                        loop {
                            if list.tail().atom().is_some() {
                                break;
                            }
                            list = list.tail().as_cell()?;
                        }
                        // "{str_lin} {str_col}].[{end_lin} {end_col}]>"
                        let p1 = T(stack, &[D(b' ' as u64), str_col]);
                        (*list.tail_as_mut()) = p1;

                        // "<[{str_lin} {str_col}].[{end_lin} {end_col}]>"
                        let tape = T(stack, &[D(b'<' as u64), D(b'[' as u64), str_lin]);
                        let finn = T(stack, &[LEAF, tape]);

                        T(stack, &[ROSE, trel, smyt, finn, D(0)])
                    }
                    _ => {
                        let stack = &mut context.stack;
                        let tape = rip(stack, 3, 1, tag.as_atom())?;
                        T(
                            stack,
                            &[
                                D(tas!(b"m")),
                                D(tas!(b"o")),
                                D(tas!(b"o")),
                                D(tas!(b"k")),
                                D(tas!(b".")),
                                tape,
                            ],
                        )
                    } // XX: TODO
                      //  %hand
                      //  %lose
                };

                if flop {
                    res = T(&mut context.stack, &[tank, res]);
                } else {
                    let (new_cell, new_memory) = Cell::new_raw_mut(&mut context.stack);
                    (*new_memory).head = tank;
                    *dest = new_cell.as_noun();
                    dest = &mut (*new_memory).tail;
                }

                list = cell.tail();
            }

            *dest = D(0);
            let toon = Cell::new(&mut context.stack, D(2), res);
            Ok(toon)
        }
    }

    pub fn smyt(stack: &mut NockStack, path: Noun) -> jets::Result {
        let lash = D(tas!(b"/"));
        let zero = D(0);
        let sep = T(stack, &[lash, zero]);

        let trel = T(stack, &[sep, sep, zero]);
        let tank = smyt_help(stack, path)?;

        Ok(T(stack, &[ROSE, trel, tank]))
    }

    fn smyt_help(stack: &mut NockStack, path: Noun) -> jets::Result {
        //  XX: switch to using Cell:new_raw_mut
        if unsafe { path.raw_equals(D(0)) } {
            return Ok(D(0));
        }

        let cell = path.as_cell()?;
        let tail = smyt_help(stack, cell.tail())?;
        let trip = rip(stack, 3, 1, cell.head().as_atom()?)?;
        let head = T(stack, &[LEAF, trip]);

        Ok(T(stack, &[head, tail]))
    }
}

#[cfg(test)]
mod tests {
    use super::*;
    use crate::jets::util::test::{assert_jet, init_context};
    use crate::mem::NockStack;
    use crate::noun::{D, T};
    use crate::serf::TERMINATOR;
    use std::sync::Arc;

    #[test]
    fn init() {
        // This needs to be done because TERMINATOR is lazy allocated, and if you don't
        // do it before you call the unit tests it'll get allocated on the Rust heap
        // inside an assert_no_alloc block.
        //
        // Also Rust has no primitive for pre-test setup / post-test teardown, so we
        // do it in a test that we rely on being called before any other in this file,
        // since we're already using single-threaded test mode to avoid race conditions
        // (because Rust doesn't support test order dependencies either).
        let _ = Arc::clone(&TERMINATOR);
    }

    #[test]
    fn test_mink_success() {
        let context = &mut init_context();
        let stack = &mut context.stack;

        let subj = D(0);
        let form = T(stack, &[D(1), D(53)]);
        let nock = T(stack, &[subj, form]);
        let scry = D(0);
        let samp = T(stack, &[nock, scry]);
        let rest = T(stack, &[D(0), D(53)]);
        assert_jet(context, jet_mink, samp, rest);
    }

    #[test]
    fn test_mink_zapzap() {
        let context = &mut init_context();
        let stack = &mut context.stack;

        let subj = D(0);
        let form = T(stack, &[D(0), D(0)]);
        let nock = T(stack, &[subj, form]);
        let scry = D(0);
        let samp = T(stack, &[nock, scry]);
        let rest = T(stack, &[D(2), D(0), D(0)]);
        assert_jet(context, jet_mink, samp, rest);
    }

    #[test]
    fn test_mink_trace() {
        let context = &mut init_context();
        let stack = &mut context.stack;
        let subj = D(0);
        let scry = D(0);

        //  !=  !:  ?~  0  !!  53
        //  [ 11
        //    [1.953.460.339 1 [1.953.719.668 0] [1 9] [1 22]]
        //    [ 8
        //      [11 [1.953.460.339 1 [1.953.719.668 0] [1 13] [1 14]] [1 0]]
        //      [ 6
        //        [5 [1 0] [0 2]]
        //        [7 [0 3] [11 [1.953.460.339 1 [1.953.719.668 0] [1 16] [1 18]] [0 0]]]
        //        [7 [0 3] [11 [1.953.460.339 1 [1.953.719.668 0] [1 20] [1 22]] [1 53]]]
        //      ]
        //    ]
        //  ]
        //
        //  1.953.719.668 = 'test'
        //  1.953.460.339 = 'spot'
        //
        //  All of this below is because of "two-phase borrow checks"
        //      https://stackoverflow.com/questions/60686259/mutable-borrow-in-function-argument

        let hint_spot = D(1953460339);
        let hint_path = T(stack, &[D(1953719668), D(0)]);
        let hint_dyn = D(1);
        let hint_row = D(1);

        let make_hint = |stack: &mut NockStack, col_start: u64, col_end: u64| {
            let start = T(stack, &[hint_row, D(col_start)]);
            let end = T(stack, &[hint_row, D(col_end)]);

            T(stack, &[hint_spot, hint_dyn, hint_path, start, end])
        };

        let sss3s1 = T(stack, &[D(0), D(3)]);
        let sss3s2s1 = make_hint(stack, 20, 22);
        let sss3s2s2 = T(stack, &[D(1), D(53)]);
        let sss3s2 = T(stack, &[D(11), sss3s2s1, sss3s2s2]);
        let sss3 = T(stack, &[D(7), sss3s1, sss3s2]);

        let sss2s1 = sss3s1;
        let sss2s2s1 = make_hint(stack, 16, 18);
        let sss2s2s2 = T(stack, &[D(0), D(0)]);
        let sss2s2 = T(stack, &[D(11), sss2s2s1, sss2s2s2]);
        let sss2 = T(stack, &[D(7), sss2s1, sss2s2]);

        let sss1s1 = T(stack, &[D(1), D(0)]);
        let sss1s2 = T(stack, &[D(0), D(2)]);
        let sss1 = T(stack, &[D(5), sss1s1, sss1s2]);

        let ss2 = T(stack, &[D(6), sss1, sss2, sss3]);

        let ss1s1 = make_hint(stack, 13, 14);
        let ss1s2 = sss1s1;
        let ss1 = T(stack, &[D(11), ss1s1, ss1s2]);

        let s2 = T(stack, &[D(8), ss1, ss2]);
        let s1 = make_hint(stack, 9, 22);
        let form = T(stack, &[D(11), s1, s2]);

        let nock = T(stack, &[subj, form]);
        let samp = T(stack, &[nock, scry]);

        //  trace
        //  [%2 trace=~[[~.spot [[1.953.719.668 0] [1 16] 1 18]] [~.spot [[1.953.719.668 0] [1 9] 1 22]]]]
        let ttt2t1 = T(stack, &[D(1), D(9)]);
        let ttt2t2 = T(stack, &[D(1), D(22)]);
        let ttt2 = T(stack, &[hint_path, ttt2t1, ttt2t2]);

        let ttt1t1 = T(stack, &[D(1), D(16)]);
        let ttt1t2 = T(stack, &[D(1), D(18)]);
        let ttt1 = T(stack, &[hint_path, ttt1t1, ttt1t2]);

        let tt2 = T(stack, &[hint_spot, ttt2]);
        let tt1 = T(stack, &[hint_spot, ttt1]);

        let t1 = T(stack, &[tt1, tt2, D(0)]);

        let rest = T(stack, &[D(2), t1, D(0)]);

        assert_jet(context, jet_mink, samp, rest);
    }
}<|MERGE_RESOLUTION|>--- conflicted
+++ resolved
@@ -15,50 +15,8 @@
     let v_formula = slot(arg, 5)?;
     let scry_handler = slot(arg, 3)?;
 
-<<<<<<< HEAD
-    let old_cache = context.cache;
-    let old_scry_stack = context.scry_stack;
-
-    context.cache = Hamt::<Noun>::new(&mut context.stack);
-    context.scry_stack = T(&mut context.stack, &[scry_handler, old_scry_stack]);
-
-    match util::mink(context, v_subject, v_formula) {
-        Ok(noun) => {
-            context.cache = old_cache;
-            context.scry_stack = old_scry_stack;
-            Ok(noun)
-        }
-        Err(error) => match error {
-            Error::NonDeterministic(_) => Err(JetErr::Fail(error)),
-            Error::ScryCrashed(trace) => {
-                // When we enter a +mink call, we record the state of the scry handler stack at the
-                // time (i.e. the Noun representing (list scry)). Each scry will pop the head off of
-                // this scry handler stack and calls interpret(), using the rest of the scry handler
-                // stack in the event that it scries again recursively. When a scry succeeds, it
-                // replaces the scry handler that it used by pushing it back onto the top of the
-                // scry handler stack. However, it never does so when it fails. Therefore, we can
-                // tell which particular virtualization instance failed by comparing the scry
-                // handler stack at the time of failure (i.e. the scry handler stack in the context
-                // after a failed scry) with the scry handler stack at the time of the virtualization
-                // call. Thus, whenever a virtualized interpret() call fails with a
-                // Error::ScryCrashed, jet_mink() compares the two scry handler stack Nouns> If they
-                // are identical, jet_mink() bails with Error::Deterministic. Otherwise, it forwards
-                // the Error::ScryCrashed to the senior virtualization call.
-                if unsafe { context.scry_stack.raw_equals(old_scry_stack) } {
-                    Err(JetErr::Fail(Error::Deterministic(trace)))
-                } else {
-                    Err(JetErr::Fail(error))
-                }
-            }
-            Error::Deterministic(_) | Error::ScryBlocked(_) => {
-                panic!("scry: mink: unhandled errors in helper")
-            }
-        },
-    }
-=======
     // Implicit error conversion
     Ok(util::mink(context, v_subject, v_formula, scry_handler)?)
->>>>>>> 94c11b99
 }
 
 pub fn jet_mole(context: &mut Context, subject: Noun) -> Result {
@@ -191,7 +149,7 @@
         let cache_snapshot = context.cache;
         let scry_snapshot = context.scry_stack;
 
-        context.cache = Hamt::<Noun>::new();
+        context.cache = Hamt::<Noun>::new(&mut context.stack);
         context.scry_stack = T(&mut context.stack, &[scry, context.scry_stack]);
 
         match interpret(context, subject, formula) {
