--- conflicted
+++ resolved
@@ -66,11 +66,7 @@
             x if x < 2 => return Ok(tone),
             x if x > 2 => return Err(JetErr::Deterministic),
             _ => {}
-<<<<<<< HEAD
-        };
-=======
         }
->>>>>>> 147aabb5
 
         if unsafe { original_list.raw_equals(D(0)) } {
             return Ok(tone);
