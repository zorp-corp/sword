/** Bit arithmetic & logic jets
 */
use crate::interpreter::{Context, Error};
use crate::jets::util::*;
use crate::jets::{JetErr, Result};
use crate::noun::{DirectAtom, IndirectAtom, Noun, D};
use std::cmp;

crate::gdb!();

/*
 * Bit arithmetic
 */

pub fn jet_bex(context: &mut Context, subject: Noun) -> Result {
    let arg = slot(subject, 6)?.as_direct()?.data() as usize;
    Ok(util::bex(&mut context.stack, arg).as_noun())
}

pub fn jet_can(context: &mut Context, subject: Noun) -> Result {
    let arg = slot(subject, 6)?;
    let bloq = bloq(slot(arg, 2)?)?;
    let original_list = slot(arg, 3)?;

    let mut len = 0usize;
    let mut list = original_list;
    loop {
        if unsafe { list.raw_equals(D(0)) } {
            break;
        }

        let cell = list.as_cell()?;
        let item = cell.head().as_cell()?;
        let step = item.head().as_direct()?.data() as usize;

        len = checked_add(len, step)?;
        list = cell.tail();
    }

    if len == 0 {
        Ok(D(0))
    } else {
        unsafe {
            let (mut new_indirect, new_slice) =
                IndirectAtom::new_raw_mut_bitslice(&mut context.stack, bite_to_word(bloq, len)?);
            let mut pos = 0;
            let mut list = original_list;
            loop {
                if list.raw_equals(D(0)) {
                    break;
                }

                let cell = list.as_cell()?;
                let item = cell.head().as_cell()?;
                let step = item.head().as_direct()?.data() as usize;
                let atom = item.tail().as_atom()?;
                chop(bloq, 0, step, pos, new_slice, atom.as_bitslice())?;

                pos += step;
                list = cell.tail();
            }
            Ok(new_indirect.normalize_as_atom().as_noun())
        }
    }
}

pub fn jet_cat(context: &mut Context, subject: Noun) -> Result {
    let arg = slot(subject, 6)?;
    let bloq = bloq(slot(arg, 2)?)?;
    let a = slot(arg, 6)?.as_atom()?;
    let b = slot(arg, 7)?.as_atom()?;

    let len_a = util::met(bloq, a);
    let len_b = util::met(bloq, b);
    let new_len = bite_to_word(bloq, checked_add(len_a, len_b)?)?;
    if new_len == 0 {
        Ok(a.as_noun())
    } else {
        unsafe {
            let (mut new_indirect, new_slice) =
                IndirectAtom::new_raw_mut_bitslice(&mut context.stack, new_len);
            chop(bloq, 0, len_a, 0, new_slice, a.as_bitslice())?;
            chop(bloq, 0, len_b, len_a, new_slice, b.as_bitslice())?;
            Ok(new_indirect.normalize_as_atom().as_noun())
        }
    }
}

pub fn jet_cut(context: &mut Context, subject: Noun) -> Result {
    let arg = slot(subject, 6)?;
    let bloq = bloq(slot(arg, 2)?)?;
    let start = slot(arg, 12)?.as_direct()?.data() as usize;
    let run = slot(arg, 13)?.as_direct()?.data() as usize;
    let atom = slot(arg, 7)?.as_atom()?;

    if run == 0 {
        return Ok(D(0));
    }

    let new_indirect = unsafe {
        let (mut new_indirect, new_slice) =
            IndirectAtom::new_raw_mut_bitslice(&mut context.stack, bite_to_word(bloq, run)?);
        chop(bloq, start, run, 0, new_slice, atom.as_bitslice())?;
        new_indirect.normalize_as_atom()
    };
    Ok(new_indirect.as_noun())
}

pub fn jet_end(context: &mut Context, subject: Noun) -> Result {
    let arg = slot(subject, 6)?;
    let (bloq, step) = bite(slot(arg, 2)?)?;
    let a = slot(arg, 3)?.as_atom()?;

    if step == 0 {
        Ok(D(0))
    } else if step >= util::met(bloq, a) {
        Ok(a.as_noun())
    } else {
        unsafe {
            let (mut new_indirect, new_slice) =
                IndirectAtom::new_raw_mut_bitslice(&mut context.stack, bite_to_word(bloq, step)?);
            chop(bloq, 0, step, 0, new_slice, a.as_bitslice())?;
            Ok(new_indirect.normalize_as_atom().as_noun())
        }
    }
}

pub fn jet_lsh(context: &mut Context, subject: Noun) -> Result {
    let arg = slot(subject, 6)?;
    let (bloq, step) = bite(slot(arg, 2)?)?;
    let a = slot(arg, 3)?.as_atom()?;

<<<<<<< HEAD
    util::lsh(&mut context.stack, bloq, step, a).map(|a| a.as_noun())
=======
    let len = util::met(bloq, a);
    if len == 0 {
        return Ok(D(0));
    }

    let new_size = bits_to_word(checked_add(a.bit_size(), checked_left_shift(bloq, step)?)?)?;
    unsafe {
        let (mut atom, dest) = IndirectAtom::new_raw_mut_bitslice(&mut context.stack, new_size);
        chop(bloq, 0, len, step, dest, a.as_bitslice())?;
        Ok(atom.normalize_as_atom().as_noun())
    }
>>>>>>> a4a374b9
}

pub fn jet_met(_context: &mut Context, subject: Noun) -> Result {
    let arg = slot(subject, 6)?;
    let bloq = bloq(slot(arg, 2)?)?;
    let a = slot(arg, 3)?.as_atom()?;

    Ok(D(util::met(bloq, a) as u64))
}

pub fn jet_rap(context: &mut Context, subject: Noun) -> Result {
    let arg = slot(subject, 6)?;
    let bloq = bloq(slot(arg, 2)?)?;
    let original_list = slot(arg, 3)?;

    let mut len = 0usize;
    let mut list = original_list;
    loop {
        if unsafe { list.raw_equals(D(0)) } {
            break;
        }

        let cell = list.as_cell()?;

        len = checked_add(len, util::met(bloq, cell.head().as_atom()?))?;
        list = cell.tail();
    }

    if len == 0 {
        Ok(D(0))
    } else {
        unsafe {
            let (mut new_indirect, new_slice) =
                IndirectAtom::new_raw_mut_bitslice(&mut context.stack, bite_to_word(bloq, len)?);
            let mut pos = 0;
            let mut list = original_list;

            loop {
                if list.raw_equals(D(0)) {
                    break;
                }

                let cell = list.as_cell()?;
                let atom = cell.head().as_atom()?;
                let step = util::met(bloq, atom);
                chop(bloq, 0, step, pos, new_slice, atom.as_bitslice())?;

                pos += step;
                list = cell.tail();
            }

            Ok(new_indirect.normalize_as_atom().as_noun())
        }
    }
}

pub fn jet_rep(context: &mut Context, subject: Noun) -> Result {
    let arg = slot(subject, 6)?;
    let (bloq, step) = bite(slot(arg, 2)?)?;
    let original_list = slot(arg, 3)?;

    let mut len = 0usize;
    let mut list = original_list;
    loop {
        if unsafe { list.raw_equals(D(0)) } {
            break;
        }

        let cell = list.as_cell()?;

        len = checked_add(len, step)?;
        list = cell.tail();
    }

    if len == 0 {
        Ok(D(0))
    } else {
        unsafe {
            let (mut new_indirect, new_slice) =
                IndirectAtom::new_raw_mut_bitslice(&mut context.stack, bite_to_word(bloq, len)?);
            let mut pos = 0;
            let mut list = original_list;
            loop {
                if list.raw_equals(D(0)) {
                    break;
                }

                let cell = list.as_cell()?;
                let atom = cell.head().as_atom()?;
                chop(bloq, 0, step, pos, new_slice, atom.as_bitslice())?;

                pos += step;
                list = cell.tail();
            }
            Ok(new_indirect.normalize_as_atom().as_noun())
        }
    }
}

pub fn jet_rev(context: &mut Context, subject: Noun) -> Result {
    let arg = slot(subject, 6)?;
    let boz = slot(arg, 2)?.as_atom()?.as_direct()?.data();

    if boz >= 64 {
        return Err(JetErr::Fail(Error::Deterministic(D(0))));
    }

    let boz = boz as usize;

    let len = slot(arg, 6)?.as_atom()?.as_direct()?.data();

    let dat = slot(arg, 7)?.as_atom()?;

    let bits = len << boz;

    /* 63 is the maximum number of bits for a direct atom */
    let mut output = if dat.is_direct() && bits < 64 {
        unsafe { DirectAtom::new_unchecked(0).as_atom() }
    } else {
        unsafe {
            IndirectAtom::new_raw(&mut context.stack, ((bits + 7) / 8) as usize, &0).as_atom()
        }
    };

    let src = dat.as_bitslice();
    let dest = output.as_bitslice_mut();

    let len = len as usize;
    let total_len = len << boz;

    for (start, end) in (0..len).map(|b| (b << boz, (b + 1) << boz)) {
        dest[start..end].copy_from_bitslice(&src[(total_len - end)..(total_len - start)]);
    }

    Ok(unsafe { output.normalize() }.as_noun())
}

pub fn jet_rip(context: &mut Context, subject: Noun) -> Result {
    let arg = slot(subject, 6)?;
    let (bloq, step) = bite(slot(arg, 2)?)?;
    let atom = slot(arg, 3)?.as_atom()?;
    util::rip(&mut context.stack, bloq, step, atom)
}

pub fn jet_rsh(context: &mut Context, subject: Noun) -> Result {
    let arg = slot(subject, 6)?;
    let (bloq, step) = bite(slot(arg, 2)?)?;
    let a = slot(arg, 3)?.as_atom()?;

    let len = util::met(bloq, a);
    if step >= len {
        return Ok(D(0));
    }

    let new_size = bits_to_word(checked_sub(a.bit_size(), checked_left_shift(bloq, step)?)?)?;
    unsafe {
        let (mut atom, dest) = IndirectAtom::new_raw_mut_bitslice(&mut context.stack, new_size);
        chop(bloq, step, len - step, 0, dest, a.as_bitslice())?;
        Ok(atom.normalize_as_atom().as_noun())
    }
}

/*
 * Bit logic
 */

pub fn jet_con(context: &mut Context, subject: Noun) -> Result {
    let arg = slot(subject, 6)?;
    let a = slot(arg, 2)?.as_atom()?;
    let b = slot(arg, 3)?.as_atom()?;

    Ok(util::con(&mut context.stack, a, b).as_noun())
}

pub fn jet_dis(context: &mut Context, subject: Noun) -> Result {
    let arg = slot(subject, 6)?;
    let a = slot(arg, 2)?.as_atom()?;
    let b = slot(arg, 3)?.as_atom()?;

    let new_size = cmp::max(a.size(), b.size());

    unsafe {
        let (mut atom, dest) = IndirectAtom::new_raw_mut_bitslice(&mut context.stack, new_size);
        let a_bit = a.as_bitslice();
        dest[..a_bit.len()].copy_from_bitslice(a_bit);
        *dest &= b.as_bitslice();
        Ok(atom.normalize_as_atom().as_noun())
    }
}

pub fn jet_mix(context: &mut Context, subject: Noun) -> Result {
    let arg = slot(subject, 6)?;
    let a = slot(arg, 2)?.as_atom()?;
    let b = slot(arg, 3)?.as_atom()?;

    let new_size = cmp::max(a.size(), b.size());

    unsafe {
        let (mut atom, dest) = IndirectAtom::new_raw_mut_bitslice(&mut context.stack, new_size);
        let a_bit = a.as_bitslice();
        dest[..a_bit.len()].copy_from_bitslice(a_bit);
        *dest ^= b.as_bitslice();
        Ok(atom.normalize_as_atom().as_noun())
    }
}

<<<<<<< HEAD
pub mod util {
    use crate::jets::util::*;
    use crate::jets::JetErr;
    use crate::mem::NockStack;
    use crate::noun::{Atom, IndirectAtom, D};
    use std::result::Result;

    pub fn lsh(stack: &mut NockStack, bloq: usize, step: usize, a: Atom) -> Result<Atom, JetErr> {
        let len = met(bloq, a);
        if len == 0 {
            return Ok(D(0).as_atom()?);
        }

        let new_size = bits_to_word(checked_add(a.bit_size(), checked_left_shift(bloq, step)?)?)?;
        unsafe {
            let (mut atom, dest) = IndirectAtom::new_raw_mut_bitslice(stack, new_size);
            chop(bloq, 0, len, step, dest, a.as_bitslice())?;
            Ok(atom.normalize_as_atom())
=======
pub fn jet_xeb(_context: &mut Context, subject: Noun) -> Result {
    let sam = slot(subject, 6)?;
    let a = slot(sam, 1)?.as_atom()?;
    Ok(D(util::met(0, a) as u64))
}

pub mod util {
    use crate::jets::util::*;
    use crate::jets::Result;
    use crate::mem::NockStack;
    use crate::noun::{Atom, Cell, DirectAtom, IndirectAtom, D};
    use std::cmp;

    /// Binary exponent
    pub fn bex(stack: &mut NockStack, arg: usize) -> Atom {
        unsafe {
            if arg < 63 {
                DirectAtom::new_unchecked(1 << arg).as_atom()
            } else {
                let (mut atom, dest) = IndirectAtom::new_raw_mut_bitslice(stack, (arg + 7) >> 3);
                dest.set(arg, true);
                atom.normalize_as_atom()
            }
        }
    }

    /// Measure the number of bloqs in an atom
    pub fn met(bloq: usize, a: Atom) -> usize {
        if unsafe { a.as_noun().raw_equals(D(0)) } {
            0
        } else if bloq < 6 {
            (a.bit_size() + ((1 << bloq) - 1)) >> bloq
        } else {
            let bloq_word = bloq - 6;
            (a.size() + ((1 << bloq_word) - 1)) >> bloq_word
        }
    }

    pub fn rip(stack: &mut NockStack, bloq: usize, step: usize, atom: Atom) -> Result {
        let len = (met(bloq, atom) + step - 1) / step;
        let mut list = D(0);
        for i in (0..len).rev() {
            let new_atom = unsafe {
                let (mut new_indirect, new_slice) =
                    IndirectAtom::new_raw_mut_bitslice(stack, step << bloq);
                chop(bloq, i * step, step, 0, new_slice, atom.as_bitslice())?;
                new_indirect.normalize_as_atom()
            };
            list = Cell::new(stack, new_atom.as_noun(), list).as_noun();
        }

        Ok(list)
    }

    /// Binary OR
    pub fn con(stack: &mut NockStack, a: Atom, b: Atom) -> Atom {
        let new_size = cmp::max(a.size(), b.size());

        unsafe {
            let (mut atom, dest) = IndirectAtom::new_raw_mut_bitslice(stack, new_size);
            let a_bit = a.as_bitslice();
            dest[..a_bit.len()].copy_from_bitslice(a_bit);
            *dest |= b.as_bitslice();
            atom.normalize_as_atom()
        }
    }

    #[cfg(test)]
    mod tests {
        use super::*;
        use crate::jets::util::test::A;
        use crate::noun::D;
        use ibig::ubig;

        fn init_stack() -> NockStack {
            NockStack::new(8 << 10 << 10, 0)
        }

        #[test]
        fn test_met() {
            let s = &mut init_stack();

            let a = A(s, &ubig!(0xdeadbeef12345678fedcba9876543210))
                .as_atom()
                .unwrap();
            assert_eq!(met(0, a), 128);
            assert_eq!(met(1, a), 64);
            assert_eq!(met(2, a), 32);
            assert_eq!(met(3, a), 16);
            assert_eq!(met(4, a), 8);
            assert_eq!(met(5, a), 4);
            assert_eq!(met(6, a), 2);
            assert_eq!(met(7, a), 1);
            assert_eq!(met(8, a), 1);

            let a = D(0x7fffffffffffffff).as_atom().unwrap();
            assert_eq!(met(0, a), 63);
            assert_eq!(met(1, a), 32);
            assert_eq!(met(2, a), 16);
            assert_eq!(met(3, a), 8);
            assert_eq!(met(4, a), 4);
            assert_eq!(met(5, a), 2);
            assert_eq!(met(6, a), 1);
            assert_eq!(met(7, a), 1);
>>>>>>> a4a374b9
        }
    }
}

#[cfg(test)]
mod tests {
    use super::*;
    use crate::jets::util::test::*;
    use crate::mem::NockStack;
    use crate::noun::{Noun, D, T};
    use ibig::ubig;

    fn atoms(s: &mut NockStack) -> (Noun, Noun, Noun, Noun, Noun) {
        (atom_0(s), atom_24(s), atom_63(s), atom_96(s), atom_128(s))
    }

    fn atom_0(_stack: &mut NockStack) -> Noun {
        D(0)
    }

    fn atom_24(_stack: &mut NockStack) -> Noun {
        D(0x876543)
    }

    fn atom_63(_stack: &mut NockStack) -> Noun {
        D(0x7fffffffffffffff)
    }

    fn atom_96(stack: &mut NockStack) -> Noun {
        A(stack, &ubig!(0xfaceb00c15deadbeef123456))
    }

    fn atom_128(stack: &mut NockStack) -> Noun {
        A(stack, &ubig!(0xdeadbeef12345678fedcba9876543210))
    }

    /*
     * Bit arithmetic
     */

    #[test]
    fn test_bex() {
        let c = &mut init_context();

        assert_jet(c, jet_bex, D(0), D(1));
        assert_jet(c, jet_bex, D(5), D(32));
        assert_jet(c, jet_bex, D(62), D(0x4000000000000000));
        assert_jet_ubig(
            c,
            jet_bex,
            D(256),
            ubig!(_0x10000000000000000000000000000000000000000000000000000000000000000),
        );
    }

    #[test]
    fn test_can() {
        let c = &mut init_context();

        let (a0, _a24, _a63, _a96, a128) = atoms(&mut c.stack);
        let bloq0 = D(0);
        let bloq3 = D(3);
        let bloq4 = D(4);
        let sam = T(&mut c.stack, &[bloq0, D(0)]);
        assert_jet(c, jet_can, sam, D(0));
        let sam = T(&mut c.stack, &[bloq3, D(0)]);
        assert_jet(c, jet_can, sam, D(0));
        let run1 = T(&mut c.stack, &[D(0), a0]);
        let run2 = T(&mut c.stack, &[D(1), a0]);
        let run3 = T(&mut c.stack, &[D(2), a0]);
        let sam = T(&mut c.stack, &[bloq0, run1, run2, run3, D(0)]);
        assert_jet(c, jet_can, sam, D(0));
        let sam = T(&mut c.stack, &[bloq3, run1, run2, run3, D(0)]);
        assert_jet(c, jet_can, sam, D(0));
        let run1 = T(&mut c.stack, &[D(1), a128]);
        let run2 = T(&mut c.stack, &[D(3), a0]);
        let sam = T(&mut c.stack, &[bloq3, run1, run2, D(0)]);
        assert_jet(c, jet_can, sam, D(0x10));
        let run1 = T(&mut c.stack, &[D(3), a0]);
        let run2 = T(&mut c.stack, &[D(1), a128]);
        let sam = T(&mut c.stack, &[bloq3, run1, run2, D(0)]);
        assert_jet(c, jet_can, sam, D(0x10000000));
        let run1 = T(&mut c.stack, &[D(8), D(0xfe)]);
        let run2 = T(&mut c.stack, &[D(4), D(0xa)]);
        let run3 = T(&mut c.stack, &[D(0), D(0xbbbb)]);
        let run4 = T(&mut c.stack, &[D(1), D(0)]);
        let run5 = T(&mut c.stack, &[D(1), D(0)]);
        let run6 = T(&mut c.stack, &[D(1), D(1)]);
        let run7 = T(&mut c.stack, &[D(1), D(1)]);
        let sam = T(
            &mut c.stack,
            &[bloq0, run1, run2, run3, run4, run5, run6, run7, D(0)],
        );
        assert_jet(c, jet_can, sam, D(0xcafe));
        let run1 = T(&mut c.stack, &[D(1), D(0xfe)]);
        let run2 = T(&mut c.stack, &[D(1), D(0xca)]);
        let sam = T(&mut c.stack, &[bloq4, run1, run2, D(0)]);
        assert_jet(c, jet_can, sam, D(0xca00fe));
    }

    #[test]
    fn test_cat() {
        let c = &mut init_context();

        let (a0, a24, _a63, _a96, a128) = atoms(&mut c.stack);
        let bloq0 = D(0);
        let bloq3 = D(3);
        let bloq4 = D(4);
        let sam = T(&mut c.stack, &[bloq0, a0, a0]);
        assert_jet(c, jet_cat, sam, D(0));
        let sam = T(&mut c.stack, &[bloq3, a0, a0]);
        assert_jet(c, jet_cat, sam, D(0));
        let sam = T(&mut c.stack, &[bloq0, a24, a128]);
        let res = A(
            &mut c.stack,
            &ubig!(_0xdeadbeef12345678fedcba9876543210876543),
        );
        assert_jet(c, jet_cat, sam, res);
        let sam = T(&mut c.stack, &[bloq3, a24, a128]);
        let res = A(
            &mut c.stack,
            &ubig!(_0xdeadbeef12345678fedcba9876543210876543),
        );
        assert_jet(c, jet_cat, sam, res);
        let sam = T(&mut c.stack, &[bloq4, a24, a128]);
        let res = A(
            &mut c.stack,
            &ubig!(_0xdeadbeef12345678fedcba987654321000876543),
        );
        assert_jet(c, jet_cat, sam, res);
    }

    #[test]
    fn test_cut() {
        let c = &mut init_context();

        let (_a0, a24, _a63, a96, a128) = atoms(&mut c.stack);
        let run = T(&mut c.stack, &[D(0), D(0)]);
        let sam = T(&mut c.stack, &[D(0), run, a24]);
        assert_jet(c, jet_cut, sam, D(0));
        let run = T(&mut c.stack, &[D(0), D(5)]);
        let sam = T(&mut c.stack, &[D(0), run, a24]);
        assert_jet(c, jet_cut, sam, D(0x3));
        let run = T(&mut c.stack, &[D(4), D(6)]);
        let sam = T(&mut c.stack, &[D(3), run, a96]);
        assert_jet(c, jet_cut, sam, D(0xb00c15deadbe));
        let run = T(&mut c.stack, &[D(4), D(1)]);
        let sam = T(&mut c.stack, &[D(4), run, a24]);
        assert_jet(c, jet_cut, sam, D(0));
        let run = T(&mut c.stack, &[D(2), D(10)]);
        let sam = T(&mut c.stack, &[D(4), run, a128]);
        let res = A(&mut c.stack, &ubig!(0xdeadbeef12345678fedcba98));
        assert_jet(c, jet_cut, sam, res);
    }

    #[test]
    fn test_end() {
        let c = &mut init_context();

        let (a0, a24, _a63, a96, a128) = atoms(&mut c.stack);
        let sam = T(&mut c.stack, &[a0, a24]);
        assert_jet(c, jet_end, sam, D(0x1));
        let sam = T(&mut c.stack, &[D(3), a24]);
        assert_jet(c, jet_end, sam, D(0x43));
        let sam = T(&mut c.stack, &[D(7), a24]);
        assert_jet(c, jet_end, sam, a24);
        let sam = T(&mut c.stack, &[D(6), a128]);
        let res = A(&mut c.stack, &ubig!(0xfedcba9876543210));
        assert_jet(c, jet_end, sam, res);

        let bit = T(&mut c.stack, &[D(0), D(5)]);
        let sam = T(&mut c.stack, &[bit, a24]);
        assert_jet(c, jet_end, sam, D(0x3));
        let bit = T(&mut c.stack, &[D(4), D(6)]);
        let sam = T(&mut c.stack, &[bit, a96]);
        assert_jet(c, jet_end, sam, a96);
    }

    #[test]
    fn test_lsh() {
        let c = &mut init_context();

        let (_, a24, _a63, a96, a128) = atoms(&mut c.stack);
        assert_common_jet_noun(c, jet_lsh, &[atom_0, atom_24], D(0x10eca86));
        let sam = T(&mut c.stack, &[D(3), a24]);
        assert_jet(c, jet_lsh, sam, D(0x87654300));
        let sam = T(&mut c.stack, &[D(7), a24]);
        let res = A(
            &mut c.stack,
            &ubig!(_0x87654300000000000000000000000000000000),
        );
        assert_jet(c, jet_lsh, sam, res);
        let sam = T(&mut c.stack, &[D(6), a128]);
        let res = A(
            &mut c.stack,
            &ubig!(_0xdeadbeef12345678fedcba98765432100000000000000000),
        );
        assert_jet(c, jet_lsh, sam, res);

        let bit = T(&mut c.stack, &[D(0), D(5)]);
        let sam = T(&mut c.stack, &[bit, a24]);
        assert_jet(c, jet_lsh, sam, D(0x10eca860));
        let bit = T(&mut c.stack, &[D(4), D(6)]);
        let sam = T(&mut c.stack, &[bit, a96]);
        let res = A(
            &mut c.stack,
            &ubig!(_0xfaceb00c15deadbeef123456000000000000000000000000),
        );
        assert_jet(c, jet_lsh, sam, res);
    }

    #[test]
    fn test_met() {
        let c = &mut init_context();

        let (a0, a24, _a63, _a96, a128) = atoms(&mut c.stack);
        let sam = T(&mut c.stack, &[a0, a0]);
        assert_jet(c, jet_met, sam, D(0));
        let sam = T(&mut c.stack, &[a0, a24]);
        assert_jet(c, jet_met, sam, D(24));
        let sam = T(&mut c.stack, &[D(3), a24]);
        assert_jet(c, jet_met, sam, D(3));
        let sam = T(&mut c.stack, &[D(1), a128]);
        assert_jet(c, jet_met, sam, D(64));
    }

    #[test]
    fn test_rap() {
        let c = &mut init_context();

        let bloq0 = D(0);
        let bloq2 = D(2);
        let bloq3 = D(3);
        let empty_list = D(0);
        let zero_list = T(&mut c.stack, &[D(0), D(0), D(0)]);
        let test_list = T(&mut c.stack, &[D(0xe), D(0xf), D(0xa), D(0xc), D(0)]);
        let wide_list = T(&mut c.stack, &[D(0xafe), D(0xc), D(0)]);
        let sam = T(&mut c.stack, &[bloq0, empty_list]);
        assert_jet(c, jet_rap, sam, D(0));
        let sam = T(&mut c.stack, &[bloq0, zero_list]);
        assert_jet(c, jet_rap, sam, D(0));
        let sam = T(&mut c.stack, &[bloq3, zero_list]);
        assert_jet(c, jet_rap, sam, D(0));
        let sam = T(&mut c.stack, &[bloq0, test_list]);
        assert_jet(c, jet_rap, sam, D(0xcafe));
        let sam = T(&mut c.stack, &[bloq2, test_list]);
        assert_jet(c, jet_rap, sam, D(0xcafe));
        let sam = T(&mut c.stack, &[bloq2, wide_list]);
        assert_jet(c, jet_rap, sam, D(0xcafe));
        let sam = T(&mut c.stack, &[bloq3, test_list]);
        let res = A(&mut c.stack, &ubig!(0xc0a0f0e));
        assert_jet(c, jet_rap, sam, res);
        let sam = T(&mut c.stack, &[bloq3, wide_list]);
        assert_jet(c, jet_rap, sam, D(0xc0afe));
    }

    #[test]
    fn test_rep() {
        let c = &mut init_context();

        let (a0, a24, a63, a96, a128) = atoms(&mut c.stack);
        let sam = T(&mut c.stack, &[D(0), D(0)]);
        assert_jet(c, jet_rep, sam, D(0));
        let bit = T(&mut c.stack, &[D(3), D(2)]);
        let sam = T(&mut c.stack, &[bit, a0, a24, a63, a96, a128, D(0)]);
        let res = A(&mut c.stack, &ubig!(0x32103456ffff65430000));
        assert_jet(c, jet_rep, sam, res);
    }

    #[test]
    fn test_rev() {
        let c = &mut init_context();

        let (_a0, a24, _a63, _a96, _a128) = atoms(&mut c.stack);
        let sam = T(&mut c.stack, &[D(0), D(60), a24]);
        assert_jet(c, jet_rev, sam, D(0xc2a6e1000000000));
        let test = 0x1234567890123u64;
        let sam = T(&mut c.stack, &[D(3), D(7), D(test)]);
        assert_jet(c, jet_rev, sam, D(test.swap_bytes() >> 8));
    }

    #[test]
    fn test_rip() {
        let c = &mut init_context();

        let (_a0, _a24, _a63, _a96, a128) = atoms(&mut c.stack);
        let sam = T(&mut c.stack, &[D(0), D(0)]);
        assert_jet(c, jet_rip, sam, D(0));
        let bit = T(&mut c.stack, &[D(1), D(2)]);
        let sam = T(&mut c.stack, &[bit, a128]);
        #[rustfmt::skip]
        let res = T(
            &mut c.stack,
            &[
                D(0x0), D(0x1), D(0x2), D(0x3), D(0x4), D(0x5), D(0x6), D(0x7),
                D(0x8), D(0x9), D(0xa), D(0xb), D(0xc), D(0xd), D(0xe), D(0xf),
                D(0x8), D(0x7), D(0x6), D(0x5), D(0x4), D(0x3), D(0x2), D(0x1),
                D(0xf), D(0xe), D(0xe), D(0xb), D(0xd), D(0xa), D(0xe), D(0xd),
                D(0x0),
            ],
        );
        assert_jet(c, jet_rip, sam, res);
    }

    #[test]
    fn test_rsh() {
        let c = &mut init_context();

        let (a0, a24, _a63, a96, a128) = atoms(&mut c.stack);
        let sam = T(&mut c.stack, &[a0, a24]);
        assert_jet(c, jet_rsh, sam, D(0x43b2a1));
        let sam = T(&mut c.stack, &[D(3), a24]);
        assert_jet(c, jet_rsh, sam, D(0x8765));
        let sam = T(&mut c.stack, &[D(7), a24]);
        assert_jet(c, jet_rsh, sam, D(0));
        let sam = T(&mut c.stack, &[D(2), a128]);
        let res = A(&mut c.stack, &ubig!(0xdeadbeef12345678fedcba987654321));
        assert_jet(c, jet_rsh, sam, res);
        let sam = T(&mut c.stack, &[D(6), a128]);
        let res = A(&mut c.stack, &ubig!(0xdeadbeef12345678));
        assert_jet(c, jet_rsh, sam, res);

        let bit = T(&mut c.stack, &[D(0), D(5)]);
        let sam = T(&mut c.stack, &[bit, a24]);
        assert_jet(c, jet_rsh, sam, D(0x43b2a));
        let bit = T(&mut c.stack, &[D(4), D(6)]);
        let sam = T(&mut c.stack, &[bit, a96]);
        assert_jet(c, jet_rsh, sam, D(0));
    }

    /*
     * Bit logic
     */

    #[test]
    fn test_con() {
        let c = &mut init_context();

        let (a0, a24, a63, a96, a128) = atoms(&mut c.stack);
        let sam = T(&mut c.stack, &[a0, a0]);
        assert_jet(c, jet_con, sam, D(0));
        let sam = T(&mut c.stack, &[a24, a96]);
        let res = A(&mut c.stack, &ubig!(0xfaceb00c15deadbeef977557));
        assert_jet(c, jet_con, sam, res);
        let sam = T(&mut c.stack, &[a96, a128]);
        let res = A(&mut c.stack, &ubig!(0xdeadbeeffafef67cffdebfbeff563656));
        assert_jet(c, jet_con, sam, res);
        let sam = T(&mut c.stack, &[a24, a63]);
        assert_jet(c, jet_con, sam, a63);
        let sam = T(&mut c.stack, &[a0, a128]);
        assert_jet(c, jet_con, sam, a128);
        let sam = T(&mut c.stack, &[a128, a0]);
        assert_jet(c, jet_con, sam, a128);
    }

    #[test]
    fn test_dis() {
        let c = &mut init_context();

        let (a0, a24, a63, a96, a128) = atoms(&mut c.stack);
        let sam = T(&mut c.stack, &[a0, a0]);
        assert_jet(c, jet_dis, sam, D(0));
        let sam = T(&mut c.stack, &[a24, a96]);
        assert_jet(c, jet_dis, sam, D(0x22442));
        let sam = T(&mut c.stack, &[a96, a128]);
        let res = A(&mut c.stack, &ubig!(0x1204100814dca89866103010));
        assert_jet(c, jet_dis, sam, res);
        let sam = T(&mut c.stack, &[a24, a63]);
        assert_jet(c, jet_dis, sam, a24);
        let sam = T(&mut c.stack, &[a0, a128]);
        assert_jet(c, jet_dis, sam, a0);
        let sam = T(&mut c.stack, &[a128, a0]);
        assert_jet(c, jet_dis, sam, a0);
    }

    #[test]
    fn test_mix() {
        let c = &mut init_context();

        let (a0, a24, a63, a96, a128) = atoms(&mut c.stack);
        let sam = T(&mut c.stack, &[a0, a0]);
        assert_jet(c, jet_mix, sam, D(0));
        let sam = T(&mut c.stack, &[a24, a96]);
        let res = A(&mut c.stack, &ubig!(0xfaceb00c15deadbeef955115));
        assert_jet(c, jet_mix, sam, res);
        let sam = T(&mut c.stack, &[a96, a128]);
        let res = A(&mut c.stack, &ubig!(0xdeadbeefe8fae674eb02172699460646));
        assert_jet(c, jet_mix, sam, res);
        let sam = T(&mut c.stack, &[a24, a63]);
        let res = A(&mut c.stack, &ubig!(0x7fffffffff789abc));
        assert_jet(c, jet_mix, sam, res);
        let sam = T(&mut c.stack, &[a0, a128]);
        assert_jet(c, jet_mix, sam, a128);
        let sam = T(&mut c.stack, &[a128, a0]);
        assert_jet(c, jet_mix, sam, a128);
    }

    #[test]
    fn test_xeb() {
        let c = &mut init_context();

        let (a0, a24, a63, a96, a128) = atoms(&mut c.stack);
        assert_jet(c, jet_xeb, a0, D(0));
        assert_jet(c, jet_xeb, a24, D(24));
        assert_jet(c, jet_xeb, a63, D(63));
        assert_jet(c, jet_xeb, a96, D(96));
        assert_jet(c, jet_xeb, a128, D(128));
    }
}<|MERGE_RESOLUTION|>--- conflicted
+++ resolved
@@ -130,21 +130,7 @@
     let (bloq, step) = bite(slot(arg, 2)?)?;
     let a = slot(arg, 3)?.as_atom()?;
 
-<<<<<<< HEAD
     util::lsh(&mut context.stack, bloq, step, a).map(|a| a.as_noun())
-=======
-    let len = util::met(bloq, a);
-    if len == 0 {
-        return Ok(D(0));
-    }
-
-    let new_size = bits_to_word(checked_add(a.bit_size(), checked_left_shift(bloq, step)?)?)?;
-    unsafe {
-        let (mut atom, dest) = IndirectAtom::new_raw_mut_bitslice(&mut context.stack, new_size);
-        chop(bloq, 0, len, step, dest, a.as_bitslice())?;
-        Ok(atom.normalize_as_atom().as_noun())
-    }
->>>>>>> a4a374b9
 }
 
 pub fn jet_met(_context: &mut Context, subject: Noun) -> Result {
@@ -351,26 +337,6 @@
     }
 }
 
-<<<<<<< HEAD
-pub mod util {
-    use crate::jets::util::*;
-    use crate::jets::JetErr;
-    use crate::mem::NockStack;
-    use crate::noun::{Atom, IndirectAtom, D};
-    use std::result::Result;
-
-    pub fn lsh(stack: &mut NockStack, bloq: usize, step: usize, a: Atom) -> Result<Atom, JetErr> {
-        let len = met(bloq, a);
-        if len == 0 {
-            return Ok(D(0).as_atom()?);
-        }
-
-        let new_size = bits_to_word(checked_add(a.bit_size(), checked_left_shift(bloq, step)?)?)?;
-        unsafe {
-            let (mut atom, dest) = IndirectAtom::new_raw_mut_bitslice(stack, new_size);
-            chop(bloq, 0, len, step, dest, a.as_bitslice())?;
-            Ok(atom.normalize_as_atom())
-=======
 pub fn jet_xeb(_context: &mut Context, subject: Noun) -> Result {
     let sam = slot(subject, 6)?;
     let a = slot(sam, 1)?.as_atom()?;
@@ -394,6 +360,20 @@
                 dest.set(arg, true);
                 atom.normalize_as_atom()
             }
+        }
+    }
+
+    pub fn lsh(stack: &mut NockStack, bloq: usize, step: usize, a: Atom) -> Result<Atom, JetErr> {
+        let len = met(bloq, a);
+        if len == 0 {
+            return Ok(D(0).as_atom()?);
+        }
+
+        let new_size = bits_to_word(checked_add(a.bit_size(), checked_left_shift(bloq, step)?)?)?;
+        unsafe {
+            let (mut atom, dest) = IndirectAtom::new_raw_mut_bitslice(stack, new_size);
+            chop(bloq, 0, len, step, dest, a.as_bitslice())?;
+            Ok(atom.normalize_as_atom())
         }
     }
 
@@ -475,7 +455,6 @@
             assert_eq!(met(5, a), 2);
             assert_eq!(met(6, a), 1);
             assert_eq!(met(7, a), 1);
->>>>>>> a4a374b9
         }
     }
 }
