--- conflicted
+++ resolved
@@ -2,14 +2,7 @@
  */
 use crate::interpreter::{Context, Error};
 use crate::jets::util::*;
-<<<<<<< HEAD
-
-use crate::jets::JetErr::*;
-use crate::jets::Result;
-
-=======
 use crate::jets::{JetErr, Result};
->>>>>>> 55adbb67
 use crate::noun::{DirectAtom, IndirectAtom, Noun, D};
 use std::cmp;
 
@@ -360,9 +353,7 @@
 
     let syz = met(0, a) as u64;
 
-    unsafe {
-        Ok(DirectAtom::new_unchecked(syz).as_atom().as_noun())
-    }
+    unsafe { Ok(DirectAtom::new_unchecked(syz).as_atom().as_noun()) }
 }
 
 pub fn jet_flop(context: &mut Context, subject: Noun) -> Result {
@@ -373,7 +364,7 @@
         return Ok(D(0));
     }
 
-    flop(context.stack, src)
+    flop(&mut context.stack, src)
 }
 
 // return u3kc_rep(u3k(a), 1, u3kb_flop(u3qc_rip(a, 1, b)));
@@ -791,15 +782,16 @@
 
     #[test]
     fn test_xeb() {
-        let s = &mut init_stack();
-        assert_jet(s, jet_xeb, D(0), D(0));
-        assert_jet(s, jet_xeb, D(1), D(1));
-        assert_jet(s, jet_xeb, D(31), D(5));
-        assert_jet(s, jet_xeb, D(32), D(6));
-        assert_jet(s, jet_xeb, D(0xfff), D(12));
-        assert_jet(s, jet_xeb, D(0xffff), D(16));
-        assert_jet(s, jet_xeb, D(0x3fffffffffffffff), D(62));
-        assert_jet(s, jet_xeb, D(0x4000000000000000), D(63));
+        let c = &mut init_context();
+
+        assert_jet(c, jet_xeb, D(0), D(0));
+        assert_jet(c, jet_xeb, D(1), D(1));
+        assert_jet(c, jet_xeb, D(31), D(5));
+        assert_jet(c, jet_xeb, D(32), D(6));
+        assert_jet(c, jet_xeb, D(0xfff), D(12));
+        assert_jet(c, jet_xeb, D(0xffff), D(16));
+        assert_jet(c, jet_xeb, D(0x3fffffffffffffff), D(62));
+        assert_jet(c, jet_xeb, D(0x4000000000000000), D(63));
     }
 
     /*#[test]
@@ -817,13 +809,15 @@
 
     #[test]
     fn test_flop() {
-        let s = &mut init_stack();
-        let sam = T(s, &[D(1), D(2), D(3), D(0)]);
-        let res = T(s, &[D(3), D(2), D(1), D(0)]);
-        assert_jet(s, jet_flop, sam, res);
-
+        let c = &mut init_context();
+
+        let sam = T(&mut c.stack, &[D(1), D(2), D(3), D(0)]);
+        let res = T(&mut c.stack, &[D(3), D(2), D(1), D(0)]);
+        assert_jet(c, jet_flop, sam, res);
+
+        #[rustfmt::skip]
         let sam = T(
-            s,
+            &mut c.stack,
             &[
                 D(0xd), D(0xe), D(0xa), D(0xd), D(0xb), D(0xe), D(0xe), D(0xf),
                 D(0x1), D(0x2), D(0x3), D(0x4), D(0x5), D(0x6), D(0x7), D(0x8),
@@ -834,7 +828,7 @@
         );
         #[rustfmt::skip]
         let res = T(
-            s,
+            &mut c.stack,
             &[
                 D(0x0), D(0x1), D(0x2), D(0x3), D(0x4), D(0x5), D(0x6), D(0x7),
                 D(0x8), D(0x9), D(0xa), D(0xb), D(0xc), D(0xd), D(0xe), D(0xf),
@@ -843,7 +837,6 @@
                 D(0x0),
             ],
         );
-        assert_jet(s, jet_flop, sam, res);
-    }
-
+        assert_jet(c, jet_flop, sam, res);
+    }
 }