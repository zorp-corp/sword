/-  gene
|.
=>  $:gene
=*  sack  +3
=*  moan  moan.sack
=*  cole  cole.sack
=|  =fuji
=>
|%
::    get analysis result by bell
::
++  puck
  |=  b=bell
  =>  [b=b m=moan ..hone]
  ~+
  =/  h  (~(get ja m) form.b)
<<<<<<< HEAD
  |-  ^-  (unit hone)
  ?<  ?=(h ~)
  ?:  =(text.b soot.i.h)  `h
=======
  |-  ^-  (unit hone)  :: XX just hone?
  ?<  ?=(~ h)
  ?:  =(text.b soot.i.h)  `i.h
>>>>>>> 72f4f80c
  $(h t.h)
--
::    compute which analysis results are not linearized and return in
::    toposorted order
::
++  work
  ^-  (list bell)
  =/  mell=(set bell)
    %-  ~(rep by moan)
    |=  [[f=* l=(list hone)] mell=(set bell)]
    (roll l |:([h=*hone mell=mell] (~(put in mell) [soot.h f])))
  =/  novo  (~(dif in mell) `(set bell)`~(key by peal.fuji))
  =/  sire=(jug bell bell)
    %-  ~(rep in novo)
    |=  [b=bell sire=(jug bell bell)]
    =/  hues  (puck b)
    ?<  ?=(~ hues)
    =/  team  (~(gas in *(set bell)) ~(val by ices.norm.u.hues))
    =.  team  (~(dif in team) loop.norm.u.hues)
    =.  team  (~(int in team) novo)
    %-  ~(rep in team)
    |:  [k=*bell s=sire]
    (~(put ju s) k b)
  =<  tack.s
  %-  ~(rep in novo)
  |=  [v=bell s=[done=(set bell) tack=(list bell)]]
  =*  dfs  $
  ^-  _s
  ?:  (~(has in done.s) v)  s
  =.  done.s  (~(put in done.s) v)
  =/  e=(set bell)  (~(get ju sire) v)
  :: =.  e  (~(dif in e) done.s)  :: XX restore?
  =.  s
    %-  ~(rep in e)
    |:  [n=*bell s=s]
    ^-  _s
    dfs(v n, s s)
  s(tack [v tack.s])
<<<<<<< HEAD
+$  gen  [redo=(list [t=bell b=@uwoo]) =fuji sans=@uvre chan=@uwoo]
=======
::
::    internal state
::
::  sans: next SSA register
::  redo: arms called without knowing registerization
::  fuji: code table
::
+$  gen  [sans=@uvre redo=(list [t=bell b=@uwoo]) =^fuji]
::
>>>>>>> 72f4f80c
++  jean
  |_  [=gen like=(map bell (pair need @ud))]
  ::
  ::    core DDCG linearizer
  ::
  ++  cuts
    =/  =goal  [%done ~]
    |=  =bell
    =/  h  (puck bell)
    ?<  ?=(~ h)
    =*  n  nomm.norm.u.h
    |-  ^-  [next _gen]
    ?-  -.n
        %par
      ?-  -.goal
          %done
        =^  last  gen  rain
        =^  loch  gen  (emit ~ ~ %don last)
        $(goal [%next [%this last] loch])
      ::
          %pick
        (mine sass.goal zero.goal)
      ::
          %next
        =^  [bill=@uwoo left=need rite=need]  gen  (lyse goal)
        =^  tale  gen
          $(n rite.n, goal [%next rite bill])
        =^  hale  gen
          $(n left.n, goal [%next left then.tale])
        (copy hale what.tale)
      ==
    ::
        %not
      ?:  =(0 here.n)  bomb
      ?-  -.goal
          %done
        =^  last  gen  rain
        =^  dear  gen  (emit ~ ~ %don last)
        $(goal [%next [%this last] dear])
      ::
          %pick
        =^  cove  gen  rain
        =^  cozy  gen  (emit ~ ~ %brn cove [zero once]:goal)
        $(goal [%next [%this cove] cozy])
      ::
          %next
        (from here.n goal)
      ==
    ::
        %one
      ?-  -.goal
          %done
        =^  last  gen  rain
        =^  rime  gen  (emit ~ [%imm moan.n last]~ %don last)
        [[%next [%none ~] rime] gen]
      ::
          %pick
        ?:  =(0 moan.n)
          [[%next [%none ~] zero.goal] gen]
        ?:  =(1 moan.n)
          [[%next [%none ~] once.goal] gen]
        (mine sass.goal zero.goal)
      ::
          %next
        =^  bill  gen  (mede then.goal moan.n what.goal)
        [[%next [%none ~] bill] gen]
      ==
    ::
        %two
      ?:  ?=(%pick -.goal)
        =^  flip  gen  rain
        =^  bird  gen  (emit ~ ~ %brn flip [zero once]:goal)
        $(goal [%next [%this flip] bird])
      =/  bull  (~(get by ices.norm.u.h) rail.n)
      ?~  bull
        :: indirect call
        ?-  -.goal
            %done
          =^  s  gen  rain
          =^  f  gen  rain
          =^  tide  gen  (emit ~ ~ %lnt s f)
          =^  corn  gen  $(n corn.n, goal [%next [%this f] tide])
          =^  cost  gen  $(n cost.n, goal [%next [%this s] then.corn])
          (copy cost what.corn)
        ::
            %next
          =^  [post=@uwoo salt=@uvre]  gen  (kerf goal)
          =^  s  gen  rain
          =^  f  gen  rain
          =^  dine  gen  (emit ~ ~ %lnk s f salt post)
          =^  corn  gen  $(n corn.n, goal [%next [%this f] dine])
          =^  cost  gen  $(n cost.n, goal [%next [%this s] then.corn])
          (copy cost what.corn)
        ==
      :: direct call
      =/  hope  (~(get by call.cole) u.bull)
      ::
      ::    when we emit code for a direct call, we hope to know the
      ::    registerization already. If we don't, we need to add the call to
      ::    the redo set. If we do, then we need a linear list of argument
      ::    registers, as well as a need which describes which parts of the
      ::    call subject go in which registers
      ::
      =^  a=[r=? wool=@uwoo walt=(list @uvre) sans=@ud v=(list @uvre) n=need]  gen
        =/  cn=(unit (trel need @ud (list @uvre)))
          ?^  dn=(~(get by gist.fuji.gen) u.bull)
            `[want.u.dn `@`sans.u.dn walt.u.dn]
          ?~  en=(~(get by like) bell)  ~
          `[p.u.en q.u.en (sill p.u.en)]
        ?~  cn
          :: XX only sometimes ~&  recur=(~(has in loop.norm.u.h) u.bull)
          =^  s  gen  rain
          [[& `@`0 ~ 0 ~[s] [%this s]] gen]
        =^  s  gen  (scar p.u.cn)
        =/  w  (~(got by peal.fuji.gen) u.bull)
        [[| w r.u.cn q.u.cn s] gen]
      ::
      ?-  -.goal
          %done
        =^  [dire=@uwoo seed=need]  gen
          ?~  hope
            =^  dike  gen  (emit ~ ~ %jmp wool.a v.a walt.a sans.a)
            =?  redo.gen  r.a  [[u.bull dike] redo.gen]
            [[dike n.a] gen]
          =^  s  gen  rain
          =^  dial  gen  (emit ~ ~ %jmf wool.a v.a walt.a sans.a s u.hope)
          =?  redo.gen  r.a  [[u.bull dial] redo.gen]
          =^  nest  gen  (copy [%next n.a dial] [%this s])
          [[then.nest what.nest] gen]
        =^  corn  gen  $(n corn.n, goal [%next [%none ~] dire])
        =^  cost  gen  $(n cost.n, goal [%next seed then.corn])
        (copy cost what.corn)
      ::
          %next
        =^  [post=@uwoo salt=@uvre]  gen  (kerf goal)
        =^  [dire=@uwoo seed=need]  gen
          ?~  hope
            =^  dine  gen  (emit ~ ~ %cal wool.a v.a walt.a sans.a salt post)
            =?  redo.gen  r.a  [[u.bull dine] redo.gen]
            [[dine n.a] gen]
          =^  s  gen  rain
          =^  dime  gen  (emit ~ ~ %caf wool.a v.a walt.a sans.a salt post s u.hope)
          =?  redo.gen  r.a  [[u.bull dime] redo.gen]
          =^  nest  gen  (copy [%next n.a dime] [%this s])
          [[then.nest what.nest] gen]
        =^  corn  gen  $(n corn.n, goal [%next [%none ~] dire])
        =^  cost  gen  $(n cost.n, goal [%next seed then.corn])
        (copy cost what.corn)
      ==
    ::
        %the
      ?-  -.goal
          %done
        =^  last  gen  rain
        =^  hasp  gen  rain
        =^  barf  gen  rain
        =^  tear  gen  (emit ~ [%imm 0 last]~ %don last)
        =^  fear  gen  (emit ~ [%imm 1 hasp]~ %don hasp)
        $(goal [%pick barf tear fear])
      ::
          %next
        ?:  ?=(%both -.what.goal)  (mine sass.what.goal then.goal)
        ::  no need for check if result unused
        ?:  ?=(%none -.what.goal)
          $(n pell.n)
        =^  tare  gen  rain
        =^  tile  gen  vial
        =^  fare  gen  rain
        =^  file  gen  vial
        =^  thin  gen
          %:  emit
            %:  ~(put by *(map @uvre (map @uwoo @uvre)))
                sass.what.goal
                (~(gas by *(map @uwoo @uvre)) ~[[tile tare] [file fare]])
            ==
            ~
            %hop  then.goal
          ==
        =^  tear  gen  (come tile thin)
        =^  fear  gen  (come file thin)
        =^  celt  gen  (emit ~ [%imm 0 tare]~ %hop tear)
        =^  felt  gen  (emit ~ [%imm 1 fare]~ %hop fear)
        =^  barf  gen  rain
        $(goal [%pick barf celt felt])
      ::
          %pick
        =^  coat  gen  rain
        =^  pith  gen  (emit ~ ~ %clq coat [zero once]:goal)
        $(n pell.n, goal [%next [%this coat] pith])
      ==
    ::
        %for
      ?-  -.goal
          %done
        =^  rink  gen  rain
        =^  pink  gen  rain
        =^  tike  gen  (emit ~ [%inc pink rink]~ %don rink)
        $(n mall.n, goal [%next [%this pink] tike])
      ::
          %pick
        =^  rink  gen  rain
        =^  pink  gen  rain
        =^  pike  gen
          (emit ~ [%inc pink rink]~ %brn rink [zero once]:goal)
        $(n mall.n, goal [%next [%this pink] pike])
      ::
          %next
        ?:  ?=(%both -.what.goal)  (mine sass.what.goal then.goal)
        =^  rink  gen
          ?:  ?=(%none -.what.goal)
            rain
          [sass.what.goal gen]
        =^  pink  gen  rain
        =^  bike  gen  (emit ~ [%inc pink rink]~ %hop then.goal)
        $(n mall.n, goal [%next [%this pink] bike])
      ==
    ::
        %ivy
      ?-  -.goal
          %done
        =^  last  gen  rain
        =^  hasp  gen  rain
        =^  reek  gen  (emit ~ [%imm 0 last]~ %don last)
        =^  riff  gen  (emit ~ [%imm 1 hasp]~ %don hasp)
        =^  crap  gen  rain
        $(goal [%pick crap reek riff])
      ::
          %next
        ?:  ?=(%both -.what.goal)  (mine sass.what.goal then.goal)
        ?:  ?=(%none -.what.goal)
          =^  than  gen  $(n that.n)
          =^  thin  gen  $(n this.n, then.goal then.than)
          (copy thin what.than)
        =^  tare  gen  rain
        =^  till  gen  vial
        =^  fare  gen  rain
        =^  fill  gen  vial
        =^  ward  gen
          %:  emit
            %:  ~(put by *(map @uvre (map @uwoo @uvre)))
                sass.what.goal
                (~(gas by *(map @uwoo @uvre)) ~[[till tare] [fill fare]])
            ==
            ~
            %hop
            then.goal
          ==
        =^  weir  gen  (come till ward)
        =^  mere  gen  (come fill ward)
        =^  ware  gen  (emit ~ [%imm 0 tare]~ %hop weir)
        =^  mare  gen  (emit ~ [%imm 1 fare]~ %hop mere)
        =^  crap  gen  rain
        $(goal [%pick crap ware mare])
      ::
          %pick
        =^  tire  gen  rain
        =^  tear  gen  rain
        =^  pare  gen  (emit ~ ~ %eqq tire tear [zero once]:goal)
        =^  than  gen  $(n that.n, goal [%next [%this tear] pare])
        =^  thin  gen  $(n this.n, goal [%next [%this tire] then.than])
        (copy thin what.than)
      ==
    ::
        %six
      ?:  ?=(%next -.goal)
        =^  [teal=next feel=next]  gen  (phil goal)
        =^  fest  gen  $(n else.n, goal feel)
        =^  zest  gen  $(n then.n, goal teal)
        =^  [bead=need tile=@uwoo file=@uwoo]  gen  (sect zest fest)
        =^  lead  gen  rain
        =^  cond  gen  $(n what.n, goal [%pick lead tile file])
        (copy cond bead)
      =^  fest  gen  $(n else.n)
      =^  zest  gen  $(n then.n)
      =^  [bead=need tile=@uwoo file=@uwoo]  gen  (sect zest fest)
      =^  barf  gen  rain
      =^  tool  gen  (emit ~ [%ipb ~[barf]]~ %hop tile)
      =^  cond  gen
        $(n what.n, goal [%pick barf tool file])
      (copy cond bead)
    ::
        %eve
      =^  thin  gen  $(n then.n)
      $(n once.n, goal thin)
    ::
        %ten
      ?-  -.goal
          %done
        =^  last  gen  rain
        =^  dead  gen  (emit ~ ~ %don last)
        $(goal [%next [%this last] dead])
      ::
          %pick
        ?.  =(here.n 1)  (mine sass.goal zero.goal)
        =^  flip  gen  rain
        =^  deep  gen  (emit ~ ~ %brn flip [zero once]:goal)
        $(goal [%next [%this flip] deep])
      ::
          %next
        =^  [twig=need tree=need then=@uwoo]  gen  (into here.n goal)
        =^  nest  gen  $(n tree.n, goal [%next tree then])
        =^  eggs  gen  $(n twig.n, goal [%next twig then.nest])
        (copy eggs what.nest)
      ==
    ::
        %sip
      ?+  hint.n  $(n then.n)
          %bout
        ?-  -.goal
            %done
          =^  last  gen  rain
          =^  dime  gen  (emit ~ ~ %don last)
          $(goal [%next [%this last] dime])
        ::
            %pick
          =^  tome  gen  (emit ~ [%tom ~]~ %hop zero.goal)
          =^  foam  gen  (emit ~ [%tom ~]~ %hop once.goal)
          =^  race  gen  $(n then.n, goal [%pick sass.goal tome foam])
          =^  tick  gen  (emit ~ [%tim ~]~ %hop then.race)
          [race(then tick) gen]
        ::
            %next
          =^  stop  gen  (emit ~ [%tom ~]~ %hop then.goal)
          =^  race  gen  $(n then.n, then.goal stop)
          =^  goes  gen  (emit ~ [%tim ~]~ %hop then.race)
          [race(then goes) gen]
        ==
      ::
          %meme
        =^  raft  gen  $(n then.n)
        =^  meme  gen  (emit ~ [%mem ~]~ %hop then.raft)
        [raft(then meme) gen]
      ==
    ::
        %tip
      ?+    hint.n
        =^  thin  gen  $(n then.n)
        =^  fake  gen  $(n vice.n, goal [%next [%none ~] then.thin])
        (copy fake what.thin)
      ::
          ?(%hunk %hand %lose %mean %spot)
        =^  mane  gen  rain
        ?-  -.goal
            %done
          =^  real  gen  $(n then.n)
          =^  dint  gen  (emit ~ [%men hint.n mane]~ %hop then.real)
          =^  fake  gen  $(n vice.n, goal [%next [%this mane] dint])
          (copy fake what.real)
        ::
            %pick
          =^  tame  gen  (emit ~ [%man ~]~ %hop zero.goal)
          =^  fame  gen  (emit ~ [%man ~]~ %hop once.goal)
          =^  real  gen  $(n then.n, goal [%pick sass.goal tame fame])
          =^  dint  gen  (emit ~ [%men hint.n mane]~ %hop then.real)
          =^  fake  gen  $(n vice.n, goal [%next [%this mane] dint])
          (copy fake what.real)
        ::
            %next
          =^  rugs  gen  (emit ~ [%man ~]~ %hop then.goal)
          =^  real  gen  $(n then.n, then.goal rugs)
          =^  dint  gen  (emit ~ [%men hint.n mane]~ %hop then.real)
          =^  fake  gen  $(n vice.n, goal [%next [%this mane] dint])
          (copy fake what.real)
        ==
      ::
          ?(%live %slog)
        =^  clue  gen  rain
        =^  real  gen  $(n then.n)
        =/  pol   ?:(?=(%live hint.n) [%hit clue] [%slg clue])
        =^  wave  gen  (emit ~ [pol]~ %hop then.real)
        =^  fake  gen  $(n vice.n, goal [%next [%this clue] wave])
        (copy fake what.real)
      ::
          %memo
        =>  =*  dot  .
            ?.  ?=(%done -.goal)  dot
            =^  salt  gen  rain
            =^  mode  gen  (emit ~ ~ %don salt)
            dot(goal [%next [%this salt] mode])
        =^  funk  gen  rain
        =^  gunk  gen  rain
        =^  sunk  gen  rain
        =^  [ned=need =site]  gen
          ?-  -.goal
              %pick
            =^  mere  gen  rain
            =^  chit  gen  (emit ~ ~ %brn mere zero.goal once.goal)
            =^  loot  gen  rain
            =^  root  gen  rain
            =^  loam  gen  (emit ~ ~[[%imm 0 loot] [%mew gunk sunk funk loot]] %hop zero.goal)
            =^  rome  gen  (emit ~ ~[[%imm 1 root] [%mew gunk sunk funk root]] %hop once.goal)
            =^  moog  gen  $(n then.n, zero.goal loam, once.goal rome)
            [[what.moog [%mer gunk sunk funk mere chit then.moog]] gen]
          ::
              %next
            =^  [chit=next miss=next]    gen  (phil goal)
            =^  [chin=@uwoo mere=@uvre]  gen  (kerf chit)
            =^  [misc=@uwoo salt=@uvre]  gen  (kerf miss)
            =^  meow  gen  (emit ~ [%mew gunk sunk funk salt]~ %hop misc)
            =^  real  gen  $(n then.n, goal [%next [%this salt] meow])
            [[what.real [%mer gunk sunk funk mere chin misc]] gen]
          ==
        =/  body=(list pole)
          ~[[%imm 0 gunk] [%imm (~(got by fizz.norm.u.h) hare.n) funk]]
        =^  cake  gen  (emit ~ body site)
        =^  fake  gen  $(n vice.n, goal [%next [%none ~] cake])
        =^  cope  gen  (copy fake ned)
        (copy cope [%this sunk])
      ::
          %bout  ~|  %todo  !!
      ==
    ::
        %elf
      =>  =*  dot  .
          ?:  ?=(%next -.goal)  dot
          =^  reg  gen  rain
          =/  sit  ?:(?=(%done -.goal) [%don reg] [%brn reg |2.goal])
          =^  uwo  gen  (emit ~ ~ sit)
          dot(goal [%next [%this reg] uwo])
      =^  [weft=@uwoo good=@uvre]  gen  (kerf goal)
      =^  home  gen  rain
      =^  path  gen  rain
      =^  show  gen  (emit ~ ~ %spy home path good weft)
      =^  trot  gen  $(n walk.n, goal [%next [%this path] show])
      =^  paid  gen  $(n rent.n, goal [%next [%this home] then.trot])
      (copy paid what.trot)
    ==
  ::
  ::    redo callsite registerization
  ::
  ::  given recursion, we may not know the registerization for an arm
  ::  when we generate a direct call to it. Thus, once we have generated
  ::  code for all arms in the call tree and know their
  ::  registerizations, we return to callsites and generate
  ::  properly-registerized calls, without changing the registerization
  ::  of the calling arm.
  ++  redo
    |=  [=bell u=@uwoo]
    ^-  _gen
    =/  blob  (~(got by hill.fuji.gen) u)
    =/  wool  (~(got by peal.fuji.gen) bell)
    ::
    =^  urge=[walt=(list @uvre) sans=@ud v=(list @uvre) n=need]  gen
      =/  cn=(trel need @ud (list @uvre))
        ?^  dn=(~(get by gist.fuji.gen) bell)
          ?>  (~(has by like) bell) :: XX necessary?
          [want.u.dn `@`sans.u.dn walt.u.dn]
        =/  en  (~(got by like) bell)
        [p.en q.en (sill p.en)]
      =^  s  gen  (scar p.cn)
      [[r.cn q.cn s] gen]
    ::
    ?+  -.bend.blob  ~|  %redo-cant  !!
        %cal
      ?>  ?=(^ v.bend.blob)
      ?>  ?=(~ t.v.bend.blob)
      =^  reed  gen  (emit ~ ~ bend.blob(a wool, v v.urge, w walt.urge, x sans.urge))
      =^  [rush=@uwoo i=@uvre]  gen  (kerf [%next n.urge reed])
      =.  hill.fuji.gen  (~(del by hill.fuji.gen) u)
      (emir u ~ [%mov i.v.bend.blob i]~ %hop rush)
    ::
        %caf
      ?>  ?=(^ v.bend.blob)
      ?>  ?=(~ t.v.bend.blob)
      =^  reed  gen  (emit ~ ~ bend.blob(a wool, v v.urge, w walt.urge, x sans.urge))
      =^  [rush=@uwoo i=@uvre]  gen  (kerf [%next n.urge reed])
      =.  hill.fuji.gen  (~(del by hill.fuji.gen) u)
      (emir u ~ [%mov i.v.bend.blob i]~ %hop rush)
    ::
        %jmp
      ?>  ?=(^ v.bend.blob)
      ?>  ?=(~ t.v.bend.blob)
      =^  reed  gen  (emit ~ ~ bend.blob(a wool, v v.urge, w walt.urge, x sans.urge))
      =^  [rush=@uwoo i=@uvre]  gen  (kerf [%next n.urge reed])
      =.  hill.fuji.gen  (~(del by hill.fuji.gen) u)
      (emir u ~ [%mov i.v.bend.blob i]~ %hop rush)
    ::
        %jmf
      ?>  ?=(^ v.bend.blob)
      ?>  ?=(~ t.v.bend.blob)
      =^  reed  gen  (emit ~ ~ bend.blob(a wool, v v.urge, w walt.urge, x sans.urge))
      =^  [rush=@uwoo i=@uvre]  gen  (kerf [%next n.urge reed])
      =.  hill.fuji.gen  (~(del by hill.fuji.gen) u)
      (emir u ~ [%mov i.v.bend.blob i]~ %hop rush)
    ==
  ::  +kerf: split single register into goal
  ::
  ::    given a destination, generate code which splits a noun in one
  ::    register to the registers described by the $need, and return the
  ::    one register and a label for the splitting code
  ::
  ++  kerf
    |=  =next
    ^-  [[@uwoo @uvre] _gen]
    =^  ir  gen  (kern ~ what.next)
    ?~  pose.ir
      [[then.next out.ir] gen]
    =^  thin  gen  (emit ~ (flop pose.ir) %hop then.next)
    [[thin out.ir] gen]
  ::  +kern: split register to need (instruction list)
  ::
  ::    like +kerf but return (reversed) instruction list
  ::    instead of emitting basic block
  ::
  ++  kern
    |=  [pose=(list pole) =need]
    ^-  [[pose=(list pole) out=@uvre] _gen]
    =/  tack=(list _need)  ~[need]
    ?~  ui=(sass need)
      =^  crap  gen  rain
      [[~ crap] gen]
    |-  ^-  [[pose=(list pole) out=@uvre] _gen]
    ?~  tack
      [[pose u.ui] gen]
    =*  n  i.tack
    ?.  ?=(%both -.n)
      $(tack t.tack)
    =/  lure  (sass left.n)
    =/  rule  (sass rite.n)
    =?  pose  ?=(^ lure)  [[%hed sass.n u.lure] pose]
    =?  pose  ?=(^ rule)  [[%tal sass.n u.rule] pose]
    $(tack [left.n rite.n t.tack])
  ::
  ++  emit                                              ::  add block
    |=  =blob
    ^-  [@uwoo _gen]
    =^(l gen vial [l (emir l blob)])
  ::
  ++  emir                                              ::  put block
    |=  [l=@uwoo =blob]
    ^+  gen
    gen(hill.fuji (~(put by hill.fuji.gen) l blob))
  ::
  ++  rain                                              ::  new register
    ^-  [@uvre _gen]
    [sans.gen gen(sans .+(sans.gen))]
  ::  +lyse: split need for cons
  ::
  ++  lyse
    |=  =next
    ^-  [[@uwoo need need] _gen]
    ?-  -.what.next
        %this
      =^  l  gen  rain
      =^  r  gen  rain
      =^  lizz  gen  (emit ~ [%con l r sass.what.next]~ %hop then.next)
      [[lizz [%this l] [%this r]] gen]
    ::
    ::  discards sick flag which is OK since we know we will fulfill the need
    ::
        %both  [[then.next left.what.next rite.what.next] gen]
        %none  [[then.next what.next what.next] gen]
    ==
  ::  +sass:  outermost register
  ::
  ++  sass
    |=  =need
    ^-  (unit @uvre)
    ?-  -.need
      %this  `sass.need
      %both  `sass.need
      %none  ~
    ==
  ::  +sect: align subject needs for branching computation
  ::
  ::    this generates the maximally common split of registers between
  ::    both branches. If one branch expects a cell at an axis but the other does
  ::    not, then we must expect that axis in a register so we do not
  ::    crash when the more permissive branch would be taken
  ::
  ++  sect
    |=  [zero=next once=next]
    ^-  [[need @uwoo @uwoo] _gen]
    =|  lose=(list pole)
    =|  rose=(list pole)
    =/  tack=(list (each r=@uvre [z=need o=need]))  [%| what.zero what.once]~
    =|  salt=(list need)
    |-  ^-  [[need @uwoo @uwoo] _gen]
    ?~  tack
      ?>  ?=([^ ~] salt)
      =^  loan  gen  (emit ~ (flop lose) %hop then.zero)
      =^  roan  gen  (emit ~ (flop rose) %hop then.once)
      [[i.salt loan roan] gen]
    ::
    ?:  ?=(%& -.i.tack)
      ?>  ?=([^ ^] salt)
      $(tack t.tack, salt [[%both p.i.tack i.t.salt i.salt] t.t.salt])
    ::
    =*  z  z.p.i.tack
    =*  o  o.p.i.tack
    ?:  ?=(%none -.z)
      :: z side has no requirements
      :: so we should do no splitting outside conditional
      ?:  ?=(%none -.o)
        $(tack t.tack, salt [[%none ~] salt])
      =^  rr  gen  (kern rose o)
      $(rose pose.rr, tack t.tack, salt [[%this out.rr] salt])
    ?:  ?=(%none -.o)
      :: o side has no requirements
      :: so we should do no splitting outside conditional
      =^  lr  gen  (kern lose z)
      $(lose pose.lr, tack t.tack, salt [[%this out.lr] salt])
    ?:  ?=(%both -.z)
      ::  z side splits
      ?:  ?=(%both -.o)
        ::  both sides split, recursively build need
        %=  $
          tack  [[%| left.z left.o] [%| rite.z rite.o] [%& sass.z] t.tack]
          rose  [[%mov sass.z sass.o] rose]
        ==
      ::  z side splits, o side this
      =^  lr  gen  (kern ~ z)
      %=  $
        lose  (welp pose.lr [[%mov sass.o out.lr] lose])
        tack  t.tack
        salt  [o salt]
      ==
    ?:  ?=(%both -.o)
      ::  z side this, o side splits
      =^  rr  gen  (kern ~ o)
      %=  $
        rose  (welp pose.rr [[%mov sass.z out.rr] rose])
        tack  t.tack
        salt  [z salt]
      ==
    ::  both sides this
    $(rose [[%mov sass.z sass.o] rose], tack t.tack, salt [z salt])
  ::  +copy: align subject needs for sequential computation
  ::
  ::    generate a need split as far as either input need is split,
  ::    generating cons code for less-split need. This is used when two
  ::    sequential subformulas read from the same subject
  ::
  ::    for correctness in crash handling it is vital that the needs are
  ::    ordered by the evaluation order of the computations, so that the
  ::    first need is from the first computation and the second need from
  ::    the second.
  ::
  ++  copy
    |=  [feed=next seed=need]
    ^-  [next _gen]
    =|  pose=(list pole)
    =/  tack=(list (each @uvre [l=need r=need]))  [%| what.feed seed]~
    =|  rack=(list need)
    |-  ^-  [next _gen]
    ?~  tack
      ?>  ?=([^ ~] rack)
      =^  cody  gen  (emit ~ pose %hop then.feed)
      [[%next i.rack cody] gen]
    ?:  ?=(%& -.i.tack)
      ?>  ?=([^ ^] rack)
      $(rack [[%both p.i.tack i.t.rack i.rack] t.t.rack], tack t.tack)
    =*  l  l.p.i.tack
    =*  r  r.p.i.tack
    ?:  ?=(%none -.l)  $(rack [r rack], tack t.tack)
    ?:  ?=(%none -.r)  $(rack [l rack], tack t.tack)
    ?:  ?=(%this -.l)
      ?:  ?=(%this -.r)
        :: both this
        =?  pose  !=(sass.l sass.r)  [[%mov sass.l sass.r] pose]
        $(rack [l rack], tack t.tack)
      :: left this, right both
      ::
      ::    this case must be handled this way in case the code that needs
      ::    [l] will crash explicitly in some way.
      ::
      =^  rr  gen  (kern ~ r)
      =.  pose  (weld (flop pose.rr) pose)
      =?  pose  !=(sass.l out.rr)  [[%mov sass.l out.rr] pose]
      $(tack t.tack, rack [[%this sass.l] rack])
    ?:  ?=(%both -.r)
      :: both both
      %=  $
        tack  [[%| left.l left.r] [%| rite.l rite.r] [%& sass.l] t.tack]
        pose  [[%mov sass.l sass.r] pose]
      ==
    ::  left both, right this
    =^  ll  gen  ?~(lu=(sass left.l) rain [u.lu gen])
    =^  rr  gen  ?~(ru=(sass rite.l) rain [u.ru gen])
    %=  $
      tack  [[%| left.l %this ll] [%| rite.l %this rr] [%& sass.l] t.tack]
      pose  [[%con ll rr sass.r] pose]
    ==
  ::
  ++  bomb                                              ::  crash
    ^-  [next _gen]
    =^  b  gen  (emit ~ ~ %bom ~)
    [[%next [%none ~] b] gen]
  ::  +mine: set up deferred crash
  ::
  ++  mine
    |=  [r=@uvre t=@uwoo]
    ^-  [next _gen]
    =^  mile  gen  (emit ~ [%poi r]~ %hop t)
    [[%next [%none ~] t] gen]
  ::
  ++  vial                                              ::  new label
    ^-  [@uwoo _gen]
    ?^  free.fuji.gen
      [i.free.fuji.gen gen(free.fuji t.free.fuji.gen)]
    [next.fuji.gen gen(next.fuji +(next.fuji.gen))]
  ::
  ++  come                                              ::  label come-from
    |=  [f=@uwoo t=@uwoo]
    ^-  [@uwoo _gen]
    [f (emir f [~ ~ %hip f t])]
  ::  +phil: generate phi nodes
  ::
  ::    given a destination common to two branches, generate a phi node
  ::    and come-from blocks
  ::
  ++  phil
    |=  =next
    ^-  [[^next ^next] _gen]
    =/  tack=(list (each [zp=@uvre op=@uvre] need))  [%| what.next]~
    =|  salt=(list [z=need o=need])
    =|  biff=(map @uvre (map @uwoo @uvre))
    =^  zb  gen  vial
    =^  ob  gen  vial
    |-  ^-  [[_next _next] _gen]
    ?~  tack
      ?>  ?=([^ ~] salt)
      =^  fill  gen  (emit biff ~ %hop then.next)
      =^  zeke  gen  (come zb fill)
      =^  oaks  gen  (come ob fill)
      [[[%next z.i.salt zeke] [%next o.i.salt oaks]] gen]
    ::
    ?:  ?=(%& -.i.tack)
      ?>  ?=([^ ^] salt)
      %=  $
        tack  t.tack
        salt  :_  t.t.salt
              :-  [%both zp.p.i.tack z.i.t.salt z.i.salt]
              [%both op.p.i.tack o.i.t.salt o.i.salt]
      ==
    =*  p  p.i.tack
    ?:  ?=(%none -.p)
      $(salt [[p p] salt], tack t.tack)
    =^  l  gen  rain
    =^  r  gen  rain
    =/  fib  (~(gas by *(map @uwoo @uvre)) ~[[zb l] [ob r]])
    ?-  -.p
      %this  %=  $
               biff  (~(put by biff) sass.p fib)
               salt  [[[%this l] %this r] salt]
               tack  t.tack
             ==
    ::
      %both  %=  $
               biff  (~(put by biff) sass.p fib)
               tack  [[%| left.p] [%| rite.p] [%& l r] t.tack]
    ==       ==
  ::  +scar: generate fresh parameter lists
  ::
  ::    generate fresh parameter variables and provide them both in
  ::    argument list and need form
  ::
  ++  scar
    |=  n=need
    =|  rv=(list @uvre)
    =/  tack=(list (each @uvre need))  [%| n]~
    =|  salt=(list need)
    |-  ^-  [[v=(list @uvre) n=need] _gen]
    ?~  tack
      ?>  ?=([^ ~] salt)
      [[(flop rv) i.salt] gen]
    ?:  ?=(%& -.i.tack)
      ?>  ?=([^ ^] salt)
      $(tack t.tack, salt [[%both p.i.tack i.t.salt i.salt] t.t.salt])
    ::
    =*  p  p.i.tack
    ?:  ?=(%none -.p)
      $(tack t.tack, salt [p salt])
    =^  vr  gen  rain
    ?-  -.p
      %both  $(tack [[%| left.p] [%| rite.p] [%& vr] t.tack])
      %this  $(rv [vr rv], salt [[%this vr] salt], tack t.tack)
    ==
  ::  +from: push need down by axis
  ::
  ++  from
    |=  [axe=@ =next]
    ^-  [^next _gen]
    ?<  =(0 axe)
    =^  crap  gen
      =/  crop  (sass what.next)
      ?~  crop  rain
      [u.crop gen]
    =?  what.next  ?=(%none -.what.next)  [%this crap]
    =|  bait=(list [r=@uvre c=?(%2 %3)])
    |-  ^-  [^next _gen]
    ?.  =(1 axe)
      =^  barf  gen  rain
      $(bait [[barf (cap axe)] bait], axe (mas axe))
    =^  fram  gen  (emit ~ [%ipb ~[crap]]~ %hop then.next)
    =/  feed
      %+  roll  bait
      |=  [[r=@uvre c=?(%2 %3)] n=_what.next]
      [%both r ?:(?=(%2 c) [n %none ~] [[%none ~] n])]
    [[%next feed fram] gen]
  ::  +into: split need for edit
  ::
  ::    first returned need is for the patch noun,
  ::    the second is for the noun to be edited
  ::
  ++  into
    |=  [axe=@ =next]
    ^-  [[need need @uwoo] _gen]
    ?<  =(0 axe)
    =*  twig  what.next
    =|  tres=(list [lr=?(%2 %3) p=@uvre =need])
    =|  pose=(list pole)
    |-  ^-  [[need need @uwoo] _gen]
    ?.  =(1 axe)
      =^  p  gen  rain
      =/  now  (cap axe)
      =.  axe  (mas axe)
      ?-  -.twig
          %this
        =^  l  gen  rain
        =^  r  gen  rain
        =/  =pole  [%con l r sass.twig]
        =+  [a b]=?:(?=(%2 now) [l r] [r l])
        $(tres [[now p %this b] tres], twig [%this a], pose [pole pose])
      ::
          %both
        =/  =pole  [%mov p sass.twig]
        =*  l  left.twig
        =*  r  rite.twig
        =+  [a b]=?:(?=(%2 now) [l r] [r l])
        $(tres [[now p b] tres], twig a, pose [pole pose])
      ::
          %none  $(tres [[now p twig] tres])
      ==
    ::
    =^  flag  gen  rain
    =^  tint  gen  (emit ~ [[%ipb ~[flag]] pose] %hop then.next)
    =/  tree=need
      %+  roll  tres
      |=  [[lr=?(%2 %3) p=@uvre n=need] t=_`need`[%this flag]]
      [%both p ?:(?=(%2 lr) [t n] [n t])]
    [[twig tree tint] gen]
  ::  +mede: split immediate into registers of need
  ::
  ++  mede
    |=  [u=@uwoo n=* =need]
    ^-  [@uwoo _gen]
    =|  todo=(list pole)
    =/  tack=(list [n=(unit) =_need])  [`n need]~
    |-  ^-  [@uwoo _gen]
    ?~  tack
      (emit ~ todo %hop u)
    =*  ne  need.i.tack
    =*  no  n.i.tack
    ?-  -.ne
        %this
      =/  =pole  ?~(no [%poi sass.ne] [%imm u.no sass.ne])
      $(todo [pole todo], tack t.tack)
    ::
        %both
      %=    $
          tack
        ?:  ?=(?(~ [~ @]) no)
          [[~ rite.ne] [~ left.ne] t.tack]
        [[`+.u.no rite.ne] [`-.u.no left.ne] t.tack]
      ==
    ::
        %none  $(tack t.tack)
    ==
<<<<<<< HEAD
  ::  XX
  ::  rain - new register
  ::  emit - add basic block
  ::  lyse - split need for cons
  ::  mine - set up deferred crash
  ::  from - push need down by axis
  ::  mede - immediates into need
  ::  kerf - split single register into goal
  ::  args - look up subject registerization
  ::  vial - new basic block label
  ::  copy - align subject needs for sequential computation
  ::  sect - align subject needs for branching computation
  ::  phil - generate phi nodes
  ::  into - split need for edit
=======
>>>>>>> 72f4f80c
  --
::  +sill: list of registers from a need
::
++  sill
  |=  want=need
  =|  wart=(list @uvre)
  =/  tack=(list need)  ~[want]
  |-  ^-  (list @uvre)
  ?~  tack  wart
  ?-  -.i.tack
    %this  $(wart [sass.i.tack wart], tack t.tack)
    %both  $(tack [rite.i.tack left.i.tack t.tack])
    %none  $(tack t.tack)
  ==
::  +mill: loop over redos
::
::    run redo:jean on each arm in the redo list, which will generate
::    code to properly registerize callsites whose registerization was
::    deferred, without changing the registerization of the calling arm
::
++  mill
  =|  todo=(list [=bell dire=next =gen])
  =|  like=(map bell (pair need @ud))
  =/  toil  work
  =/  wurk  toil
  |-  ^+  fuji
  ?^  toil
    =/  [dire=next =gen]  (~(cuts jean [*@uvre ~ fuji] like) i.toil)
    %=  $
       toil  t.toil
       todo  [[i.toil dire gen] todo]
       like  (~(put by like) i.toil [what.dire `@`sans.gen])
       fuji  %=  fuji.gen
               peal  (~(put by peal.fuji.gen) i.toil then.dire)
    ==       ==
  |-  ^+  fuji
  ?^  todo
    =/  r  redo.gen.i.todo
    |-  ^+  fuji
    ?^  r
      =.  gen.i.todo
        ~|  =*  bel  bell.i.todo
            =/  mot  (~(get ja moan) form.bel)
            |-  ^-  ?(%redo-fail ~)
            ?~  mot  ~
            ?:  =(soot.i.mot text.bel)
              ((outa:blot:sack "redo fail: " `@`0 [seat area]:norm.i.mot) %redo-fail)
            $(mot t.mot)
          (~(redo jean gen.i.todo(redo ~, fuji fuji) like) i.r)
      $(r t.r)
    =^  [wish=@uwoo sire=@uvre]  gen.i.todo  (~(kerf jean gen.i.todo(redo ~, fuji fuji) like) dire.i.todo)
    =*  f  fuji.gen.i.todo
    ?.  (~(has by hill.f) wish)  ~&  %missing-wish  !!
    =/  walt   (sill what.dire.i.todo)
    =/  =pile  [what.dire.i.todo walt sire sans.gen.i.todo]
    %=  ^$
      todo  t.todo
      fuji  %=  f
              gist  (~(put by gist.f) bell.i.todo pile)
              gong  (~(put by gong.f) bell.i.todo wish)
    ==      ==
  ::  XX temporary: turn hip/phi into mov so we can run this as-is
  ::  note that it's not safe to do mov coalescing on the output of this
  ::  since we may now have multiple %mov's that target one register
  =/  toil  wurk
  |-  ^+  fuji
  ?~  toil
    fuji
  %=  $
      toil  t.toil
  ::
      hill.fuji
    =/  =pile  (~(got by gist.fuji) i.toil)
    =/  seen
      %-  ~(gas in *(set @uwoo))
      :~  (~(got by peal.fuji) i.toil)
          (~(got by gong.fuji) i.toil)
      ==
    =/  queu=(list @uwoo)  ~(tap in seen)
    =|  back=(list @uwoo)
    !.
    |-  ^+  hill.fuji
    ?~  queu
      ?~  back  hill.fuji
      $(queu (flop back), back ~)

    =/  blob  (~(got by hill.fuji) i.queu)
    =^  more=(list @uwoo)  blob
      ?-  -.bend.blob
          %hip
        :-  ~[t.bend.blob]
        =/  movs
          %-  ~(rep by biff:(~(got by hill.fuji) t.bend.blob))
          |=  [[out=@uvre bin=(map @uwoo @uvre)] lit=(list pole)]
          [[%mov (~(got by bin) c.bend.blob) out] lit]
        [biff.blob (welp body.blob movs) %hop t.bend.blob]  :: XX flop?
      ::
          %clq  [~[z o]:bend.blob blob]
          %eqq  [~[z o]:bend.blob blob]
          %brn  [~[z o]:bend.blob blob]
          %hop  [~[t.bend.blob] blob]
          %lnk  [~[t.bend.blob] blob]
          %cal  [~[t.bend.blob] blob]
          %caf  [~[t.bend.blob] blob]
          %lnt  `blob
          %jmp  `blob
          %jmf  `blob
          %spy  [~[t.bend.blob] blob]
          %mer  [~[i m]:bend.blob blob]
          %don  `blob
          %bom  `blob
      ==
    |-  ^+  hill.fuji
    ?~  more
      ^$(queu t.queu, hill.fuji (~(put by hill.fuji) i.queu blob))
    ?:  (~(has in seen) i.more)
      $(more t.more)
    $(more t.more, back [i.more back], seen (~(put in seen) i.more))
  ==
--
=+  ver=%1
|%
++  this  .
<<<<<<< HEAD
++  peek  ~|  %todo  !!  ::  ^-  (unit [@uvre @uwoo =fuji])
++  poke  ~|  %todo  !!
=======
::
++  peek
   |=  [s=* f=*]
    =/  moat  (~(get ja moan) f)
    |-  ^-  (unit [sire=@uvre @uwoo sans=@ud ^fuji])
    ?~  moat  ~
    ?.  (~(huge so:sack soot.i.moat) [& s])
      $(moat t.moat)
    ?~  u=(~(get by gong.fuji) [soot.i.moat f])
      ~|  %not-in-gong  !!
    =/  p
      ~|  %not-in-gist
      (~(got by gist.fuji) [soot.i.moat f])
    `[sire.p u.u `@`sans.p fuji]
::
++  poke
  |=  =gist
  ~>  %bout
  ^-  [new=(set bell) old=(set bell) =_this]  :: XX fix product type
  ?-    -.gist
  ::
  ::  analyze
  ::
      %comp
    =.  sack
      ~>  %bout.[0 %sack]
      (rout:sack s.gist f.gist)
    ?<  =(~ moan)
    ::  save old codegen table keys
    :: =/  hole  ~(key by gist.fuji)
    ::  codegen
    =.  fuji  mill
    :: =/  heck  ~(key by gist.fuji)
    :: [(~(dif in heck) hole) (~(dif in hole) heck) this]
    [~ ~ this]
  ==
::
>>>>>>> 72f4f80c
++  xray  ~|  %todo  !!
--<|MERGE_RESOLUTION|>--- conflicted
+++ resolved
@@ -14,15 +14,9 @@
   =>  [b=b m=moan ..hone]
   ~+
   =/  h  (~(get ja m) form.b)
-<<<<<<< HEAD
-  |-  ^-  (unit hone)
-  ?<  ?=(h ~)
-  ?:  =(text.b soot.i.h)  `h
-=======
   |-  ^-  (unit hone)  :: XX just hone?
   ?<  ?=(~ h)
   ?:  =(text.b soot.i.h)  `i.h
->>>>>>> 72f4f80c
   $(h t.h)
 --
 ::    compute which analysis results are not linearized and return in
@@ -61,9 +55,6 @@
     ^-  _s
     dfs(v n, s s)
   s(tack [v tack.s])
-<<<<<<< HEAD
-+$  gen  [redo=(list [t=bell b=@uwoo]) =fuji sans=@uvre chan=@uwoo]
-=======
 ::
 ::    internal state
 ::
@@ -73,7 +64,6 @@
 ::
 +$  gen  [sans=@uvre redo=(list [t=bell b=@uwoo]) =^fuji]
 ::
->>>>>>> 72f4f80c
 ++  jean
   |_  [=gen like=(map bell (pair need @ud))]
   ::
@@ -943,23 +933,6 @@
     ::
         %none  $(tack t.tack)
     ==
-<<<<<<< HEAD
-  ::  XX
-  ::  rain - new register
-  ::  emit - add basic block
-  ::  lyse - split need for cons
-  ::  mine - set up deferred crash
-  ::  from - push need down by axis
-  ::  mede - immediates into need
-  ::  kerf - split single register into goal
-  ::  args - look up subject registerization
-  ::  vial - new basic block label
-  ::  copy - align subject needs for sequential computation
-  ::  sect - align subject needs for branching computation
-  ::  phil - generate phi nodes
-  ::  into - split need for edit
-=======
->>>>>>> 72f4f80c
   --
 ::  +sill: list of registers from a need
 ::
@@ -1083,10 +1056,6 @@
 =+  ver=%1
 |%
 ++  this  .
-<<<<<<< HEAD
-++  peek  ~|  %todo  !!  ::  ^-  (unit [@uvre @uwoo =fuji])
-++  poke  ~|  %todo  !!
-=======
 ::
 ++  peek
    |=  [s=* f=*]
@@ -1124,6 +1093,5 @@
     [~ ~ this]
   ==
 ::
->>>>>>> 72f4f80c
 ++  xray  ~|  %todo  !!
 --