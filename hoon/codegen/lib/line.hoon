/-  gene
|.
=>  $:gene
=*  sack  +3
=*  moan  moan.sack
=*  cole  cole.sack
=|  =fuji
=>
|%
::    get analysis result by bell
::
++  puck
  |=  b=bell
  =>  [b=b m=moan ..hone]
  ~+
  =/  h  (~(get ja m) form.b)
  |-  ^-  (unit hone)  :: XX just hone?
  ?<  ?=(~ h)
  ?:  =(text.b soot.i.h)  `i.h
  $(h t.h)
::    compute which analysis results are not linearized and return in
::    toposorted order
::
++  work
  ^-  (list bell)
  =/  mell=(set bell)
    %-  ~(rep by moan)
    |=  [[f=* l=(list hone)] mell=(set bell)]
    (roll l |:([h=*hone mell=mell] (~(put in mell) [soot.h f])))
  =/  novo  (~(dif in mell) `(set bell)`~(key by peal.fuji))
  =/  sire=(jug bell bell)
    %-  ~(rep in novo)
    |=  [b=bell sire=(jug bell bell)]
    =/  hues  (puck b)
    ?<  ?=(~ hues)
    =/  team  (~(gas in *(set bell)) ~(val by ices.norm.u.hues))
    =.  team  (~(dif in team) loop.norm.u.hues)
    =.  team  (~(int in team) novo)
    %-  ~(rep in team)
    |:  [k=*bell s=sire]
    (~(put ju s) k b)
  =<  tack.s
  %-  ~(rep in novo)
  |=  [v=bell s=[done=(set bell) tack=(list bell)]]
  =*  dfs  $
  ^-  _s
  ?:  (~(has in done.s) v)  s
  =.  done.s  (~(put in done.s) v)
  =/  e=(set bell)  (~(get ju sire) v)
  :: =.  e  (~(dif in e) done.s)  :: XX restore?
  =.  s
    %-  ~(rep in e)
    |:  [n=*bell s=s]
    ^-  _s
    dfs(v n, s s)
  s(tack [v tack.s])
::
::    internal state
::
::  redo: call-sites without registerization
::  pile: arm under construction
::
+$  gen  [redo=(list [t=bell b=@uwoo]) =pile]
::
++  jean
  |_  [=gen like=(map bell (pair @uxor need))]
  ::
  ::    core DDCG linearizer
  ::
  ++  cuts
    =/  =goal  [%done ~]
    |=  =bell
    =/  h  (puck bell)
    ?<  ?=(~ h)
    =*  n  nomm.norm.u.h
    |-  ^-  [next _gen]
    ?-  -.n
        %par
      ?-  -.goal
          %done
        =^  last  gen  rain
        =^  loch  gen  (emit ~ ~ %don last)
        $(goal [%next [%this last] loch])
      ::
          %pick
        (mine sass.goal zero.goal)
      ::
          %next
        =^  [bill=@uwoo left=need rite=need]  gen  (lyse goal)
        =^  tale  gen
          $(n rite.n, goal [%next rite bill])
        =^  hale  gen
          $(n left.n, goal [%next left then.tale])
        (copy hale what.tale)
      ==
    ::
        %not
      ?:  =(0 here.n)  bomb
      ?-  -.goal
          %done
        =^  last  gen  rain
        =^  dear  gen  (emit ~ ~ %don last)
        $(goal [%next [%this last] dear])
      ::
          %pick
        =^  cove  gen  rain
        =^  cozy  gen  (emit ~ ~ %brn cove [zero once]:goal)
        $(goal [%next [%this cove] cozy])
      ::
          %next
        (from here.n goal)
      ==
    ::
        %one
      ?-  -.goal
          %done
        =^  last  gen  rain
        =^  rime  gen  (emit ~ [%imm moan.n last]~ %don last)
        [[%next [%none ~] rime] gen]
      ::
          %pick
        ?:  =(0 moan.n)
          [[%next [%none ~] zero.goal] gen]
        ?:  =(1 moan.n)
          [[%next [%none ~] once.goal] gen]
        (mine sass.goal zero.goal)
      ::
          %next
        =^  bill  gen  (mede then.goal moan.n what.goal)
        [[%next [%none ~] bill] gen]
      ==
    ::
        %two
      ?:  ?=(%pick -.goal)
        =^  flip  gen  rain
        =^  bird  gen  (emit ~ ~ %brn flip [zero once]:goal)
        $(goal [%next [%this flip] bird])
      =/  bull  (~(get by ices.norm.u.h) rail.n)
      ?~  bull
        :: indirect call
        ?-  -.goal
            %done
          =^  s  gen  rain
          =^  f  gen  rain
          =^  tide  gen  (emit ~ ~ %lnt s f)
          =^  corn  gen  $(n corn.n, goal [%next [%this f] tide])
          =^  cost  gen  $(n cost.n, goal [%next [%this s] then.corn])
          (copy cost what.corn)
        ::
            %next
          =^  [post=@uwoo salt=@uvre]  gen  (kerf goal)
          =^  s  gen  rain
          =^  f  gen  rain
          =^  dine  gen  (emit ~ ~ %lnk s f salt post)
          =^  corn  gen  $(n corn.n, goal [%next [%this f] dine])
          =^  cost  gen  $(n cost.n, goal [%next [%this s] then.corn])
          (copy cost what.corn)
        ==
      :: direct call
      =/  hope  (~(get by call.cole) u.bull)
      ::
      ::    when we emit code for a direct call, we hope to know the
      ::    registerization already. If we don't, we need to add the call to
      ::    the redo set. If we do, then we need a linear list of argument
      ::    registers, as well as a need which describes which parts of the
      ::    call subject go in which registers
      ::
      =^  a=[r=? wool=@uxor v=(list @uvre) n=need]  gen
        ?^  lab=(~(get by peal.fuji) u.bull)
          =^  s  gen  (scar q.u.lab)
          [[| p.u.lab s] gen]
        ?^  wip=(~(get by like) u.bull)
          =^  s  gen  (scar q.u.wip)
          [[| p.u.wip s] gen]
        :: XX only sometimes ~&  recur=(~(has in loop.norm.u.h) u.bull)
        =^  s  gen  rain
        [[& 0x0 ~[s] [%this s]] gen]
      ::
      ?-  -.goal
          %done
        =^  [dire=@uwoo seed=need]  gen
          ?~  hope
            =^  dike  gen  (emit ~ ~ %jmp wool.a v.a)
            =?  redo.gen  r.a  [[u.bull dike] redo.gen]
            [[dike n.a] gen]
          =^  s  gen  rain
          =^  dial  gen  (emit ~ ~ %jmf wool.a v.a s u.hope)
          =?  redo.gen  r.a  [[u.bull dial] redo.gen]
          =^  nest  gen  (copy [%next n.a dial] [%this s])
          [[then.nest what.nest] gen]
        =^  corn  gen  $(n corn.n, goal [%next [%none ~] dire])
        =^  cost  gen  $(n cost.n, goal [%next seed then.corn])
        (copy cost what.corn)
      ::
          %next
        =^  [post=@uwoo salt=@uvre]  gen  (kerf goal)
        =^  [dire=@uwoo seed=need]  gen
          ?~  hope
            =^  dine  gen  (emit ~ ~ %cal wool.a v.a salt post)
            =?  redo.gen  r.a  [[u.bull dine] redo.gen]
            [[dine n.a] gen]
          =^  s  gen  rain
          =^  dime  gen  (emit ~ ~ %caf wool.a v.a salt post s u.hope)
          =?  redo.gen  r.a  [[u.bull dime] redo.gen]
          =^  nest  gen  (copy [%next n.a dime] [%this s])
          [[then.nest what.nest] gen]
        =^  corn  gen  $(n corn.n, goal [%next [%none ~] dire])
        =^  cost  gen  $(n cost.n, goal [%next seed then.corn])
        (copy cost what.corn)
      ==
    ::
        %the
      ?-  -.goal
          %done
        =^  last  gen  rain
        =^  hasp  gen  rain
        =^  barf  gen  rain
        =^  tear  gen  (emit ~ [%imm 0 last]~ %don last)
        =^  fear  gen  (emit ~ [%imm 1 hasp]~ %don hasp)
        $(goal [%pick barf tear fear])
      ::
          %next
        ?:  ?=(%both -.what.goal)  (mine sass.what.goal then.goal)
        ::  no need for check if result unused
        ?:  ?=(%none -.what.goal)
          $(n pell.n)
        =^  tare  gen  rain
        =^  tile  gen  vial
        =^  fare  gen  rain
        =^  file  gen  vial
        =^  thin  gen
          %:  emit
            %:  ~(put by *(map @uvre (map @uwoo @uvre)))
                sass.what.goal
                (~(gas by *(map @uwoo @uvre)) ~[[tile tare] [file fare]])
            ==
            ~
            %hop  then.goal
          ==
        =^  tear  gen  (come tile thin)
        =^  fear  gen  (come file thin)
        =^  celt  gen  (emit ~ [%imm 0 tare]~ %hop tear)
        =^  felt  gen  (emit ~ [%imm 1 fare]~ %hop fear)
        =^  barf  gen  rain
        $(goal [%pick barf celt felt])
      ::
          %pick
        =^  coat  gen  rain
        =^  pith  gen  (emit ~ ~ %clq coat [zero once]:goal)
        $(n pell.n, goal [%next [%this coat] pith])
      ==
    ::
        %for
      ?-  -.goal
          %done
        =^  rink  gen  rain
        =^  pink  gen  rain
        =^  tike  gen  (emit ~ [%inc pink rink]~ %don rink)
        $(n mall.n, goal [%next [%this pink] tike])
      ::
          %pick
        =^  rink  gen  rain
        =^  pink  gen  rain
        =^  pike  gen
          (emit ~ [%inc pink rink]~ %brn rink [zero once]:goal)
        $(n mall.n, goal [%next [%this pink] pike])
      ::
          %next
        ?:  ?=(%both -.what.goal)  (mine sass.what.goal then.goal)
        =^  rink  gen
          ?:  ?=(%none -.what.goal)
            rain
          [sass.what.goal gen]
        =^  pink  gen  rain
        =^  bike  gen  (emit ~ [%inc pink rink]~ %hop then.goal)
        $(n mall.n, goal [%next [%this pink] bike])
      ==
    ::
        %ivy
      ?-  -.goal
          %done
        =^  last  gen  rain
        =^  hasp  gen  rain
        =^  reek  gen  (emit ~ [%imm 0 last]~ %don last)
        =^  riff  gen  (emit ~ [%imm 1 hasp]~ %don hasp)
        =^  crap  gen  rain
        $(goal [%pick crap reek riff])
      ::
          %next
        ?:  ?=(%both -.what.goal)  (mine sass.what.goal then.goal)
        ?:  ?=(%none -.what.goal)
          =^  than  gen  $(n that.n)
          =^  thin  gen  $(n this.n, then.goal then.than)
          (copy thin what.than)
        =^  tare  gen  rain
        =^  till  gen  vial
        =^  fare  gen  rain
        =^  fill  gen  vial
        =^  ward  gen
          %:  emit
            %:  ~(put by *(map @uvre (map @uwoo @uvre)))
                sass.what.goal
                (~(gas by *(map @uwoo @uvre)) ~[[till tare] [fill fare]])
            ==
            ~
            %hop
            then.goal
          ==
        =^  weir  gen  (come till ward)
        =^  mere  gen  (come fill ward)
        =^  ware  gen  (emit ~ [%imm 0 tare]~ %hop weir)
        =^  mare  gen  (emit ~ [%imm 1 fare]~ %hop mere)
        =^  crap  gen  rain
        $(goal [%pick crap ware mare])
      ::
          %pick
        =^  tire  gen  rain
        =^  tear  gen  rain
        =^  pare  gen  (emit ~ ~ %eqq tire tear [zero once]:goal)
        =^  than  gen  $(n that.n, goal [%next [%this tear] pare])
        =^  thin  gen  $(n this.n, goal [%next [%this tire] then.than])
        (copy thin what.than)
      ==
    ::
        %six
      ?:  ?=(%next -.goal)
        =^  [teal=next feel=next]  gen  (phil goal)
        =^  fest  gen  $(n else.n, goal feel)
        =^  zest  gen  $(n then.n, goal teal)
        =^  [bead=need tile=@uwoo file=@uwoo]  gen  (sect zest fest)
        =^  lead  gen  rain
        =^  cond  gen  $(n what.n, goal [%pick lead tile file])
        (copy cond bead)
      =^  fest  gen  $(n else.n)
      =^  zest  gen  $(n then.n)
      =^  [bead=need tile=@uwoo file=@uwoo]  gen  (sect zest fest)
      =^  barf  gen  rain
      =^  tool  gen  (emit ~ [%ipb ~[barf]]~ %hop tile)
      =^  cond  gen
        $(n what.n, goal [%pick barf tool file])
      (copy cond bead)
    ::
        %eve
      =^  thin  gen  $(n then.n)
      $(n once.n, goal thin)
    ::
        %ten
      ?-  -.goal
          %done
        =^  last  gen  rain
        =^  dead  gen  (emit ~ ~ %don last)
        $(goal [%next [%this last] dead])
      ::
          %pick
        ?.  =(here.n 1)  (mine sass.goal zero.goal)
        =^  flip  gen  rain
        =^  deep  gen  (emit ~ ~ %brn flip [zero once]:goal)
        $(goal [%next [%this flip] deep])
      ::
          %next
        =^  [twig=need tree=need then=@uwoo]  gen  (into here.n goal)
        =^  nest  gen  $(n tree.n, goal [%next tree then])
        =^  eggs  gen  $(n twig.n, goal [%next twig then.nest])
        (copy eggs what.nest)
      ==
    ::
        %sip
      ?+  hint.n  $(n then.n)
          %bout
        ?-  -.goal
            %done
          =^  last  gen  rain
          =^  dime  gen  (emit ~ ~ %don last)
          $(goal [%next [%this last] dime])
        ::
            %pick
          =^  tome  gen  (emit ~ [%tom ~]~ %hop zero.goal)
          =^  foam  gen  (emit ~ [%tom ~]~ %hop once.goal)
          =^  race  gen  $(n then.n, goal [%pick sass.goal tome foam])
          =^  tick  gen  (emit ~ [%tim ~]~ %hop then.race)
          [race(then tick) gen]
        ::
            %next
          =^  stop  gen  (emit ~ [%tom ~]~ %hop then.goal)
          =^  race  gen  $(n then.n, then.goal stop)
          =^  goes  gen  (emit ~ [%tim ~]~ %hop then.race)
          [race(then goes) gen]
        ==
      ::
          %meme
        =^  raft  gen  $(n then.n)
        =^  meme  gen  (emit ~ [%mem ~]~ %hop then.raft)
        [raft(then meme) gen]
      ==
    ::
        %tip
      ?+    hint.n
        =^  thin  gen  $(n then.n)
        =^  fake  gen  $(n vice.n, goal [%next [%none ~] then.thin])
        (copy fake what.thin)
      ::
          ?(%hunk %hand %lose %mean %spot)
        =^  mane  gen  rain
        ?-  -.goal
            %done
          =^  real  gen  $(n then.n)
          =^  dint  gen  (emit ~ [%men hint.n mane]~ %hop then.real)
          =^  fake  gen  $(n vice.n, goal [%next [%this mane] dint])
          (copy fake what.real)
        ::
            %pick
          =^  tame  gen  (emit ~ [%man ~]~ %hop zero.goal)
          =^  fame  gen  (emit ~ [%man ~]~ %hop once.goal)
          =^  real  gen  $(n then.n, goal [%pick sass.goal tame fame])
          =^  dint  gen  (emit ~ [%men hint.n mane]~ %hop then.real)
          =^  fake  gen  $(n vice.n, goal [%next [%this mane] dint])
          (copy fake what.real)
        ::
            %next
          =^  rugs  gen  (emit ~ [%man ~]~ %hop then.goal)
          =^  real  gen  $(n then.n, then.goal rugs)
          =^  dint  gen  (emit ~ [%men hint.n mane]~ %hop then.real)
          =^  fake  gen  $(n vice.n, goal [%next [%this mane] dint])
          (copy fake what.real)
        ==
      ::
          ?(%live %slog)
        =^  clue  gen  rain
        =^  real  gen  $(n then.n)
        =/  pol   ?:(?=(%live hint.n) [%hit clue] [%slg clue])
        =^  wave  gen  (emit ~ [pol]~ %hop then.real)
        =^  fake  gen  $(n vice.n, goal [%next [%this clue] wave])
        (copy fake what.real)
      ::
          %memo
        =>  =*  dot  .
            ?.  ?=(%done -.goal)  dot
            =^  salt  gen  rain
            =^  mode  gen  (emit ~ ~ %don salt)
            dot(goal [%next [%this salt] mode])
        =^  funk  gen  rain
        =^  gunk  gen  rain
        =^  sunk  gen  rain
        =^  [ned=need =site]  gen
          ?-  -.goal
              %pick
            =^  mere  gen  rain
            =^  chit  gen  (emit ~ ~ %brn mere zero.goal once.goal)
            =^  loot  gen  rain
            =^  root  gen  rain
            =^  loam  gen  (emit ~ ~[[%imm 0 loot] [%mew gunk sunk funk loot]] %hop zero.goal)
            =^  rome  gen  (emit ~ ~[[%imm 1 root] [%mew gunk sunk funk root]] %hop once.goal)
            =^  moog  gen  $(n then.n, zero.goal loam, once.goal rome)
            [[what.moog [%mer gunk sunk funk mere chit then.moog]] gen]
          ::
              %next
            =^  [chit=next miss=next]    gen  (phil goal)
            =^  [chin=@uwoo mere=@uvre]  gen  (kerf chit)
            =^  [misc=@uwoo salt=@uvre]  gen  (kerf miss)
            =^  meow  gen  (emit ~ [%mew gunk sunk funk salt]~ %hop misc)
            =^  real  gen  $(n then.n, goal [%next [%this salt] meow])
            [[what.real [%mer gunk sunk funk mere chin misc]] gen]
          ==
        =/  body=(list pole)
          ~[[%imm 0 gunk] [%imm (~(got by fizz.norm.u.h) hare.n) funk]]
        =^  cake  gen  (emit ~ body site)
        =^  fake  gen  $(n vice.n, goal [%next [%none ~] cake])
        =^  cope  gen  (copy fake ned)
        (copy cope [%this sunk])
      ::
          %bout  ~|  %todo  !!
      ==
    ::
        %elf
      =>  =*  dot  .
          ?:  ?=(%next -.goal)  dot
          =^  reg  gen  rain
          =/  sit  ?:(?=(%done -.goal) [%don reg] [%brn reg |2.goal])
          =^  uwo  gen  (emit ~ ~ sit)
          dot(goal [%next [%this reg] uwo])
      =^  [weft=@uwoo good=@uvre]  gen  (kerf goal)
      =^  home  gen  rain
      =^  path  gen  rain
      =^  show  gen  (emit ~ ~ %spy home path good weft)
      =^  trot  gen  $(n walk.n, goal [%next [%this path] show])
      =^  paid  gen  $(n rent.n, goal [%next [%this home] then.trot])
      (copy paid what.trot)
    ==
  ::
  ::    redo callsite registerization
  ::
  ::  given recursion, we may not know the registerization for an arm
  ::  when we generate a direct call to it. Thus, once we have generated
  ::  code for all arms in the call tree and know their
  ::  registerizations, we return to callsites and generate
  ::  properly-registerized calls, without changing the registerization
  ::  of the calling arm.
  ++  redo
    |=  [=bell u=@uwoo]
    ^-  _gen
    =/  [wool=@uxor n=need]  (~(got by like) bell)  :: XX
    =/  blob  (~(got by will.pile.gen) u)
    ::
    =^  urge=[v=(list @uvre) n=need]  gen  (scar n)
    ::
    :: ?.  =((lent walt.urge) (lent v.urge))
    ::       ~|  %bad-shit2  !!
    ::
    ?+  -.bend.blob  ~|  %redo-cant  !!
        %cal
      ?>  ?=(^ v.bend.blob)
      ?>  ?=(~ t.v.bend.blob)
      =^  reed  gen  (emit ~ ~ bend.blob(a wool, v v.urge))
      =^  [rush=@uwoo i=@uvre]  gen  (kerf [%next n.urge reed])
      (emir u ~ [%mov i.v.bend.blob i]~ %hop rush)
    ::
        %caf
      ?>  ?=(^ v.bend.blob)
      ?>  ?=(~ t.v.bend.blob)
      =^  reed  gen  (emit ~ ~ bend.blob(a wool, v v.urge))
      =^  [rush=@uwoo i=@uvre]  gen  (kerf [%next n.urge reed])
      (emir u ~ [%mov i.v.bend.blob i]~ %hop rush)
    ::
        %jmp
      ?>  ?=(^ v.bend.blob)
      ?>  ?=(~ t.v.bend.blob)
      =^  reed  gen  (emit ~ ~ bend.blob(a wool, v v.urge))
      =^  [rush=@uwoo i=@uvre]  gen  (kerf [%next n.urge reed])
      (emir u ~ [%mov i.v.bend.blob i]~ %hop rush)
    ::
        %jmf
      ?>  ?=(^ v.bend.blob)
      ?>  ?=(~ t.v.bend.blob)
      =^  reed  gen  (emit ~ ~ bend.blob(a wool, v v.urge))
      =^  [rush=@uwoo i=@uvre]  gen  (kerf [%next n.urge reed])
      (emir u ~ [%mov i.v.bend.blob i]~ %hop rush)
    ==
  ::  +kerf: split single register into goal
  ::
  ::    given a destination, generate code which splits a noun in one
  ::    register to the registers described by the $need, and return the
  ::    one register and a label for the splitting code
  ::
  ++  kerf
    |=  =next
    ^-  [[@uwoo @uvre] _gen]
    =^  ir  gen  (kern ~ what.next)
    ?~  pose.ir
      [[then.next out.ir] gen]
    =^  thin  gen  (emit ~ (flop pose.ir) %hop then.next)
    [[thin out.ir] gen]
  ::  +kern: split register to need (instruction list)
  ::
  ::    like +kerf but return (reversed) instruction list
  ::    instead of emitting basic block
  ::
  ++  kern
    |=  [pose=(list pole) =need]
    ^-  [[pose=(list pole) out=@uvre] _gen]
    =/  tack=(list _need)  ~[need]
    ?~  ui=(sass need)
      =^  crap  gen  rain
      [[~ crap] gen]
    |-  ^-  [[pose=(list pole) out=@uvre] _gen]
    ?~  tack
      [[pose u.ui] gen]
    =*  n  i.tack
    ?.  ?=(%both -.n)
      $(tack t.tack)
    =/  lure  (sass left.n)
    =/  rule  (sass rite.n)
    =?  pose  ?=(^ lure)  [[%hed sass.n u.lure] pose]
    =?  pose  ?=(^ rule)  [[%tal sass.n u.rule] pose]
    $(tack [left.n rite.n t.tack])
  ::
  ++  emit                                              ::  add block
    |=  =blob
    ^-  [@uwoo _gen]
    =^(l gen vial [l (emir l blob)])
  ::
  ++  emir                                              ::  put block
    |=  [l=@uwoo =blob]
    ^+  gen
    gen(will.pile (~(put by will.pile.gen) l blob))
  ::
  ++  rain                                              ::  new register
    ^-  [@uvre _gen]
    [sans.pile.gen gen(sans.pile .+(sans.pile.gen))]
  ::  +lyse: split need for cons
  ::
  ++  lyse
    |=  =next
    ^-  [[@uwoo need need] _gen]
    ?-  -.what.next
        %this
      =^  l  gen  rain
      =^  r  gen  rain
      =^  lizz  gen  (emit ~ [%con l r sass.what.next]~ %hop then.next)
      [[lizz [%this l] [%this r]] gen]
    ::
    ::  discards sick flag which is OK since we know we will fulfill the need
    ::
        %both  [[then.next left.what.next rite.what.next] gen]
        %none  [[then.next what.next what.next] gen]
    ==
  ::  +sass:  outermost register
  ::
  ++  sass
    |=  =need
    ^-  (unit @uvre)
    ?-  -.need
      %this  `sass.need
      %both  `sass.need
      %none  ~
    ==
  ::  +sect: align subject needs for branching computation
  ::
  ::    this generates the maximally common split of registers between
  ::    both branches. If one branch expects a cell at an axis but the other does
  ::    not, then we must expect that axis in a register so we do not
  ::    crash when the more permissive branch would be taken
  ::
  ++  sect
    |=  [zero=next once=next]
    ^-  [[need @uwoo @uwoo] _gen]
    =|  lose=(list pole)
    =|  rose=(list pole)
    =/  tack=(list (each r=@uvre [z=need o=need]))  [%| what.zero what.once]~
    =|  salt=(list need)
    |-  ^-  [[need @uwoo @uwoo] _gen]
    ?~  tack
      ?>  ?=([^ ~] salt)
      =^  loan  gen  (emit ~ (flop lose) %hop then.zero)
      =^  roan  gen  (emit ~ (flop rose) %hop then.once)
      [[i.salt loan roan] gen]
    ::
    ?:  ?=(%& -.i.tack)
      ?>  ?=([^ ^] salt)
      $(tack t.tack, salt [[%both p.i.tack i.t.salt i.salt] t.t.salt])
    ::
    =*  z  z.p.i.tack
    =*  o  o.p.i.tack
    ?:  ?=(%none -.z)
      :: z side has no requirements
      :: so we should do no splitting outside conditional
      ?:  ?=(%none -.o)
        $(tack t.tack, salt [[%none ~] salt])
      =^  rr  gen  (kern rose o)
      $(rose pose.rr, tack t.tack, salt [[%this out.rr] salt])
    ?:  ?=(%none -.o)
      :: o side has no requirements
      :: so we should do no splitting outside conditional
      =^  lr  gen  (kern lose z)
      $(lose pose.lr, tack t.tack, salt [[%this out.lr] salt])
    ?:  ?=(%both -.z)
      ::  z side splits
      ?:  ?=(%both -.o)
        ::  both sides split, recursively build need
        %=  $
          tack  [[%| left.z left.o] [%| rite.z rite.o] [%& sass.z] t.tack]
          rose  [[%mov sass.z sass.o] rose]
        ==
      ::  z side splits, o side this
      =^  lr  gen  (kern ~ z)
      %=  $
        lose  (welp pose.lr [[%mov sass.o out.lr] lose])
        tack  t.tack
        salt  [o salt]
      ==
    ?:  ?=(%both -.o)
      ::  z side this, o side splits
      =^  rr  gen  (kern ~ o)
      %=  $
        rose  (welp pose.rr [[%mov sass.z out.rr] rose])
        tack  t.tack
        salt  [z salt]
      ==
    ::  both sides this
    $(rose [[%mov sass.z sass.o] rose], tack t.tack, salt [z salt])
  ::  +copy: align subject needs for sequential computation
  ::
  ::    generate a need split as far as either input need is split,
  ::    generating cons code for less-split need. This is used when two
  ::    sequential subformulas read from the same subject
  ::
  ::    for correctness in crash handling it is vital that the needs are
  ::    ordered by the evaluation order of the computations, so that the
  ::    first need is from the first computation and the second need from
  ::    the second.
  ::
  ++  copy
    |=  [feed=next seed=need]
    ^-  [next _gen]
    =|  pose=(list pole)
    =/  tack=(list (each @uvre [l=need r=need]))  [%| what.feed seed]~
    =|  rack=(list need)
    |-  ^-  [next _gen]
    ?~  tack
      ?>  ?=([^ ~] rack)
      =^  cody  gen  (emit ~ pose %hop then.feed)
      [[%next i.rack cody] gen]
    ?:  ?=(%& -.i.tack)
      ?>  ?=([^ ^] rack)
      $(rack [[%both p.i.tack i.t.rack i.rack] t.t.rack], tack t.tack)
    =*  l  l.p.i.tack
    =*  r  r.p.i.tack
    ?:  ?=(%none -.l)  $(rack [r rack], tack t.tack)
    ?:  ?=(%none -.r)  $(rack [l rack], tack t.tack)
    ?:  ?=(%this -.l)
      ?:  ?=(%this -.r)
        :: both this
        =?  pose  !=(sass.l sass.r)  [[%mov sass.l sass.r] pose]
        $(rack [l rack], tack t.tack)
      :: left this, right both
      ::
      ::    this case must be handled this way in case the code that needs
      ::    [l] will crash explicitly in some way.
      ::
      =^  rr  gen  (kern ~ r)
      =.  pose  (weld (flop pose.rr) pose)
      =?  pose  !=(sass.l out.rr)  [[%mov sass.l out.rr] pose]
      $(tack t.tack, rack [[%this sass.l] rack])
    ?:  ?=(%both -.r)
      :: both both
      %=  $
        tack  [[%| left.l left.r] [%| rite.l rite.r] [%& sass.l] t.tack]
        pose  [[%mov sass.l sass.r] pose]
      ==
    ::  left both, right this
    =^  ll  gen  ?~(lu=(sass left.l) rain [u.lu gen])
    =^  rr  gen  ?~(ru=(sass rite.l) rain [u.ru gen])
    %=  $
      tack  [[%| left.l %this ll] [%| rite.l %this rr] [%& sass.l] t.tack]
      pose  [[%con ll rr sass.r] pose]
    ==
  ::
  ++  bomb                                              ::  crash
    ^-  [next _gen]
    =^  b  gen  (emit ~ ~ %bom ~)
    [[%next [%none ~] b] gen]
  ::  +mine: set up deferred crash
  ::
  ++  mine
    |=  [r=@uvre t=@uwoo]
    ^-  [next _gen]
    =^  mile  gen  (emit ~ [%poi r]~ %hop t)
    [[%next [%none ~] t] gen]
  ::
  ++  vial                                              ::  new label
    ^-  [@uwoo _gen]
    [well.pile.gen gen(well.pile +(well.pile.gen))]
  ::
  ++  come                                              ::  label come-from
    |=  [f=@uwoo t=@uwoo]
    ^-  [@uwoo _gen]
    [f (emir f [~ ~ %hip f t])]
  ::  +phil: generate phi nodes
  ::
  ::    given a destination common to two branches, generate a phi node
  ::    and come-from blocks
  ::
  ++  phil
    |=  =next
    ^-  [[^next ^next] _gen]
    =/  tack=(list (each [zp=@uvre op=@uvre] need))  [%| what.next]~
    =|  salt=(list [z=need o=need])
    =|  biff=(map @uvre (map @uwoo @uvre))
    =^  zb  gen  vial
    =^  ob  gen  vial
    |-  ^-  [[_next _next] _gen]
    ?~  tack
      ?>  ?=([^ ~] salt)
      =^  fill  gen  (emit biff ~ %hop then.next)
      =^  zeke  gen  (come zb fill)
      =^  oaks  gen  (come ob fill)
      [[[%next z.i.salt zeke] [%next o.i.salt oaks]] gen]
    ::
    ?:  ?=(%& -.i.tack)
      ?>  ?=([^ ^] salt)
      %=  $
        tack  t.tack
        salt  :_  t.t.salt
              :-  [%both zp.p.i.tack z.i.t.salt z.i.salt]
              [%both op.p.i.tack o.i.t.salt o.i.salt]
      ==
    =*  p  p.i.tack
    ?:  ?=(%none -.p)
      $(salt [[p p] salt], tack t.tack)
    =^  l  gen  rain
    =^  r  gen  rain
    =/  fib  (~(gas by *(map @uwoo @uvre)) ~[[zb l] [ob r]])
    ?-  -.p
      %this  %=  $
               biff  (~(put by biff) sass.p fib)
               salt  [[[%this l] %this r] salt]
               tack  t.tack
             ==
    ::
      %both  %=  $
               biff  (~(put by biff) sass.p fib)
               tack  [[%| left.p] [%| rite.p] [%& l r] t.tack]
    ==       ==
  ::  +scar: generate fresh parameter lists
  ::
  ::    generate fresh parameter variables and provide them both in
  ::    argument list and need form
  ::
  ++  scar
    |=  n=need
    =|  rv=(list @uvre)
    =/  tack=(list (each @uvre need))  [%| n]~
    =|  salt=(list need)
    |-  ^-  [[v=(list @uvre) n=need] _gen]
    ?~  tack
      ?>  ?=([^ ~] salt)
      [[(flop rv) i.salt] gen]
    ?:  ?=(%& -.i.tack)
      ?>  ?=([^ ^] salt)
      $(tack t.tack, salt [[%both p.i.tack i.t.salt i.salt] t.t.salt])
    ::
    =*  p  p.i.tack
    ?:  ?=(%none -.p)
      $(tack t.tack, salt [p salt])
    =^  vr  gen  rain
    ?-  -.p
      %both  $(tack [[%| left.p] [%| rite.p] [%& vr] t.tack])
      %this  $(rv [vr rv], salt [[%this vr] salt], tack t.tack)
    ==
  ::  +from: push need down by axis
  ::
  ++  from
    |=  [axe=@ =next]
    ^-  [^next _gen]
    ?<  =(0 axe)
    =^  crap  gen
      =/  crop  (sass what.next)
      ?~  crop  rain
      [u.crop gen]
    =?  what.next  ?=(%none -.what.next)  [%this crap]
    =|  bait=(list [r=@uvre c=?(%2 %3)])
    |-  ^-  [^next _gen]
    ?.  =(1 axe)
      =^  barf  gen  rain
      $(bait [[barf (cap axe)] bait], axe (mas axe))
    =^  fram  gen  (emit ~ [%ipb ~[crap]]~ %hop then.next)
    =/  feed
      %+  roll  bait
      |=  [[r=@uvre c=?(%2 %3)] n=_what.next]
      [%both r ?:(?=(%2 c) [n %none ~] [[%none ~] n])]
    [[%next feed fram] gen]
  ::  +into: split need for edit
  ::
  ::    first returned need is for the patch noun,
  ::    the second is for the noun to be edited
  ::
  ++  into
    |=  [axe=@ =next]
    ^-  [[need need @uwoo] _gen]
    ?<  =(0 axe)
    =*  twig  what.next
    =|  tres=(list [lr=?(%2 %3) p=@uvre =need])
    =|  pose=(list pole)
    |-  ^-  [[need need @uwoo] _gen]
    ?.  =(1 axe)
      =^  p  gen  rain
      =/  now  (cap axe)
      =.  axe  (mas axe)
      ?-  -.twig
          %this
        =^  l  gen  rain
        =^  r  gen  rain
        =/  =pole  [%con l r sass.twig]
        =+  [a b]=?:(?=(%2 now) [l r] [r l])
        $(tres [[now p %this b] tres], twig [%this a], pose [pole pose])
      ::
          %both
        =/  =pole  [%mov p sass.twig]
        =*  l  left.twig
        =*  r  rite.twig
        =+  [a b]=?:(?=(%2 now) [l r] [r l])
        $(tres [[now p b] tres], twig a, pose [pole pose])
      ::
          %none  $(tres [[now p twig] tres])
      ==
    ::
    =^  flag  gen  rain
    =^  tint  gen  (emit ~ [[%ipb ~[flag]] pose] %hop then.next)
    =/  tree=need
      %+  roll  tres
      |=  [[lr=?(%2 %3) p=@uvre n=need] t=_`need`[%this flag]]
      [%both p ?:(?=(%2 lr) [t n] [n t])]
    [[twig tree tint] gen]
  ::  +mede: split immediate into registers of need
  ::
  ++  mede
    |=  [u=@uwoo n=* =need]
    ^-  [@uwoo _gen]
    =|  todo=(list pole)
    =/  tack=(list [n=(unit) =_need])  [`n need]~
    |-  ^-  [@uwoo _gen]
    ?~  tack
      (emit ~ todo %hop u)
    =*  ne  need.i.tack
    =*  no  n.i.tack
    ?-  -.ne
        %this
      =/  =pole  ?~(no [%poi sass.ne] [%imm u.no sass.ne])
      $(todo [pole todo], tack t.tack)
    ::
        %both
      %=    $
          tack
        ?:  ?=(?(~ [~ @]) no)
          [[~ rite.ne] [~ left.ne] t.tack]
        [[`+.u.no rite.ne] [`-.u.no left.ne] t.tack]
      ==
    ::
        %none  $(tack t.tack)
    ==
  --
::  +sill: list of registers from a need
::
++  sill
  |=  want=need
  =|  wart=(list @uvre)
  =/  tack=(list need)  ~[want]
  |-  ^-  (list @uvre)
  ?~  tack  wart
  ?-  -.i.tack
    %this  $(wart [sass.i.tack wart], tack t.tack)
    %both  $(tack [rite.i.tack left.i.tack t.tack])
    %none  $(tack t.tack)
  ==
::  +mill: loop over redos
::
::    run redo:jean on each arm in the redo list, which will generate
::    code to properly registerize callsites whose registerization was
::    deferred, without changing the registerization of the calling arm
::
++  mill
  =|  todo=(list [=bell labe=@uxor dire=next =gen])
  =|  like=(map bell (pair @uxor need))
  =/  toil  work
  =/  wurk  toil
  =/  band  |2.fuji
  |-  ^+  fuji
  ?^  toil
    =/  [dire=next =gen]  (~(cuts jean [*gen like]) i.toil)
    =^  labe  band
      ?^  free.band
        [i.free.band band(free t.free.band)]
      [next.band band(next +(next.band))]
    %=  $
       toil  t.toil
       todo  [[i.toil labe dire gen] todo]
       like  (~(put by like) i.toil [labe what.dire])
    ==
  |-  ^+  fuji
  ?^  todo
    =/  r  redo.gen.i.todo
    |-  ^+  fuji
    ?^  r
      =.  gen.i.todo
        ~|  =*  bel  bell.i.todo
            =/  mot  (~(get ja moan) form.bel)
            |-  ^-  ?(%redo-fail ~)
            ?~  mot  ~
            ?:  =(soot.i.mot text.bel)
              ((outa:blot:sack "redo fail: " `@`0 [seat area]:norm.i.mot) %redo-fail)
            $(mot t.mot)
          (~(redo jean gen.i.todo like) i.r)
      $(r t.r)
    ::
    ::  reserved entrypoints
    ::
    =.  gen.i.todo
      =^  [wish=@uwoo sire=@uvre]  gen.i.todo
        (~(kerf jean gen.i.todo like) dire.i.todo)
      ?.  (~(has by will.pile.gen.i.todo) wish)  ~&  %missing-wish  !!
      %=  gen.i.todo
        will.pile
          %-  ~(gas by will.pile.gen.i.todo)
          :~  [0w0 [~ [%mov 0v0 sire]~ %hop wish]]
              [0w1 [~ ~ %hop then.dire.i.todo]]
      ==  ==
    ::
    %=  ^$
      todo  t.todo
      fuji  %=  fuji
              peal  (~(put by peal.fuji) [bell labe what.dire]:i.todo)
              hill  %+  ~(put by hill.fuji)  labe.i.todo
                    %=   pile.gen.i.todo
                      walt  (sill what.dire.i.todo)
                      bell  bell.i.todo
    ==      ==      ==
  ::
  =.  |2.fuji  band
  ::
  ::  XX temporary: turn hip/phi into mov so we can run this as-is
  ::  note that it's not safe to do mov coalescing on the output of this
  ::  since we may now have multiple %mov's that target one register
  =/  toil  wurk
  |-  ^+  fuji
  ?~  toil
    fuji
  %=  $
      toil  t.toil
  ::
      hill.fuji
    =/  labe   p:(~(got by peal.fuji) i.toil)
    =/  =pile  (~(got by hill.fuji) labe)
    =|  back=(list @uwoo)
    =/  queu=(list @uwoo)  [0w0 0w1 ~]
    =/  seen  (~(gas in *(set @uwoo)) queu)
    !.
    |-  ^+  hill.fuji
    ?~  queu
      ?~  back
        (~(put by hill.fuji) labe pile)
      $(queu (flop back), back ~)
    =/  blob  (~(got by will.pile) i.queu)
    ::
    =^  more=(list @uwoo)  blob
      ?-  -.bend.blob
          %hip
        :-  ~[t.bend.blob]
        =/  movs
          %-  ~(rep by biff:(~(got by will.pile) t.bend.blob))
          |=  [[out=@uvre bin=(map @uwoo @uvre)] lit=(list pole)]
          [[%mov (~(got by bin) c.bend.blob) out] lit]
        [biff.blob (welp body.blob movs) %hop t.bend.blob]  :: XX flop?
      ::
          %clq  [~[z o]:bend.blob blob]
          %eqq  [~[z o]:bend.blob blob]
          %brn  [~[z o]:bend.blob blob]
          %hop  [~[t.bend.blob] blob]
          %lnk  [~[t.bend.blob] blob]
          %cal  [~[t.bend.blob] blob]
          %caf  [~[t.bend.blob] blob]
          %lnt  `blob
          %jmp  `blob
          %jmf  `blob
          %spy  [~[t.bend.blob] blob]
          %mer  [~[i m]:bend.blob blob]
          %don  `blob
          %bom  `blob
      ==
    |-  ^+  hill.fuji
    ?~  more
      ^$(queu t.queu, will.pile (~(put by will.pile) i.queu blob))
    ?:  (~(has in seen) i.more)
      $(more t.more)
    $(more t.more, back [i.more back], seen (~(put in seen) i.more))
  ==
--
=+  ver=%1
|%
++  this  .
::
++  peek
   |=  [s=* f=*]
<<<<<<< HEAD
   =/  moat  (~(get ja moan) f)
   |-  ^-  (unit [sire=@uvre @uwoo sans=@ud ^fuji])
   ?~  moat  ~
   ?.  (~(huge so:sack soot.i.moat) [& s])
     $(moat t.moat)
   ?~  u=(~(get by gong.fuji) [soot.i.moat f])
     ~|  %not-in-gong  !!
   =/  p
     ~|  %not-in-gist
     (~(got by gist.fuji) [soot.i.moat f])
   `[sire.p u.u `@`sans.p fuji]
=======
    =/  moat  (~(get ja moan) f)
    |-  ^-  (unit (pair @uxor ^fuji))
    ?~  moat  ~
    ?.  (~(huge so:sack soot.i.moat) [& s])
      $(moat t.moat)
    ~|  %not-in-gong
    `[p:(~(got by peal.fuji) [soot.i.moat f]) fuji]
>>>>>>> 87d6a93d
::
++  poke
  |=  =gist
  ~>  %bout
  ^-  [new=(set bell) old=(set bell) =_this]  :: XX fix product type
  ?-    -.gist
  ::
  ::  analyze
  ::
      %comp
    =.  sack
      ~>  %bout.[0 %sack]
      (rout:sack s.gist f.gist)
    ?<  =(~ moan)
    ::  save old codegen table keys
    :: =/  hole  ~(key by peal.fuji)
    ::  codegen
    =.  fuji  mill
    :: =/  heck  ~(key by peal.fuji)
    :: [(~(dif in heck) hole) (~(dif in hole) heck) this]
    [~ ~ this]
  ==
::
++  xray  ~|  %todo  !!
--<|MERGE_RESOLUTION|>--- conflicted
+++ resolved
@@ -1059,19 +1059,6 @@
 ::
 ++  peek
    |=  [s=* f=*]
-<<<<<<< HEAD
-   =/  moat  (~(get ja moan) f)
-   |-  ^-  (unit [sire=@uvre @uwoo sans=@ud ^fuji])
-   ?~  moat  ~
-   ?.  (~(huge so:sack soot.i.moat) [& s])
-     $(moat t.moat)
-   ?~  u=(~(get by gong.fuji) [soot.i.moat f])
-     ~|  %not-in-gong  !!
-   =/  p
-     ~|  %not-in-gist
-     (~(got by gist.fuji) [soot.i.moat f])
-   `[sire.p u.u `@`sans.p fuji]
-=======
     =/  moat  (~(get ja moan) f)
     |-  ^-  (unit (pair @uxor ^fuji))
     ?~  moat  ~
@@ -1079,7 +1066,6 @@
       $(moat t.moat)
     ~|  %not-in-gong
     `[p:(~(got by peal.fuji) [soot.i.moat f]) fuji]
->>>>>>> 87d6a93d
 ::
 ++  poke
   |=  =gist
