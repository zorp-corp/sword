--- conflicted
+++ resolved
@@ -201,19 +201,12 @@
 ::
 ::  basic blocks and entry information for an arm
 ::
-<<<<<<< HEAD
-::  want: input registers for direct calls
-::  walt: input starting registers LR
-::  sire: input register for indirect calls
-::  sans: next SSA register
-=======
 ::  bell: structure label            +2
 ::  walt: input register list        +6
 ::  sans: next register              +14
 ::  will: basic-block table          +30
 ::  well: next block                 +31
 ::
->>>>>>> 87d6a93d
 +$  pile
   $:  =bell
       walt=(list @uvre)
